--- conflicted
+++ resolved
@@ -420,14 +420,9 @@
         when(importProject.getSelectedBranches()).thenReturn(branches);
 
         org.uberfire.java.nio.file.Path p = mock(org.uberfire.java.nio.file.Path.class);
-<<<<<<< HEAD
+        when(p.getFileSystem()).thenReturn(mock(FileSystem.class));
         doReturn(p).when(pathUtil).convert(Mockito.<org.uberfire.backend.vfs.Path>any());
         when(service.getProjectRoot(Mockito.<ImportProject>any())).thenReturn(p);
-=======
-        when(p.getFileSystem()).thenReturn(mock(FileSystem.class));
-        doReturn(p).when(pathUtil).convert(any(org.uberfire.backend.vfs.Path.class));
-        when(service.getProjectRoot(any(ImportProject.class))).thenReturn(p);
->>>>>>> ff91d244
 
         final ArgumentCaptor<RepositoryEnvironmentConfigurations> configCaptor = ArgumentCaptor.forClass(RepositoryEnvironmentConfigurations.class);
 
@@ -473,14 +468,11 @@
         final Path rootPath = mock(Path.class);
 
         final org.uberfire.java.nio.file.Path convertedRootPath = mock(org.uberfire.java.nio.file.Path.class);
-<<<<<<< HEAD
         when(pathUtil.convert(Mockito.<Path>any())).thenReturn(convertedRootPath);
-=======
         when(convertedRootPath.getFileSystem()).thenReturn(mock(FileSystem.class));
 
         when(service.getProjectRoot(rootPath)).thenReturn(convertedRootPath);
 
->>>>>>> ff91d244
         when(importProject.getCredentials()).thenReturn(new Credentials(username,
                                                                         password));
         when(importProject.getRoot()).thenReturn(rootPath);
@@ -514,13 +506,10 @@
         final ImportProject importProject = mock(ImportProject.class);
         final Path rootPath = mock(Path.class);
         final org.uberfire.java.nio.file.Path convertedRootPath = mock(org.uberfire.java.nio.file.Path.class);
-<<<<<<< HEAD
         when(pathUtil.convert(Mockito.<Path>any())).thenReturn(convertedRootPath);
-=======
         when(convertedRootPath.getFileSystem()).thenReturn(mock(FileSystem.class));
 
         when(service.getProjectRoot(rootPath)).thenReturn(convertedRootPath);
->>>>>>> ff91d244
         when(importProject.getCredentials()).thenReturn(new Credentials(username,
                                                                         password));
         when(importProject.getRoot()).thenReturn(rootPath);
@@ -560,14 +549,9 @@
         when(importProject.getSelectedBranches()).thenReturn(branches);
 
         org.uberfire.java.nio.file.Path p = mock(org.uberfire.java.nio.file.Path.class);
-<<<<<<< HEAD
+        when(p.getFileSystem()).thenReturn(mock(FileSystem.class));
         doReturn(p).when(pathUtil).convert(Mockito.<org.uberfire.backend.vfs.Path>any());
         when(service.getProjectRoot(Mockito.<ImportProject>any())).thenReturn(p);
-=======
-        when(p.getFileSystem()).thenReturn(mock(FileSystem.class));
-        doReturn(p).when(pathUtil).convert(any(org.uberfire.backend.vfs.Path.class));
-        when(service.getProjectRoot(any(ImportProject.class))).thenReturn(p);
->>>>>>> ff91d244
 
         when(repoService.createRepository(any(),
                                           any(),
@@ -717,13 +701,8 @@
                                                                                        true);
         final org.uberfire.java.nio.file.Path repoRoot = exampleRootNioPath.getParent();
         when(fs.getRootDirectories()).thenReturn(() -> Stream.of(repoRoot).iterator());
-<<<<<<< HEAD
-        when(pathUtil.convert(exampleRoot)).thenReturn(exampleRootNioPath);
+
         when(pathUtil.stripProtocolAndBranch(any())).then(inv -> realPathUtil.stripProtocolAndBranch(inv.getArgument(0,
-=======
-
-        when(pathUtil.stripProtocolAndBranch(any())).then(inv -> realPathUtil.stripProtocolAndBranch(inv.getArgumentAt(0,
->>>>>>> ff91d244
                                                                                                                        String.class)));
         when(pathUtil.stripRepoNameAndSpace(any())).then(inv -> realPathUtil.stripRepoNameAndSpace(inv.getArgument(0,
                                                                                                                      String.class)));
