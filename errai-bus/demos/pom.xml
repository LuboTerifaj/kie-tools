<?xml version="1.0" encoding="UTF-8"?>
<project xmlns="http://maven.apache.org/POM/4.0.0" xmlns:xsi="http://www.w3.org/2001/XMLSchema-instance"
         xsi:schemaLocation="http://maven.apache.org/POM/4.0.0 http://maven.apache.org/maven-v4_0_0.xsd">
  <modelVersion>4.0.0</modelVersion>
  <name>Errai::Bus::Demos</name>
  <groupId>org.jboss.errai</groupId>
  <artifactId>errai-bus-demos</artifactId>
  <version>3.0-SNAPSHOT</version>
  <packaging>pom</packaging>

  <parent>
    <groupId>org.jboss.errai</groupId>
    <artifactId>errai-bus</artifactId>
    <version>3.0-SNAPSHOT</version>
    <relativePath>../pom.xml</relativePath>
  </parent>

  <properties>
<<<<<<< HEAD
      <skipTests>true</skipTests>
      <webDescriptor>jboss7</webDescriptor>
=======
	<skipTests>true</skipTests>
    <project.build.sourceEncoding>UTF-8</project.build.sourceEncoding>
    <maven.compiler.source>1.6</maven.compiler.source>
    <maven.compiler.target>1.6</maven.compiler.target>
    <gwt.version>2.5.1</gwt.version>
    <validation.api.version>1.0.0.GA</validation.api.version>
    <junit.version>4.10</junit.version>
    <slf4j.version>1.6.1</slf4j.version>
    <webDescriptor>jboss7</webDescriptor>
    <!-- maven plugins versions -->
    <maven.war.plugin.version>2.1.1</maven.war.plugin.version>
    <maven.surefire.plugin.version>2.5</maven.surefire.plugin.version>
    <maven.clean.plugin.version>2.4.1</maven.clean.plugin.version>
    <maven.compiler.plugin.version>2.3.2</maven.compiler.plugin.version>
    <maven.deploy.plugin.version>2.7</maven.deploy.plugin.version>
   	<version.org.jboss.as.plugins.maven.plugin>7.3.Final</version.org.jboss.as.plugins.maven.plugin>
>>>>>>> 38dd3b3c
  </properties>  

  <modules>
    <module>asyncdemo</module>
    <module>clientservice</module>
    <module>helloworld</module>
    <module>queryservice</module>
    <module>serialization</module>
    <module>rpcdemo</module>
    <module>stockdemo</module>
    <module>bus-stress-test</module>
  </modules>

  <dependencies>
    <dependency>
      <groupId>org.jboss.errai</groupId>
      <artifactId>errai-common</artifactId>
    </dependency>

    <dependency>
      <groupId>org.jboss.errai</groupId>
      <artifactId>errai-bus</artifactId>
    </dependency>

    <dependency>
      <groupId>org.jboss.errai</groupId>
      <artifactId>errai-ioc</artifactId>
    </dependency>

    <dependency>
      <groupId>org.jboss.errai</groupId>
      <artifactId>errai-tools</artifactId>
    </dependency>

    <dependency>
      <groupId>com.google.gwt</groupId>
      <artifactId>gwt-user</artifactId>
      <scope>provided</scope>
    </dependency>

    <dependency>
      <groupId>org.jboss.errai</groupId>
      <artifactId>errai-ioc-bus-support</artifactId>
      <version>${project.version}</version>
    </dependency>

    <dependency>
      <groupId>org.slf4j</groupId>
      <artifactId>slf4j-log4j12</artifactId>
      <version>1.7.5</version>
    </dependency>
  </dependencies>

  <build>
    <outputDirectory>src/main/webapp/WEB-INF/classes</outputDirectory>
    <finalName>${project.artifactId}</finalName>

    <plugins>
      <plugin>
        <groupId>org.codehaus.mojo</groupId>
        <artifactId>gwt-maven-plugin</artifactId>
        <configuration>
          <logLevel>INFO</logLevel>
          <runTarget>App.html</runTarget>
          <extraJvmArgs>-Xmx1g</extraJvmArgs>
          <jvm></jvm>
          <style>DETAILED</style>
          <soyc>false</soyc>
          <hostedWebapp>src/main/webapp/</hostedWebapp>
          <treeLogger>true</treeLogger>
        </configuration>
        <executions>
          <execution>
            <goals>
              <goal>resources</goal>
              <goal>compile</goal>
            </goals>
          </execution>
        </executions>
      </plugin>

      <plugin>
        <groupId>org.apache.maven.plugins</groupId>
        <artifactId>maven-war-plugin</artifactId>        
        <configuration>
          <packagingExcludes>**/javax/**/*.*,**/client/local/**/*.class</packagingExcludes>

          <webResources>
            <resource>
              <!-- this is relative to the pom.xml directory -->
              <directory>src/${webDescriptor}</directory>
            </resource>
          </webResources>
        </configuration>
      </plugin>

      <plugin>
        <groupId>org.apache.maven.plugins</groupId>
        <artifactId>maven-surefire-plugin</artifactId>
        <configuration>
          <skipTests>${skipTests}</skipTests>
        </configuration>
      </plugin>

      <plugin>
        <groupId>org.apache.maven.plugins</groupId>
        <artifactId>maven-clean-plugin</artifactId>
        <configuration>
          <filesets>
            <fileset>
              <directory>${basedir}</directory>
              <includes>
                <include>www-test/**</include>
                <include>.gwt/**</include>
                <include>.errai/**</include>
                <include>src/main/webapp/WEB-INF/deploy/**</include>
                <include>src/main/webapp/WEB-INF/lib/**</include>
                <include>src/main/webapp/App/**</include>
                <include>**/gwt-unitCache/**</include>
                <include>**/*.JUnit/**</include>
                <include>monitordb.*</include>
              </includes>
            </fileset>
          </filesets>
        </configuration>
      </plugin>

      <plugin>
        <groupId>org.apache.maven.plugins</groupId>
        <artifactId>maven-deploy-plugin</artifactId>
        <configuration>
          <skip>true</skip>
        </configuration>
      </plugin>
    </plugins>

<<<<<<< HEAD
=======
    <pluginManagement>
      <plugins>
        <plugin>
          <groupId>org.eclipse.m2e</groupId>
          <artifactId>lifecycle-mapping</artifactId>
          <version>1.0.0</version>
          <configuration>
            <lifecycleMappingMetadata>
              <pluginExecutions>
                <pluginExecution>
                  <pluginExecutionFilter>
                    <groupId>org.codehaus.mojo</groupId>
                    <artifactId>gwt-maven-plugin</artifactId>
                    <versionRange>[2.3.0,)</versionRange>
                    <goals>
                      <goal>resources</goal>
                    </goals>
                  </pluginExecutionFilter>
                  <action>
                    <execute/>
                  </action>
                </pluginExecution>
                <pluginExecution>
                  <pluginExecutionFilter>
                    <groupId>org.jboss.errai</groupId>
                    <artifactId>jacoco-gwt-maven-plugin</artifactId>
                    <versionRange>[0.5.0,)</versionRange>
                    <goals>
                      <goal>prepare-agent</goal>
                    </goals>
                  </pluginExecutionFilter>
                  <action>
                    <ignore/>
                  </action>
                </pluginExecution>
              </pluginExecutions>
            </lifecycleMappingMetadata>
          </configuration>
        </plugin>
      </plugins>
    </pluginManagement>
>>>>>>> 38dd3b3c
  </build>

  <profiles>
    <profile>
      <id>jetty</id>
      <activation>
        <activeByDefault>true</activeByDefault>
      </activation>
      <properties>
        <webDescriptor>jetty</webDescriptor>
      </properties>
    </profile>

    <profile>
      <id>jboss7</id>

      <properties>
        <webDescriptor>jboss7</webDescriptor>
      </properties>

      <dependencies>
        <dependency>
          <groupId>org.jboss.errai</groupId>
          <artifactId>errai-jboss-as-support</artifactId>
          <version>${project.version}</version>
        </dependency>
      </dependencies>
    </profile>

    <profile>
      <id>tomcat</id>

      <properties>
        <webDescriptor>tomcat</webDescriptor>
      </properties>
    </profile>
  </profiles>
</project><|MERGE_RESOLUTION|>--- conflicted
+++ resolved
@@ -16,27 +16,8 @@
   </parent>
 
   <properties>
-<<<<<<< HEAD
       <skipTests>true</skipTests>
       <webDescriptor>jboss7</webDescriptor>
-=======
-	<skipTests>true</skipTests>
-    <project.build.sourceEncoding>UTF-8</project.build.sourceEncoding>
-    <maven.compiler.source>1.6</maven.compiler.source>
-    <maven.compiler.target>1.6</maven.compiler.target>
-    <gwt.version>2.5.1</gwt.version>
-    <validation.api.version>1.0.0.GA</validation.api.version>
-    <junit.version>4.10</junit.version>
-    <slf4j.version>1.6.1</slf4j.version>
-    <webDescriptor>jboss7</webDescriptor>
-    <!-- maven plugins versions -->
-    <maven.war.plugin.version>2.1.1</maven.war.plugin.version>
-    <maven.surefire.plugin.version>2.5</maven.surefire.plugin.version>
-    <maven.clean.plugin.version>2.4.1</maven.clean.plugin.version>
-    <maven.compiler.plugin.version>2.3.2</maven.compiler.plugin.version>
-    <maven.deploy.plugin.version>2.7</maven.deploy.plugin.version>
-   	<version.org.jboss.as.plugins.maven.plugin>7.3.Final</version.org.jboss.as.plugins.maven.plugin>
->>>>>>> 38dd3b3c
   </properties>  
 
   <modules>
@@ -173,50 +154,6 @@
       </plugin>
     </plugins>
 
-<<<<<<< HEAD
-=======
-    <pluginManagement>
-      <plugins>
-        <plugin>
-          <groupId>org.eclipse.m2e</groupId>
-          <artifactId>lifecycle-mapping</artifactId>
-          <version>1.0.0</version>
-          <configuration>
-            <lifecycleMappingMetadata>
-              <pluginExecutions>
-                <pluginExecution>
-                  <pluginExecutionFilter>
-                    <groupId>org.codehaus.mojo</groupId>
-                    <artifactId>gwt-maven-plugin</artifactId>
-                    <versionRange>[2.3.0,)</versionRange>
-                    <goals>
-                      <goal>resources</goal>
-                    </goals>
-                  </pluginExecutionFilter>
-                  <action>
-                    <execute/>
-                  </action>
-                </pluginExecution>
-                <pluginExecution>
-                  <pluginExecutionFilter>
-                    <groupId>org.jboss.errai</groupId>
-                    <artifactId>jacoco-gwt-maven-plugin</artifactId>
-                    <versionRange>[0.5.0,)</versionRange>
-                    <goals>
-                      <goal>prepare-agent</goal>
-                    </goals>
-                  </pluginExecutionFilter>
-                  <action>
-                    <ignore/>
-                  </action>
-                </pluginExecution>
-              </pluginExecutions>
-            </lifecycleMappingMetadata>
-          </configuration>
-        </plugin>
-      </plugins>
-    </pluginManagement>
->>>>>>> 38dd3b3c
   </build>
 
   <profiles>
