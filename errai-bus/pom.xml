--- conflicted
+++ resolved
@@ -15,12 +15,7 @@
   ~ limitations under the License.
   -->
 <project xmlns="http://maven.apache.org/POM/4.0.0" xmlns:xsi="http://www.w3.org/2001/XMLSchema-instance"
-<<<<<<< HEAD
          xsi:schemaLocation="http://maven.apache.org/POM/4.0.0 http://maven.apache.org/maven-v4_0_0.xsd">
-
-=======
-  xsi:schemaLocation="http://maven.apache.org/POM/4.0.0 http://maven.apache.org/maven-v4_0_0.xsd">
->>>>>>> 865d8e3e
   <modelVersion>4.0.0</modelVersion>
   <name>Errai::Bus</name>
   <artifactId>errai-bus</artifactId>
@@ -38,7 +33,6 @@
   <parent>
     <groupId>org.jboss.errai</groupId>
     <artifactId>errai-parent</artifactId>
-<<<<<<< HEAD
     <version>3.0-SNAPSHOT</version>
     <relativePath>../pom.xml</relativePath>
   </parent>
@@ -54,12 +48,6 @@
     </testResources>
   </build>
 
-=======
-    <version>2.2.1-SNAPSHOT</version>
-    <relativePath>../pom.xml</relativePath>
-  </parent>
-
->>>>>>> 865d8e3e
   <dependencies>
     <dependency>
       <groupId>org.jboss.errai</groupId>
@@ -94,13 +82,8 @@
     <dependency>
       <groupId>com.google.gwt</groupId>
       <artifactId>gwt-dev</artifactId>
-<<<<<<< HEAD
       <!-- This should not be packaged with the Errai Distro. There are no runtime
                 dependencies on it and it breaks deployment on JBoss AS and Tomcat -->
-=======
-      <!-- This should not be packaged with the Errai Distro. There are no 
-        runtime dependencies on it and it breaks deployment on JBoss AS and Tomcat -->
->>>>>>> 865d8e3e
       <scope>provided</scope>
     </dependency>
 
@@ -134,19 +117,11 @@
     <dependency>
       <groupId>org.slf4j</groupId>
       <artifactId>slf4j-api</artifactId>
-<<<<<<< HEAD
-      <version>${slf4j.version}</version>
-=======
->>>>>>> 865d8e3e
     </dependency>
 
     <dependency>
       <groupId>org.slf4j</groupId>
       <artifactId>slf4j-log4j12</artifactId>
-<<<<<<< HEAD
-      <version>${slf4j.version}</version>
-=======
->>>>>>> 865d8e3e
       <scope>test</scope>
     </dependency>
 
@@ -164,7 +139,6 @@
       <scope>test</scope>
     </dependency>
 
-<<<<<<< HEAD
     <dependency>
       <groupId>org.jboss.netty</groupId>
       <artifactId>netty</artifactId>
@@ -172,8 +146,6 @@
     </dependency>
 
 
-=======
->>>>>>> 865d8e3e
     <!-- Appserver implementation dependencies -->
     <dependency>
       <groupId>org.mortbay.jetty</groupId>
@@ -203,24 +175,6 @@
       <version>1.9.19-beta2</version>
     </dependency>
 
-<<<<<<< HEAD
-=======
-    <!--<dependency> -->
-    <!--<groupId>jboss.web</groupId> -->
-    <!--<artifactId>jbossweb</artifactId> -->
-    <!--<scope>provided</scope> -->
-    <!--<version>2.1.6.GA</version> -->
-    <!--</dependency> -->
-
-    <dependency>
-      <groupId>org.jboss.web</groupId>
-      <artifactId>jbossweb</artifactId>
-      <scope>provided</scope>
-      <version>7.0.14.Final</version>
-    </dependency>
-
-
->>>>>>> 865d8e3e
     <dependency>
       <groupId>org.jboss</groupId>
       <artifactId>jboss-vfs</artifactId>
@@ -231,15 +185,9 @@
     <dependency>
       <groupId>junit</groupId>
       <artifactId>junit</artifactId>
-<<<<<<< HEAD
-      <version>4.8.1</version>
-    </dependency>
-
-
-=======
-    </dependency>
-
->>>>>>> 865d8e3e
+    </dependency>
+
+
     <!-- GAE -->
     <dependency>
       <groupId>com.google.appengine</groupId>
@@ -257,10 +205,6 @@
     <dependency>
       <groupId>org.javassist</groupId>
       <artifactId>javassist</artifactId>
-<<<<<<< HEAD
-      <version>3.15.0-GA</version>
-=======
->>>>>>> 865d8e3e
     </dependency>
 
 
@@ -271,10 +215,6 @@
     </dependency>
 
 
-<<<<<<< HEAD
-=======
-
->>>>>>> 865d8e3e
     <!-- Netty for WebSockets Support -->
 
     <dependency>
@@ -283,8 +223,6 @@
       <version>4.0.0.Alpha1.errai.r1</version>
     </dependency>
 
-<<<<<<< HEAD
-
     <dependency>
       <groupId>com.google.guava</groupId>
       <artifactId>guava</artifactId>
@@ -294,24 +232,13 @@
       <groupId>javax</groupId>
       <artifactId>javaee-api</artifactId>
       <version>6.0</version>
-=======
-    <dependency>
-      <groupId>org.jboss.as</groupId>
-      <artifactId>jboss-as-websockets</artifactId>
-      <version>0.2.Alpha1</version>
->>>>>>> 865d8e3e
-      <scope>provided</scope>
-    </dependency>
-
-    <dependency>
-<<<<<<< HEAD
+      <scope>provided</scope>
+    </dependency>
+
+    <dependency>
       <groupId>org.jgroups</groupId>
       <artifactId>jgroups</artifactId>
       <version>3.2.0.Final</version>
-=======
-      <groupId>com.google.guava</groupId>
-      <artifactId>guava</artifactId>
->>>>>>> 865d8e3e
     </dependency>
 
   </dependencies>
@@ -348,12 +275,7 @@
             <configuration>
               <skipTests>false</skipTests>
               <forkMode>always</forkMode>
-<<<<<<< HEAD
               <argLine>${argLine} -Xmx1500m -Dgwt.args='-testBeginTimeout 5'</argLine>
-=======
-              <argLine>${argLine} -Xmx1500m
-                -Dgwt.args='-testBeginTimeout 5'</argLine>
->>>>>>> 865d8e3e
 
               <additionalClasspathElements>
                 <additionalClasspathElement>${basedir}/target/classes/</additionalClasspathElement>
@@ -373,14 +295,8 @@
                   <value>${project.build.directory}</value>
                 </property>
 
-<<<<<<< HEAD
-                <!--
-                Do not accidently package server test marshallers when building Errai
-                -->
-=======
                 <!-- Do not accidently package server test marshallers when 
                   building Errai -->
->>>>>>> 865d8e3e
                 <property>
                   <name>errai.marshalling.server.classOutput.enabled</name>
                   <value>false</value>
