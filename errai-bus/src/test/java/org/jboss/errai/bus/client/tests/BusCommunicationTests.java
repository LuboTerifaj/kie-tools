/*
 * Copyright 2010 JBoss, a divison Red Hat, Inc
 *
 * Licensed under the Apache License, Version 2.0 (the "License");
 * you may not use this file except in compliance with the License.
 * You may obtain a copy of the License at
 *
 *    http://www.apache.org/licenses/LICENSE-2.0
 *
 * Unless required by applicable law or agreed to in writing, software
 * distributed under the License is distributed on an "AS IS" BASIS,
 * WITHOUT WARRANTIES OR CONDITIONS OF ANY KIND, either express or implied.
 * See the License for the specific language governing permissions and
 * limitations under the License.
 */

package org.jboss.errai.bus.client.tests;

import org.jboss.errai.bus.client.ErraiBus;
import org.jboss.errai.bus.client.api.ErrorCallback;
import org.jboss.errai.bus.client.api.Message;
import org.jboss.errai.bus.client.api.MessageCallback;
import org.jboss.errai.bus.client.api.RemoteCallback;
import org.jboss.errai.bus.client.api.base.DefaultErrorCallback;
import org.jboss.errai.bus.client.api.base.MessageBuilder;
import org.jboss.errai.bus.client.api.base.NoSubscribersToDeliverTo;
import org.jboss.errai.bus.client.framework.Subscription;
import org.jboss.errai.bus.client.protocols.SecurityCommands;
import org.jboss.errai.bus.client.protocols.SecurityParts;
import org.jboss.errai.bus.client.tests.support.GenericServiceB;
import org.jboss.errai.bus.client.tests.support.Person;
import org.jboss.errai.bus.client.tests.support.RandomProvider;
import org.jboss.errai.bus.client.tests.support.SType;
import org.jboss.errai.bus.client.tests.support.SpecificEntity;
import org.jboss.errai.bus.client.tests.support.SubService;
import org.jboss.errai.bus.client.tests.support.TestException;
import org.jboss.errai.bus.client.tests.support.TestRPCService;
import org.jboss.errai.bus.client.tests.support.User;
import org.jboss.errai.common.client.protocols.MessageParts;

import com.google.gwt.user.client.Timer;

/**
 * @author Mike Brock <cbrock@redhat.com>
 * @author Christian Sadilek <csadilek@redhat.com>
 */
public class BusCommunicationTests extends AbstractErraiTest {
  @Override
  public String getModuleName() {
    return "org.jboss.errai.bus.ErraiBusTests";
  }

  public void testBasicRoundTrip() {
    runAfterInit(new Runnable() {
      @Override
      public void run() {
        bus.subscribe("MyTestService", new MessageCallback() {
          @Override
          public void callback(final Message message) {
            finishTest();
          }
        });

        MessageBuilder.createMessage()
                .toSubject("ServerEchoService")
                .with(MessageParts.ReplyTo, "MyTestService")
                .done().sendNowWith(bus);
      }
    });
  }

  private int replies = 0;

  public void testBasicRoundTripWithGiantString() {
    runAfterInit(new Runnable() {
      @Override
      public void run() {
        bus.subscribe("GiantStringClient", new MessageCallback() {
          @Override
          public void callback(final Message message) {
            if (++replies == 51)
              finishTest();
          }
        });

        MessageBuilder.createMessage()
                .toSubject("GiantStringTestService")
                .with(MessageParts.ReplyTo, "GiantStringClient")
                .done().sendNowWith(bus);
      }
    });
  }

  public void testBasicRoundTripWithoutToSubjectCall() {
    runAfterInit(new Runnable() {
      @Override
      public void run() {
        bus.subscribe("MyTestService", new MessageCallback() {
          @Override
          public void callback(final Message message) {
            finishTest();
          }
        });

        MessageBuilder.createMessage("ServerEchoService")
                .with(MessageParts.ReplyTo, "MyTestService")
                .done().sendNowWith(bus);
      }
    });
  }

  public static class GWTRandomProvider implements RandomProvider {
    private static final char[] CHARS = {
            'a', 'b', 'c', 'd', 'e', 'f',
            'g', 'h', 'i', 'j', 'k', 'l',
            'm', 'n', 'o', 'p', 'q', 'r',
            's', 't', 'u', 'v', 'w', 'x',
            'y', 'z', '0', '1', '2', '3',
            '4', '5', '6', '7', '8', '9'
    };

    @Override
    public boolean nextBoolean() {
      return com.google.gwt.user.client.Random.nextBoolean();
    }

    @Override
    public int nextInt(final int upper) {
      return com.google.gwt.user.client.Random.nextInt(upper);
    }

    @Override
    public double nextDouble() {
      return com.google.gwt.user.client.Random.nextDouble();
    }

    @Override
    public char nextChar() {
      return CHARS[com.google.gwt.user.client.Random.nextInt(1000) % CHARS.length];
    }

    @Override
    public String randString() {
      final StringBuilder builder = new StringBuilder();
      final int len = nextInt(25) + 5;
      for (int i = 0; i < len; i++) {
        builder.append(nextChar());
      }
      return builder.toString();
    }
  }

  public void testSerializableCase() {
    runAfterInit(new Runnable() {
      @Override
      public void run() {
        try {
          final SType sType1 = SType.create(new GWTRandomProvider());

          bus.subscribe("ClientReceiver", new MessageCallback() {
            @Override
            public void callback(final Message message) {
              final SType type = message.get(SType.class, "SType");

              try {
                assertNotNull(type);
                assertEquals(sType1, type);
                finishTest();
                return;
              }
              catch (Throwable e) {
                e.printStackTrace();
              }
              fail();
            }
          });

          MessageBuilder.createMessage()
                  .toSubject("TestService1")
                  .with("SType", sType1)
                  .with(MessageParts.ReplyTo, "ClientReceiver")
                  .done().sendNowWith(bus);
        }
        catch (Throwable t) {
          t.printStackTrace(System.out);
        }
      }
    });
  }

  public void testSerializableCase2() {
    runAfterInit(new Runnable() {
      @Override
      public void run() {
        final User user = User.create();

        bus.subscribe("ClientReceiver2", new MessageCallback() {
          @Override
          public void callback(final Message message) {
            final User u = message.get(User.class, "User");

            try {
              assertNotNull(u);
              assertTrue(user.toString().equals(u.toString()));

              finishTest();
              return;
            }
            catch (Throwable t) {
              t.printStackTrace();
            }
            fail();
          }
        });

        MessageBuilder.createMessage()
                .toSubject("TestService2")
                .with("User", user)
                .with(MessageParts.ReplyTo, "ClientReceiver2")
                .done().sendNowWith(bus);
      }
    });
  }

  public void testRpc() {
    runAfterInit(new Runnable() {
      @Override
      public void run() {
        final TestRPCService remote = MessageBuilder.createCall(new RemoteCallback<Boolean>() {
          @Override
          public void callback(final Boolean response) {
            assertTrue(response);
            finishTest();
          }
        }, TestRPCService.class);

        remote.isGreaterThan(10, 5);
      }
    });
  }

  /**
   * Regression test for ERRAI-282 under the CDI implementation of ErraiRPC.
   * Note that there is a similar test in ErraiCDI, which has a strikingly
   * similar, yet independent, implementation of ErraiRPC.
   */
  public void testRpcToInheritedMethod() {
    runAfterInit(new Runnable() {
      @Override
      public void run() {
        final SubService remote = MessageBuilder.createCall(new RemoteCallback<Integer>() {
          @Override
          public void callback(final Integer response) {
            assertNotNull(response);
            assertEquals(1, (int) response);
            finishTest();
          }
        }, SubService.class);

        remote.baseServiceMethod(); // this is a service method inherited from the super interface
      }
    });
  }

  public void testRpcThrowingException() {
    runAfterInit(new Runnable() {
      @Override
      public void run() {
        MessageBuilder.createCall(
                new RemoteCallback<Object>() {
                  @Override
                  public void callback(final Object response) {
                  }
                },
                new ErrorCallback() {
                  @Override
                  public boolean error(final Message message, final Throwable caught) {
                    assertNotNull("Message is null.", message);
                    assertNotNull("Throwable is null.", caught);

                    try {
                      throw caught;
                    }
                    catch (TestException e) {
                      finishTest();
                    }
                    catch (Throwable throwable) {
                      fail("Received wrong Throwable.");
                    }
                    return false;
                  }
                },
                TestRPCService.class
        ).exception();
      }
    });
  }

  public void testRpcReturningVoid() {
    runAfterInit(new Runnable() {
      @Override
      public void run() {
        MessageBuilder.createCall(
                new RemoteCallback<Void>() {
                  @Override
                  public void callback(final Void response) {
                    finishTest();
                  }
                },
                TestRPCService.class).returnVoid();
      }
    });
  }

  public void testRpcReturningNull() {
    runAfterInit(new Runnable() {
      @Override
      public void run() {
        MessageBuilder.createCall(
                new RemoteCallback<Person>() {
                  @Override
                  public void callback(final Person response) {
                    assertNull(response);
                    finishTest();

                  }
                },
                TestRPCService.class).returnNull();
      }
    });
  }

  public void testRpcToGenericService() {
    runAfterInit(new Runnable() {
      @Override
      public void run() {
        final GenericServiceB remote = MessageBuilder.createCall(new RemoteCallback<String>() {
          @Override
          public void callback(final String response) {
            assertNotNull(response);
            assertEquals("SpecificEntity", response);
            finishTest();
          }
        }, GenericServiceB.class);

        remote.create(new SpecificEntity());
      }
    });
  }

  /**
   * Related to issue: https://issues.jboss.org/browse/ERRAI-318
   */
  public void testVarArgsToRPC1() {
    runAfterInit(new Runnable() {
      @Override
      public void run() {
        MessageBuilder.createCall(new RemoteCallback<String>() {
          @Override
          public void callback(final String response) {
            assertEquals("foobar", response);
            finishTest();
          }
        }, TestRPCService.class).testVarArgs("foo", "bar");
      }
    });
  }

  public void testVarArgsToRPC2() {
    runAfterInit(new Runnable() {
      @SuppressWarnings("NullArgumentToVariableArgMethod")
      @Override
      public void run() {
        MessageBuilder.createCall(new RemoteCallback<String>() {
          @Override
          public void callback(final String response) {
            assertEquals("foo", response);
            finishTest();
          }
        }, TestRPCService.class).testVarArgs("foo", null);
      }
    });
  }

  public void testVarArgsToRPC3() {
    runAfterInit(new Runnable() {
      @Override
      public void run() {
        MessageBuilder.createCall(new RemoteCallback<String>() {
          @Override
          public void callback(final String response) {
            assertEquals("foo", response);
            finishTest();
          }
        }, TestRPCService.class).testVarArgs("foo");
      }
    });
  }

  public void testMultipleEndpointsOnRemoteService() {
    runAfterInit(new Runnable() {
      @Override
      public void run() {
        class TestCount {
          private int countdown;

          TestCount(final int countdown) {
            this.countdown = countdown;
          }

          public boolean done() {
            return --countdown == 0;
          }
        }

        final TestCount testCount = new TestCount(2);

        MessageBuilder.createMessage()
                .toSubject("TestSvc")
                .command("foo")
                .done().repliesTo(new MessageCallback() {
          @Override
          public void callback(final Message message) {
            assertEquals("Foo!", message.get(String.class, "Msg"));
            if (testCount.done()) {
              finishTest();
            }
          }
        }).sendGlobalWith(ErraiBus.get());

        MessageBuilder.createMessage()
                .toSubject("TestSvc")
                .command("bar")
                .done().repliesTo(new MessageCallback() {

          @Override
          public void callback(final Message message) {
            assertEquals("Bar!", message.get(String.class, "Msg"));
            if (testCount.done()) {
              finishTest();
            }
          }
        }).sendGlobalWith(ErraiBus.get());
      }
    });
  }

  public void testCommandMessageThrowingException() {
    runAfterInit(new Runnable() {
      @Override
      public void run() {
        MessageBuilder.createMessage()
                .toSubject("TestSvc")
                .command("baz")
                .errorsHandledBy(new ErrorCallback() {
                  @Override
                  public boolean error(final Message message, final Throwable throwable) {
                    fail("An exception thrown by a MessageCallback should not be delivered to the caller!");
                    return false;
                  }
                })
                .repliesTo(new MessageCallback() {
                  @Override
                  public void callback(final Message message) {
                    fail("This service throws an Exception and does not reply. " +
                            "The MessageCallback should not have been invoked.");
                  }
                })
                .sendGlobalWith(ErraiBus.get());
      }
    }, 20000);

    new Timer() {
      @Override
      public void run() {
        finishTest();
      }
    }.schedule(15000);
  }

  public void testNonExistingCommandMessage() {
    runAfterInit(new Runnable() {
      @Override
      public void run() {
        bus.subscribe(DefaultErrorCallback.CLIENT_ERROR_SUBJECT, new MessageCallback() {
          @Override
          public void callback(final Message message) {
            assertTrue("throwable should contain non-existing service name",
                    message.get(String.class, MessageParts.ErrorMessage).contains("non-existing"));
            finishTest();
          }
        });

        MessageBuilder.createMessage()
                .toSubject("TestSvc")
                .command("non-existing")
                .done()
                .repliesTo(new MessageCallback() {
                  @Override
                  public void callback(final Message message) {
                    fail("Callback should not have been invoked!");
                  }
                })
                .sendGlobalWith(ErraiBus.get());
      }
    });
  }

  public void testMultipleEndpointsOnRemoteServiceWithAuthentication() {
    class TestCount {
      private int countdown;

      TestCount(final int countdown) {
        this.countdown = countdown;
      }

      public boolean done() {
        return --countdown == 0;
      }
    }

    final TestCount testCount = new TestCount(2);

    class CommunicationTasks {
      public void tryCommunication() {
        MessageBuilder.createMessage()
                .toSubject("TestSvcAuth")
                .command("foo")
                .done().repliesTo(new MessageCallback() {
          @Override
          public void callback(final Message message) {
            assertEquals("Foo!", message.get(String.class, "Msg"));
            if (testCount.done()) {
              finishTest();
            }
          }
        }).sendGlobalWith(ErraiBus.get());

        MessageBuilder.createMessage()
                .toSubject("TestSvcAuth")
                .command("bar")
                .done()
                .repliesTo(new MessageCallback() {
                  @Override
                  public void callback(final Message message) {
                    assertEquals("Bar!", message.get(String.class, "Msg"));
                    if (testCount.done()) {
                      finishTest();
                    }
                  }
                })
                .sendGlobalWith(ErraiBus.get());
      }
    }

    runAfterInit(new Runnable() {
      @Override
      public void run() {
        // create a login client to handle the authentication handshake
        ErraiBus.get().subscribe("LoginClient", new MessageCallback() {
          @Override
          public void callback(final Message message) {
            if (message.getCommandType().equals("FailedAuth")) {
              fail("failed to authenticate with server");
            }
            else if (message.getCommandType().equals("SuccessfulAuth")) {
              new CommunicationTasks().tryCommunication();
            }
            else {
              MessageBuilder.createConversation(message)
                      .subjectProvided()
                      .command(SecurityCommands.AuthRequest)
                      .with(MessageParts.ReplyTo, "LoginClient")
                      .with(SecurityParts.Name, "test")
                      .with(SecurityParts.Password, "test123")
                      .done().reply();
            }
          }
        });

        new CommunicationTasks().tryCommunication();
      }
    });
  }

  public void testInterceptedRpcWithEndpointBypassing() {
    runAfterInit(new Runnable() {
      @Override
      public void run() {
        MessageBuilder.createCall(new RemoteCallback<String>() {
          @Override
<<<<<<< HEAD
          public void callback(String response) {
=======
          public void callback(final String response) {
>>>>>>> 727a8415
            assertEquals("Request was not intercepted", "intercepted", response);
            finishTest();
          }
        }, TestRPCService.class)
<<<<<<< HEAD
        .interceptedRpcWithEndpointBypassing();
      }
    });
  }
  
=======
                .interceptedRpcWithEndpointBypassing();
      }
    });
  }

>>>>>>> 727a8415
  public void testInterceptedRpcWithResultManipulation() {
    runAfterInit(new Runnable() {
      @Override
      public void run() {
        MessageBuilder.createCall(new RemoteCallback<String>() {
          @Override
<<<<<<< HEAD
          public void callback(String response) {
=======
          public void callback(final String response) {
>>>>>>> 727a8415
            assertEquals("Request was not intercepted", "result_intercepted", response);
            finishTest();
          }
        }, TestRPCService.class).interceptedRpcWithResultManipulation();
      }
    });
  }
<<<<<<< HEAD
  
=======

>>>>>>> 727a8415
  public void testInterceptedRpcWithParameterManipulation() {
    runAfterInit(new Runnable() {
      @Override
      public void run() {
        MessageBuilder.createCall(new RemoteCallback<String>() {
          @Override
<<<<<<< HEAD
          public void callback(String response) {
=======
          public void callback(final String response) {
>>>>>>> 727a8415
            assertEquals("Request was not intercepted", "interceptor_value", response);
            finishTest();
          }
        }, TestRPCService.class).interceptedRpcWithParameterManipulation("value");
      }
    });
  }
<<<<<<< HEAD
  
=======

>>>>>>> 727a8415
  public void testInterceptedRpcWithChainedInterceptors() {
    runAfterInit(new Runnable() {
      @Override
      public void run() {
        MessageBuilder.createCall(new RemoteCallback<String>() {
          @Override
<<<<<<< HEAD
          public void callback(String response) {
=======
          public void callback(final String response) {
>>>>>>> 727a8415
            assertEquals("Request was not intercepted", "ABCD", response);
            finishTest();
          }
        }, TestRPCService.class).interceptedRpcWithChainedInterceptors("");
      }
    });
  }
<<<<<<< HEAD
  
=======

>>>>>>> 727a8415
  public void testPlainMessagingWithRpcEndpoint() {
    runAfterInit(new Runnable() {
      @Override
      public void run() {
        bus.subscribe("PlainMessageResponse", new MessageCallback() {
          @Override
          public void callback(final Message message) {
            finishTest();
          }
        });

        MessageBuilder.createMessage()
                .toSubject("TestRPCServiceImpl")
                .with(MessageParts.ReplyTo, "PlainMessageResponse")
                .done().sendNowWith(bus);
      }
    });
  }

  public void testBusUnsubscribe() {
    runAfterInit(new Runnable() {
      @Override
      public void run() {
        final String subjectToSubscribe = "testBusUnsubscribeTestSubjectThatWillBeRemovedAndThrowAnException";

        final Subscription subs = bus.subscribe(subjectToSubscribe, new MessageCallback() {
          @Override
          public void callback(final Message message) {
          }
        });

        subs.remove();

        try {
          MessageBuilder.createMessage()
                  .toSubject(subjectToSubscribe).done().sendNowWith(bus);
        }
        catch (NoSubscribersToDeliverTo e) {
          finishTest();
          return;
        }

        fail("should have thrown exception because service should have been de-registered");
      }
    });
  }
}<|MERGE_RESOLUTION|>--- conflicted
+++ resolved
@@ -589,39 +589,23 @@
       public void run() {
         MessageBuilder.createCall(new RemoteCallback<String>() {
           @Override
-<<<<<<< HEAD
-          public void callback(String response) {
-=======
-          public void callback(final String response) {
->>>>>>> 727a8415
+          public void callback(final String response) {
             assertEquals("Request was not intercepted", "intercepted", response);
             finishTest();
           }
         }, TestRPCService.class)
-<<<<<<< HEAD
-        .interceptedRpcWithEndpointBypassing();
-      }
-    });
-  }
-  
-=======
                 .interceptedRpcWithEndpointBypassing();
       }
     });
   }
 
->>>>>>> 727a8415
   public void testInterceptedRpcWithResultManipulation() {
     runAfterInit(new Runnable() {
       @Override
       public void run() {
         MessageBuilder.createCall(new RemoteCallback<String>() {
           @Override
-<<<<<<< HEAD
-          public void callback(String response) {
-=======
-          public void callback(final String response) {
->>>>>>> 727a8415
+          public void callback(final String response) {
             assertEquals("Request was not intercepted", "result_intercepted", response);
             finishTest();
           }
@@ -629,22 +613,14 @@
       }
     });
   }
-<<<<<<< HEAD
-  
-=======
-
->>>>>>> 727a8415
+
   public void testInterceptedRpcWithParameterManipulation() {
     runAfterInit(new Runnable() {
       @Override
       public void run() {
         MessageBuilder.createCall(new RemoteCallback<String>() {
           @Override
-<<<<<<< HEAD
-          public void callback(String response) {
-=======
-          public void callback(final String response) {
->>>>>>> 727a8415
+          public void callback(final String response) {
             assertEquals("Request was not intercepted", "interceptor_value", response);
             finishTest();
           }
@@ -652,22 +628,14 @@
       }
     });
   }
-<<<<<<< HEAD
-  
-=======
-
->>>>>>> 727a8415
+
   public void testInterceptedRpcWithChainedInterceptors() {
     runAfterInit(new Runnable() {
       @Override
       public void run() {
         MessageBuilder.createCall(new RemoteCallback<String>() {
           @Override
-<<<<<<< HEAD
-          public void callback(String response) {
-=======
-          public void callback(final String response) {
->>>>>>> 727a8415
+          public void callback(final String response) {
             assertEquals("Request was not intercepted", "ABCD", response);
             finishTest();
           }
@@ -675,11 +643,7 @@
       }
     });
   }
-<<<<<<< HEAD
-  
-=======
-
->>>>>>> 727a8415
+
   public void testPlainMessagingWithRpcEndpoint() {
     runAfterInit(new Runnable() {
       @Override
