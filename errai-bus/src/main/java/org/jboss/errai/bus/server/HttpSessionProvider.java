--- conflicted
+++ resolved
@@ -25,7 +25,7 @@
 
 import javax.servlet.http.HttpSession;
 
-import org.jboss.errai.bus.client.api.laundry.LaundryListProviderFactory;
+import org.jboss.errai.bus.client.api.base.LaundryListProviderFactory;
 import org.jboss.errai.bus.server.api.QueueSession;
 import org.jboss.errai.bus.server.api.SessionEndEvent;
 import org.jboss.errai.bus.server.api.SessionEndListener;
@@ -146,14 +146,8 @@
     }
 
     private void fireSessionEndListeners() {
-<<<<<<< HEAD
-      LaundryListProviderFactory.get().getLaundryList(this)
-              .cleanAll();
-
-=======
       ((ServerLaundryList) LaundryListProviderFactory.get().getLaundryList(this)).cleanAll();
       
->>>>>>> 83304f7c
       if (sessionEndListeners == null) return;
       SessionEndEvent event = new SessionEndEvent(this);
 
