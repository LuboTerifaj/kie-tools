--- conflicted
+++ resolved
@@ -650,21 +650,6 @@
     _buffer.clear();
   }
 
-<<<<<<< HEAD
-  /**
-   * Check that the buffer has not overflowed.
-   *
-   * @param colorSeq the position to check for overflow
-   * @throws IOException
-   */
-  private void checkOverflow(final long colorSeq) throws IOException {
-    if (headSequence - segments > colorSeq) {
-      throw new BufferOverflowException("buffer overflow");
-    }
-  }
-
-=======
->>>>>>> 15af4d04
   public void dumpSegments(final PrintWriter writer) {
     writer.println();
     writer.println("SEGMENT DUMP");
