/*
 * Copyright 2011 JBoss, a divison Red Hat, Inc
 *
 * Licensed under the Apache License, Version 2.0 (the "License");
 * you may not use this file except in compliance with the License.
 * You may obtain a copy of the License at
 *
 *    http://www.apache.org/licenses/LICENSE-2.0
 *
 * Unless required by applicable law or agreed to in writing, software
 * distributed under the License is distributed on an "AS IS" BASIS,
 * WITHOUT WARRANTIES OR CONDITIONS OF ANY KIND, either express or implied.
 * See the License for the specific language governing permissions and
 * limitations under the License.
 */

package org.jboss.errai.ioc.rebind;

import java.io.PrintWriter;
import java.lang.annotation.Annotation;
import java.lang.reflect.ParameterizedType;
import java.lang.reflect.Type;
import java.util.ArrayList;
import java.util.HashMap;
import java.util.LinkedList;
import java.util.List;
import java.util.Map;
import java.util.Set;

import org.jboss.errai.bus.client.ErraiBus;
import org.jboss.errai.bus.client.api.MessageCallback;
import org.jboss.errai.bus.client.framework.MessageBus;
import org.jboss.errai.bus.rebind.ScannerSingleton;
import org.jboss.errai.bus.server.ErraiBootstrapFailure;
import org.jboss.errai.bus.server.service.metadata.MetaDataScanner;
import org.jboss.errai.ioc.client.InterfaceInjectionContext;
<<<<<<< HEAD
import org.jboss.errai.ioc.client.api.*;
import org.jboss.errai.ioc.rebind.ioc.*;
import org.jboss.errai.ioc.rebind.ioc.codegen.Context;
import org.jboss.errai.ioc.rebind.ioc.codegen.Statement;
import org.jboss.errai.ioc.rebind.ioc.codegen.builder.BaseClassStructureBuilder;
import org.jboss.errai.ioc.rebind.ioc.codegen.builder.BlockBuilder;
import org.jboss.errai.ioc.rebind.ioc.codegen.builder.impl.ClassBuilder;
=======
import org.jboss.errai.ioc.client.api.Bootstrapper;
import org.jboss.errai.ioc.client.api.CodeDecorator;
import org.jboss.errai.ioc.client.api.ContextualTypeProvider;
import org.jboss.errai.ioc.client.api.CreatePanel;
import org.jboss.errai.ioc.client.api.EntryPoint;
import org.jboss.errai.ioc.client.api.GeneratedBy;
import org.jboss.errai.ioc.client.api.IOCProvider;
import org.jboss.errai.ioc.client.api.ToPanel;
import org.jboss.errai.ioc.client.api.ToRootPanel;
import org.jboss.errai.ioc.client.api.TypeProvider;
import org.jboss.errai.ioc.rebind.ioc.ContextualProviderInjector;
import org.jboss.errai.ioc.rebind.ioc.IOCDecoratorExtension;
import org.jboss.errai.ioc.rebind.ioc.IOCExtensionConfigurator;
import org.jboss.errai.ioc.rebind.ioc.InjectUtil;
import org.jboss.errai.ioc.rebind.ioc.InjectionFailure;
import org.jboss.errai.ioc.rebind.ioc.InjectorFactory;
import org.jboss.errai.ioc.rebind.ioc.ProviderInjector;
import org.jboss.errai.ioc.rebind.ioc.codegen.Context;
import org.jboss.errai.ioc.rebind.ioc.codegen.Statement;
import org.jboss.errai.ioc.rebind.ioc.codegen.builder.BlockBuilder;
import org.jboss.errai.ioc.rebind.ioc.codegen.builder.ClassStructureBuilder;
import org.jboss.errai.ioc.rebind.ioc.codegen.builder.impl.ClassBuilder;
import org.jboss.errai.ioc.rebind.ioc.codegen.builder.impl.MethodBlockBuilder;
>>>>>>> 4738f09c
import org.jboss.errai.ioc.rebind.ioc.codegen.meta.MetaClass;
import org.jboss.errai.ioc.rebind.ioc.codegen.meta.MetaClassFactory;
import org.jboss.errai.ioc.rebind.ioc.codegen.meta.MetaField;
import org.jboss.errai.ioc.rebind.ioc.codegen.meta.MetaParameterizedType;
import org.jboss.errai.ioc.rebind.ioc.codegen.meta.impl.build.BuildMetaClass;
import org.jboss.errai.ioc.rebind.ioc.codegen.util.Stmt;

import com.google.gwt.core.ext.Generator;
import com.google.gwt.core.ext.GeneratorContext;
import com.google.gwt.core.ext.TreeLogger;
import com.google.gwt.core.ext.UnableToCompleteException;
import com.google.gwt.core.ext.typeinfo.JClassType;
import com.google.gwt.core.ext.typeinfo.NotFoundException;
import com.google.gwt.core.ext.typeinfo.TypeOracle;
import com.google.gwt.user.client.Window;
import com.google.gwt.user.client.ui.Widget;
import com.google.gwt.user.rebind.ClassSourceFileComposerFactory;
import com.google.gwt.user.rebind.SourceWriter;

/**
 * The main generator class for the errai-ioc framework.
 */
public class IOCGenerator extends Generator {
  /**
   * Simple name of class to be generated
   */
  private String className = null;

  /**
   * Package name of class to be generated
   */
  private String packageName = null;

  private TypeOracle typeOracle;

  private IOCProcessingContext procContext;
  private InjectorFactory injectFactory;
  private ProcessorFactory procFactory;

  public static final boolean isDebugCompile = Boolean.getBoolean("errai.ioc.debug");

  private List<Runnable> deferredTasks = new LinkedList<Runnable>();

  public IOCGenerator() {
  }

  public IOCGenerator(IOCProcessingContext processingContext) {
    this();
    this.procContext = processingContext;
    this.typeOracle = processingContext.getOracle();
    this.injectFactory = new InjectorFactory(processingContext);
    this.procFactory = new ProcessorFactory(injectFactory);
    defaultConfigureProcessor();
  }

  @Override
  public String generate(TreeLogger logger, GeneratorContext context, String typeName)
          throws UnableToCompleteException {
    typeOracle = context.getTypeOracle();

    try {
      // get classType and save instance variables

      JClassType classType = typeOracle.getType(typeName);
      packageName = classType.getPackage().getName();
      className = classType.getSimpleSourceName() + "Impl";

      logger.log(TreeLogger.INFO, "Generating Extensions Bootstrapper...");

      // Generate class source code
      generateIOCBootstrapClass(logger, context);
    }
    catch (Throwable e) {
      // record sendNowWith logger that Map generation threw an exception
      e.printStackTrace();
      logger.log(TreeLogger.ERROR, "Error generating extensions", e);
    }

    // return the fully qualified name of the class generated
    return packageName + "." + className;
  }

  /**
   * Generate source code for new class. Class extends
   * <code>HashMap</code>.
   *
   * @param logger  Logger object
   * @param context Generator context
   */
  private void generateIOCBootstrapClass(TreeLogger logger, GeneratorContext context) {
    // get print writer that receives the source code
    PrintWriter printWriter = context.tryCreate(logger, packageName, className);
    // print writer if null, source code has ALREADY been generated,

    if (printWriter == null) return;


<<<<<<< HEAD
    BaseClassStructureBuilder classStructureBuilder = ClassBuilder.define(packageName + "." + className)
=======
    ClassStructureBuilder<?> classStructureBuilder = ClassBuilder.define(packageName + "." + className)
>>>>>>> 4738f09c
            .publicScope()
            .implementsInterface(Bootstrapper.class)
            .body();


    BuildMetaClass bootStrapClass = classStructureBuilder.getClassDefinition();
    Context buildContext = bootStrapClass.getContext();


    // implement default constructor
    classStructureBuilder.publicConstructor()
            .callSuper()
            .finish();


<<<<<<< HEAD
    BlockBuilder<BaseClassStructureBuilder> blockBuilder =
=======
    BlockBuilder<?> blockBuilder =
>>>>>>> 4738f09c
            classStructureBuilder.publicMethod(InterfaceInjectionContext.class, "bootstrapContainer");


    // init composer, set class properties, create source writer
    ClassSourceFileComposerFactory composer = new ClassSourceFileComposerFactory(packageName,
            className);

    composer.addImplementedInterface(Bootstrapper.class.getName());
    composer.addImport(InterfaceInjectionContext.class.getName());
    composer.addImport(Widget.class.getName());
    composer.addImport(List.class.getName());
    composer.addImport(ArrayList.class.getName());
    composer.addImport(Map.class.getName());
    composer.addImport(HashMap.class.getName());
    composer.addImport(com.google.gwt.user.client.ui.Panel.class.getName());
    composer.addImport(ErraiBus.class.getName());

    SourceWriter sourceWriter = composer.createSourceWriter(context, printWriter);

    procContext = new IOCProcessingContext(logger, context, sourceWriter, typeOracle, buildContext, bootStrapClass,
            blockBuilder);
    injectFactory = new InjectorFactory(procContext);
    procFactory = new ProcessorFactory(injectFactory);
    defaultConfigureProcessor();

    // generator constructor source code
    initializeProviders();
    generateExtensions(sourceWriter, blockBuilder);
    // close generated class
    sourceWriter.outdent();
    sourceWriter.println("}");

    // commit generated class
    context.commit(logger, printWriter);
  }

  public void initializeProviders() {

    final MetaClass typeProviderCls = MetaClassFactory.get(typeOracle, TypeProvider.class);
    MetaDataScanner scanner = ScannerSingleton.getOrCreateInstance();
    /*
    * IOCDecoratorExtension.class
    */
    Set<Class<?>> iocExtensions = scanner.getTypesAnnotatedWith(org.jboss.errai.ioc.client.api.IOCExtension.class);
    List<IOCExtensionConfigurator> extensionConfigurators = new ArrayList<IOCExtensionConfigurator>();
    for (Class<?> clazz : iocExtensions) {
      try {
        Class<? extends IOCExtensionConfigurator> configuratorClass = clazz.asSubclass(IOCExtensionConfigurator.class);

        IOCExtensionConfigurator configurator = configuratorClass.newInstance();

        configurator.configure(procContext, injectFactory, procFactory);

        extensionConfigurators.add(configurator);
      }
      catch (Exception e) {
        throw new ErraiBootstrapFailure("unable to load IOC Extension Configurator: " + e.getMessage(), e);
      }
    }

    /**
     * CodeDecorator.class
     */
    Set<Class<?>> decorators = scanner.getTypesAnnotatedWith(CodeDecorator.class);
    for (Class<?> clazz : decorators) {
      try {
        Class<? extends IOCDecoratorExtension> decoratorClass = clazz.asSubclass(IOCDecoratorExtension.class);

        Class<? extends Annotation> annoType = null;
        Type t = decoratorClass.getGenericSuperclass();
        if (!(t instanceof ParameterizedType)) {
          throw new ErraiBootstrapFailure("code decorator must extend IOCDecoratorExtension<@AnnotationType>");
        }

        ParameterizedType pType = (ParameterizedType) t;
        if (IOCDecoratorExtension.class.equals(pType.getRawType())) {
          if (pType.getActualTypeArguments().length == 0
                  || !Annotation.class.isAssignableFrom((Class) pType.getActualTypeArguments()[0])) {
            throw new ErraiBootstrapFailure("code decorator must extend IOCDecoratorExtension<@AnnotationType>");
          }

          annoType = ((Class) pType.getActualTypeArguments()[0]).asSubclass(Annotation.class);
        }

        injectFactory.getInjectionContext().registerDecorator(
                decoratorClass.getConstructor(new Class[]{Class.class}).newInstance(annoType));
      }
      catch (Exception e) {
        throw new ErraiBootstrapFailure("unable to load code decorator: " + e.getMessage(), e);
      }
    }

    /**
     * IOCProvider.class
     */
    Set<Class<?>> providers = scanner.getTypesAnnotatedWith(IOCProvider.class);
    for (Class<?> clazz : providers) {
      MetaClass bindType = null;
      MetaClass type = MetaClassFactory.get(typeOracle, clazz);

      boolean contextual = false;
      for (MetaClass iface : type.getInterfaces()) {
        if (iface.getFullyQualifiedName().equals(ContextualTypeProvider.class.getName())) {
          contextual = true;

          MetaParameterizedType pType = iface.getParameterizedType();

          if (pType == null) {
            throw new InjectionFailure("could not determine the bind type for the IOCProvider class: "
                    + type.getFullyQualifiedName());
          }

          //todo: check for nested type parameters
          bindType = (MetaClass) pType.getTypeParameters()[0];
          break;
        }
      }

      if (bindType == null) {
        for (MetaClass iface : type.getInterfaces()) {
          if (!typeProviderCls.isAssignableFrom(iface)) {
            continue;
          }

          MetaParameterizedType pType = iface.getParameterizedType();

          if (pType == null) {
            throw new InjectionFailure("could not determine the bind type for the IOCProvider class: "
                    + type.getFullyQualifiedName());
          }

          //todo: check for nested type parameters
          bindType = (MetaClass) pType.getTypeParameters()[0];
        }
      }

      if (bindType == null) {
        throw new InjectionFailure("the annotated provider class does not appear to implement " +
                TypeProvider.class.getName() + ": " + type.getFullyQualifiedName());
      }

      final MetaClass finalBindType = bindType;

      if (contextual) {
        injectFactory.addInjector(new ContextualProviderInjector(finalBindType, type));

      } else {
        injectFactory.addInjector(new ProviderInjector(finalBindType, type));
      }
    }

    /**
     * GeneratedBy.class
     */
    Set<Class<?>> generatedBys = scanner.getTypesAnnotatedWith(GeneratedBy.class);
    for (Class<?> clazz : generatedBys) {
      MetaClass type = MetaClassFactory.get(typeOracle, clazz);
      GeneratedBy anno = type.getAnnotation(GeneratedBy.class);
      Class<? extends ContextualTypeProvider> injectorClass = anno.value();

      try {
        injectFactory.addInjector(new ContextualProviderInjector(type, getJClassType(injectorClass)));
      }
      catch (Exception e) {
        throw new ErraiBootstrapFailure("could not load injector: " + e.getMessage(), e);
      }
    }

    for (IOCExtensionConfigurator extensionConfigurator : extensionConfigurators) {
      extensionConfigurator.afterInitialization(procContext, injectFactory, procFactory);
    }
  }

<<<<<<< HEAD
  private void generateExtensions(SourceWriter sourceWriter, BlockBuilder<BaseClassStructureBuilder> blockBuilder) {
=======
  private void generateExtensions(SourceWriter sourceWriter, BlockBuilder<?> blockBuilder) {


    // InterfaceInjectionContext ctx = new InterfaceInjectionContext()
    blockBuilder.append(Stmt.create().declareVariable("ctx", InterfaceInjectionContext.class,
            Stmt.create().newObject(InterfaceInjectionContext.class)));
>>>>>>> 4738f09c


    // InterfaceInjectionContext ctx = new InterfaceInjectionContext()
    blockBuilder.append(Stmt.create().declareVariable("ctx", InterfaceInjectionContext.class,
            Stmt.create().newObject(InterfaceInjectionContext.class)));

    MetaDataScanner scanner = ScannerSingleton.getOrCreateInstance();
    procFactory.process(scanner, procContext);

    runAllDeferred();

    sourceWriter.println("return ctx;");
    sourceWriter.outdent();
    sourceWriter.println("}");

    List<MetaField> privateFields = injectFactory.getInjectionContext().getPrivateFieldsToExpose();

    if (!privateFields.isEmpty()) {
      sourceWriter.println();
    }

    for (MetaField f : privateFields) {
      sourceWriter.print("private static native void ");
      sourceWriter.print(InjectUtil.getPrivateFieldInjectorName(f));
      sourceWriter.print("(");
      sourceWriter.print(f.getDeclaringClass().getFullyQualifiedName());
      sourceWriter.print(" instance, ");
      sourceWriter.print(f.getType().getCanonicalName());
      sourceWriter.print(" value) /*-{");
      sourceWriter.println();
      sourceWriter.outdent();
      // begin JSNI call
      sourceWriter.print("instance.@");
      sourceWriter.print(f.getDeclaringClass().getFullyQualifiedName());
      sourceWriter.print("::");
      sourceWriter.print(f.getName());
      sourceWriter.print(" = ");
      sourceWriter.print("value;");
      sourceWriter.println();
      sourceWriter.outdent();
      sourceWriter.println("}-*/;\n");
    }

    for (MetaField f : privateFields) {
      sourceWriter.print("private static native ");
      sourceWriter.print(f.getType().getFullyQualifiedName());
      sourceWriter.print(" ");
      sourceWriter.print(InjectUtil.getPrivateFieldInjectorName(f));
      sourceWriter.print("(");
      sourceWriter.print(f.getDeclaringClass().getFullyQualifiedName());
      sourceWriter.print(" instance) /*-{");
      sourceWriter.println();
      sourceWriter.outdent();
      // begin JSNI call
      sourceWriter.print("return instance.@");
      sourceWriter.print(f.getDeclaringClass().getFullyQualifiedName());
      sourceWriter.print("::");
      sourceWriter.print(f.getName());
      sourceWriter.print(";");
      sourceWriter.println();
      sourceWriter.outdent();
      sourceWriter.println("}-*/;\n");
    }
  }

  public void addType(final MetaClass type) {
    injectFactory.addType(type);
  }

  public Statement generateWithSingletonSemantics(final MetaClass visit) {
    return injectFactory.generateSingleton(visit);
  }

  public Statement generateInjectors(final MetaClass visit) {
    return injectFactory.generate(visit);
  }

  public String generateAllProviders() {
    return injectFactory.generateAllProviders();
  }

  public void addDeferred(Runnable task) {
    deferredTasks.add(task);
  }

  private void runAllDeferred() {
    for (Runnable r : deferredTasks)
      r.run();
  }

  public MetaClass getJClassType(Class cls) {
    try {
      return MetaClassFactory.get(typeOracle.getType(cls.getName()));
    }
    catch (NotFoundException e) {
      return null;
    }
  }

  private void defaultConfigureProcessor() {
    final MetaClass widgetType = getJClassType(Widget.class);
    final MetaClass messageCallbackType = getJClassType(MessageCallback.class);
    final MetaClass messageBusType = getJClassType(MessageBus.class);

    procFactory.registerHandler(EntryPoint.class, new AnnotationHandler<EntryPoint>() {
      @Override
      public void handle(final MetaClass type, EntryPoint annotation, IOCProcessingContext context) {
        addDeferred(new Runnable() {
          @Override
          public void run() {
            generateWithSingletonSemantics(type);
          }
        });
      }
    });

    procFactory.registerHandler(ToRootPanel.class, new AnnotationHandler<ToRootPanel>() {
      @Override
      public void handle(final MetaClass type, final ToRootPanel annotation, final IOCProcessingContext context) {
        if (widgetType.isAssignableFrom(type)) {

          addDeferred(new Runnable() {
            @Override
            public void run() {
              context.getWriter().println("ctx.addToRootPanel(" + generateWithSingletonSemantics(type) + ");");
            }
          });
        } else {
          throw new InjectionFailure("type declares @" + annotation.getClass().getSimpleName()
                  + "  but does not extend type Widget: " + type.getFullyQualifiedName());
        }
      }
    });

    procFactory.registerHandler(CreatePanel.class, new AnnotationHandler<CreatePanel>() {
      @Override
      public void handle(final MetaClass type, final CreatePanel annotation, final IOCProcessingContext context) {
        if (widgetType.isAssignableFrom(type)) {

          addDeferred(new Runnable() {
            @Override
            public void run() {
              context.getWriter().println("ctx.registerPanel(\"" + (annotation.value().equals("")
                      ? type.getName() : annotation.value()) + "\", " + generateInjectors(type) + ");");
            }
          });
        } else {
          throw new InjectionFailure("type declares @" + annotation.getClass().getSimpleName()
                  + "  but does not extend type Widget: " + type.getFullyQualifiedName());
        }
      }
    });

    procFactory.registerHandler(ToPanel.class, new AnnotationHandler<ToPanel>() {
      @Override
      public void handle(final MetaClass type, final ToPanel annotation, final IOCProcessingContext context) {
        if (widgetType.isAssignableFrom(type)) {

          addDeferred(new Runnable() {
            @Override
            public void run() {
              context.getWriter()
                      .println("ctx.widgetToPanel(" + generateWithSingletonSemantics(type)
                              + ", \"" + annotation.value() + "\");");
            }
          });
        } else {
          throw new InjectionFailure("type declares @" + annotation.getClass().getSimpleName()
                  + "  but does not extend type Widget: " + type.getFullyQualifiedName());
        }
      }
    });
  }

  public static String debugOutput(CharSequence s) {
    if (isDebugCompile) {
      String debugStmt = Window.class.getName() + ".alert(" + s.toString().replaceAll("\"", "\\\"") + ");\n";
      return debugStmt + s.toString();
    }
    return s.toString();
  }
}<|MERGE_RESOLUTION|>--- conflicted
+++ resolved
@@ -34,15 +34,6 @@
 import org.jboss.errai.bus.server.ErraiBootstrapFailure;
 import org.jboss.errai.bus.server.service.metadata.MetaDataScanner;
 import org.jboss.errai.ioc.client.InterfaceInjectionContext;
-<<<<<<< HEAD
-import org.jboss.errai.ioc.client.api.*;
-import org.jboss.errai.ioc.rebind.ioc.*;
-import org.jboss.errai.ioc.rebind.ioc.codegen.Context;
-import org.jboss.errai.ioc.rebind.ioc.codegen.Statement;
-import org.jboss.errai.ioc.rebind.ioc.codegen.builder.BaseClassStructureBuilder;
-import org.jboss.errai.ioc.rebind.ioc.codegen.builder.BlockBuilder;
-import org.jboss.errai.ioc.rebind.ioc.codegen.builder.impl.ClassBuilder;
-=======
 import org.jboss.errai.ioc.client.api.Bootstrapper;
 import org.jboss.errai.ioc.client.api.CodeDecorator;
 import org.jboss.errai.ioc.client.api.ContextualTypeProvider;
@@ -66,7 +57,6 @@
 import org.jboss.errai.ioc.rebind.ioc.codegen.builder.ClassStructureBuilder;
 import org.jboss.errai.ioc.rebind.ioc.codegen.builder.impl.ClassBuilder;
 import org.jboss.errai.ioc.rebind.ioc.codegen.builder.impl.MethodBlockBuilder;
->>>>>>> 4738f09c
 import org.jboss.errai.ioc.rebind.ioc.codegen.meta.MetaClass;
 import org.jboss.errai.ioc.rebind.ioc.codegen.meta.MetaClassFactory;
 import org.jboss.errai.ioc.rebind.ioc.codegen.meta.MetaField;
@@ -164,11 +154,7 @@
     if (printWriter == null) return;
 
 
-<<<<<<< HEAD
-    BaseClassStructureBuilder classStructureBuilder = ClassBuilder.define(packageName + "." + className)
-=======
     ClassStructureBuilder<?> classStructureBuilder = ClassBuilder.define(packageName + "." + className)
->>>>>>> 4738f09c
             .publicScope()
             .implementsInterface(Bootstrapper.class)
             .body();
@@ -184,11 +170,7 @@
             .finish();
 
 
-<<<<<<< HEAD
-    BlockBuilder<BaseClassStructureBuilder> blockBuilder =
-=======
     BlockBuilder<?> blockBuilder =
->>>>>>> 4738f09c
             classStructureBuilder.publicMethod(InterfaceInjectionContext.class, "bootstrapContainer");
 
 
@@ -362,16 +344,7 @@
     }
   }
 
-<<<<<<< HEAD
-  private void generateExtensions(SourceWriter sourceWriter, BlockBuilder<BaseClassStructureBuilder> blockBuilder) {
-=======
   private void generateExtensions(SourceWriter sourceWriter, BlockBuilder<?> blockBuilder) {
-
-
-    // InterfaceInjectionContext ctx = new InterfaceInjectionContext()
-    blockBuilder.append(Stmt.create().declareVariable("ctx", InterfaceInjectionContext.class,
-            Stmt.create().newObject(InterfaceInjectionContext.class)));
->>>>>>> 4738f09c
 
 
     // InterfaceInjectionContext ctx = new InterfaceInjectionContext()
