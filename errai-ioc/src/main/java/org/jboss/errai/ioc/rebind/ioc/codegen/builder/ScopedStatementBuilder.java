package org.jboss.errai.ioc.rebind.ioc.codegen.builder;

import org.jboss.errai.ioc.rebind.ioc.codegen.HasScope;
import org.jboss.errai.ioc.rebind.ioc.codegen.MetaClassFactory;
import org.jboss.errai.ioc.rebind.ioc.codegen.Scope;
import org.jboss.errai.ioc.rebind.ioc.codegen.builder.LoopBuilder.LoopBodyBuilder;
import org.jboss.errai.ioc.rebind.ioc.codegen.meta.MetaClass;

/**
 * @author Christian Sadilek <csadilek@redhat.com>
 */
public class ScopedStatementBuilder extends AbstractStatementBuilder {

    private ScopedStatementBuilder(Scope scope) {
        super(scope);
    }

    public static ScopedStatementBuilder createInScopeOf(HasScope parent) {
        return new ScopedStatementBuilder(parent.getScope());
    }

    public LoopBodyBuilder foreach(String loopVarName) {
        return LoopBuilder.createInScopeOf(this).foreach(loopVarName);
    }

    public LoopBodyBuilder foreach(String loopVarName, MetaClass loopVarType) {
        return LoopBuilder.createInScopeOf(this).foreach(loopVarName, loopVarType);
    }
<<<<<<< HEAD
    
    public LoopBodyBuilder foreach(String loopVarName, String collectionVarName) {
        return LoopBuilder.createInScopeOf(this).foreach(loopVarName, collectionVarName);
    }
    
    public LoopBodyBuilder foreach(String loopVarName, MetaClass loopVarType, String collectionVarName) {
        return LoopBuilder.createInScopeOf(this).foreach(loopVarName, loopVarType, collectionVarName);
=======

    public LoopBodyBuilder foreach(String loopVarName, Class<?> loopVarType) {
        return foreach(loopVarName, MetaClassFactory.get(loopVarType));
    }


    public LoopBodyBuilder foreach(String loopVarName, String sequenceVarName) {
        return LoopBuilder.createInScopeOf(this).foreach(loopVarName, sequenceVarName);
    }

    public LoopBodyBuilder foreach(String loopVarName, MetaClass loopVarType, String sequenceVarName) {
        return LoopBuilder.createInScopeOf(this).foreach(loopVarName, loopVarType, sequenceVarName);
>>>>>>> 9218e9b6
    }

    public LoopBodyBuilder foreach(String loopVarName, Class<?> loopVarType, String sequenceVarName) {
        return foreach(loopVarName, MetaClassFactory.get(loopVarType), sequenceVarName);
    }

}<|MERGE_RESOLUTION|>--- conflicted
+++ resolved
@@ -23,10 +23,13 @@
         return LoopBuilder.createInScopeOf(this).foreach(loopVarName);
     }
 
+    public LoopBodyBuilder foreach(String loopVarName, Class<?> loopVarType) {
+        return foreach(loopVarName, MetaClassFactory.get(loopVarType));
+    }
+    
     public LoopBodyBuilder foreach(String loopVarName, MetaClass loopVarType) {
         return LoopBuilder.createInScopeOf(this).foreach(loopVarName, loopVarType);
     }
-<<<<<<< HEAD
     
     public LoopBodyBuilder foreach(String loopVarName, String collectionVarName) {
         return LoopBuilder.createInScopeOf(this).foreach(loopVarName, collectionVarName);
@@ -34,24 +37,9 @@
     
     public LoopBodyBuilder foreach(String loopVarName, MetaClass loopVarType, String collectionVarName) {
         return LoopBuilder.createInScopeOf(this).foreach(loopVarName, loopVarType, collectionVarName);
-=======
-
-    public LoopBodyBuilder foreach(String loopVarName, Class<?> loopVarType) {
-        return foreach(loopVarName, MetaClassFactory.get(loopVarType));
     }
-
-
-    public LoopBodyBuilder foreach(String loopVarName, String sequenceVarName) {
-        return LoopBuilder.createInScopeOf(this).foreach(loopVarName, sequenceVarName);
-    }
-
-    public LoopBodyBuilder foreach(String loopVarName, MetaClass loopVarType, String sequenceVarName) {
-        return LoopBuilder.createInScopeOf(this).foreach(loopVarName, loopVarType, sequenceVarName);
->>>>>>> 9218e9b6
-    }
-
+    
     public LoopBodyBuilder foreach(String loopVarName, Class<?> loopVarType, String sequenceVarName) {
         return foreach(loopVarName, MetaClassFactory.get(loopVarType), sequenceVarName);
     }
-
 }