--- conflicted
+++ resolved
@@ -146,12 +146,8 @@
       final String name,
       final DefParameters defParameters) {
 
-<<<<<<< HEAD
-    return new MethodBlockBuilderAbstractOption<ClassStructureBuilderAbstractMethodOption>(
+    return new MethodBuilderAbstractOption<ClassStructureBuilderAbstractMethodOption>(
             new MethodBuildCallback<ClassStructureBuilderAbstractMethodOption>() {
-=======
-    return new MethodBuilderAbstractOption<ClassStructureBuilderAbstractMethodOption>(new MethodBuildCallback<ClassStructureBuilderAbstractMethodOption>() {
->>>>>>> 58b00218
       @Override
       public ClassStructureBuilderAbstractMethodOption callback(final Statement statement,
                                                                 final DefModifiers modifiers,
