--- conflicted
+++ resolved
@@ -81,17 +81,12 @@
         appendCallElement(new DynamicLoad(o));
         return new ContextualStatementBuilderImpl(context, callElementBuilder);
     }
-<<<<<<< HEAD
 
-    public ContextualStatementBuilder loadStatic(Class<?> clazz) {
-=======
-    
     public ContextualStatementBuilder invokeStatic(Class<?> clazz, String methodName, Object... parameters) {
->>>>>>> 9372c9e8
         appendCallElement(new StaticLoad(clazz));
         return new ContextualStatementBuilderImpl(context, callElementBuilder).invoke(methodName, parameters);
     }
-    
+
     public ObjectBuilder newObject(MetaClass type) {
         return ObjectBuilder.newInstanceOf(type);
     }
@@ -103,5 +98,4 @@
     public ObjectBuilder newObject(Class<?> type) {
         return ObjectBuilder.newInstanceOf(type);
     }
-
 }