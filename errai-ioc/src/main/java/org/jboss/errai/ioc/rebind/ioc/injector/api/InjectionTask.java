/*
 * Copyright 2011 JBoss, by Red Hat, Inc
 *
 * Licensed under the Apache License, Version 2.0 (the "License");
 * you may not use this file except in compliance with the License.
 * You may obtain a copy of the License at
 *
 *    http://www.apache.org/licenses/LICENSE-2.0
 *
 * Unless required by applicable law or agreed to in writing, software
 * distributed under the License is distributed on an "AS IS" BASIS,
 * WITHOUT WARRANTIES OR CONDITIONS OF ANY KIND, either express or implied.
 * See the License for the specific language governing permissions and
 * limitations under the License.
 */

package org.jboss.errai.ioc.rebind.ioc.injector.api;

import static org.jboss.errai.codegen.util.PrivateAccessUtil.getPrivateFieldInjectorName;
import static org.jboss.errai.codegen.util.PrivateAccessUtil.getPrivateMethodName;

import java.lang.annotation.Annotation;

import org.jboss.errai.codegen.Statement;
import org.jboss.errai.codegen.exception.UnproxyableClassException;
import org.jboss.errai.codegen.meta.MetaClass;
import org.jboss.errai.codegen.meta.MetaConstructor;
import org.jboss.errai.codegen.meta.MetaField;
import org.jboss.errai.codegen.meta.MetaMethod;
import org.jboss.errai.codegen.meta.MetaParameter;
import org.jboss.errai.codegen.util.PrivateAccessType;
import org.jboss.errai.codegen.util.Refs;
import org.jboss.errai.codegen.util.Stmt;
import org.jboss.errai.ioc.rebind.ioc.bootstrapper.IOCProcessingContext;
import org.jboss.errai.ioc.rebind.ioc.exception.InjectionFailure;
import org.jboss.errai.ioc.rebind.ioc.exception.UnsatisfiedDependenciesException;
import org.jboss.errai.ioc.rebind.ioc.injector.InjectUtil;
import org.jboss.errai.ioc.rebind.ioc.injector.Injector;
import org.jboss.errai.ioc.rebind.ioc.metadata.QualifyingMetadata;

public class InjectionTask {
  protected final TaskType taskType;
  protected final Injector injector;

  protected final MetaConstructor constructor;
  protected final MetaField field;
  protected final MetaMethod method;
  protected final MetaClass type;
  protected final MetaParameter parm;

  public InjectionTask(Injector injector, MetaField field) {
    this.taskType = !field.isPublic() ? TaskType.PrivateField : TaskType.Field;
    this.injector = injector;
    this.field = field;
    this.constructor = null;
    this.method = null;
    this.parm = null;
    this.type = null;
  }

  public InjectionTask(Injector injector, MetaMethod method) {
    this.taskType = !method.isPublic() ? TaskType.PrivateMethod : TaskType.Method;
    this.injector = injector;
    this.method = method;
    this.constructor = null;
    this.field = null;
    this.parm = null;
    this.type = null;
  }

  public InjectionTask(Injector injector, MetaParameter parm) {
    this.taskType = TaskType.Parameter;
    this.injector = injector;
    this.parm = parm;
    this.field = null;
    this.type = null;

    if (parm.getDeclaringMember() instanceof MetaConstructor) {
      this.constructor = (MetaConstructor) parm.getDeclaringMember();
      this.method = null;
    }
    else {
      this.method = (MetaMethod) parm.getDeclaringMember();
      this.constructor = null;
    }
  }

  public InjectionTask(Injector injector, MetaClass type) {
    this.taskType = TaskType.Type;
    this.injector = injector;
    this.type = type;
    this.constructor = null;
    this.field = null;
    this.method = null;
    this.parm = null;
  }

  @SuppressWarnings({"unchecked"})
  public boolean doTask(InjectionContext ctx) {
    IOCProcessingContext processingContext = ctx.getProcessingContext();

    InjectableInstance injectableInstance = getInjectableInstance(ctx);

    QualifyingMetadata qualifyingMetadata = processingContext.getQualifyingMetadataFactory()
            .createFrom(injectableInstance.getQualifiers());
    Statement val;

    ctx.allowProxyCapture();

    switch (taskType) {
      case Type:
        ctx.getQualifiedInjector(type, qualifyingMetadata);
        break;

      case PrivateField:
        ctx.addExposedField(field, PrivateAccessType.Write);

      case Field:
        try {
           val = InjectUtil.getInjectorOrProxy(ctx, getInjectableInstance(ctx), field.getType(), qualifyingMetadata);
         }
         catch (InjectionFailure e) {
           throw UnsatisfiedDependenciesException.createWithSingleFieldFailure(field, field.getDeclaringClass(),
                   field.getType(), e.getMessage());
         }
         catch (UnproxyableClassException e) {
           String err = "your object graph may have cyclical dependencies and the cycle could not be proxied. use of the @Dependent scope and @New qualifier may not " +
                   "produce properly initalized objects for: " + getInjector().getInjectedType().getFullyQualifiedName() + "\n" +
                   "\t Offending node: " + toString() + "\n" +
                   "\t Note          : this issue can be resolved by making "
                   + e.getUnproxyableClass().getFullyQualifiedName() + " proxyable. Introduce a default no-arg constructor and make sure the class is non-final.";

           throw UnsatisfiedDependenciesException.createWithSingleFieldFailure(field, field.getDeclaringClass(),
                   field.getType(), err);
         }

         final Statement fieldAccessStmt;

         if (field.isStatic()) {
           throw new InjectionFailure("attempt to inject bean into a static field: "
                   + field.getDeclaringClass().getFullyQualifiedName() + "." + field.getName());
         }
         else {
           fieldAccessStmt = InjectUtil.setPublicOrPrivateFieldValue(processingContext, Refs.get(injector.getVarName()), field, val);
         }

         processingContext.append(fieldAccessStmt);

        break;

<<<<<<< HEAD
      case PrivateMethod:
        ctx.addExposedMethod(method);
=======
      case PrivateMethod: {
        for (MetaParameter parm : method.getParameters()) {
          ctx.getProcessingContext().handleDiscoveryOfType(
                  new InjectableInstance(null, TaskType.Parameter, null, method, null, parm.getType(), parm, injector, ctx));
        }

        Statement[] stmts = InjectUtil.resolveInjectionDependencies(method.getParameters(), ctx, method);
        Statement[] parms;

        parms = new Statement[stmts.length + 1];
        parms[0] = Refs.get(injector.getVarName());
        System.arraycopy(stmts, 0, parms, 1, stmts.length);

        injectableInstance.getInjectionContext().addExposedMethod(method);

        processingContext.append(
                Stmt.invokeStatic(processingContext.getBootstrapClass(), getPrivateMethodName(method),
                        parms)
        );

        break;
      }

>>>>>>> 0c7a88fc
      case Method:
        for (MetaParameter parm : method.getParameters()) {
          ctx.getProcessingContext().handleDiscoveryOfType(
                  new InjectableInstance(null, TaskType.Parameter, null, method, null, parm.getType(), parm, injector, ctx));
<<<<<<< HEAD
=======

>>>>>>> 0c7a88fc
        }

        Statement[] args = InjectUtil.resolveInjectionDependencies(method.getParameters(), ctx, method);

        processingContext.append(
                InjectUtil.invokePublicOrPrivateMethod(processingContext,
                        Refs.get(injector.getVarName()),
                        method,
                        args)
        );
        break;
    }

    ctx.closeProxyIfOpen();

    return true;
  }

  private InjectableInstance getInjectableInstance(InjectionContext ctx) {
    InjectableInstance<? extends Annotation> injectableInstance
            = new InjectableInstance(null, taskType, constructor, method, field, type, parm, injector, ctx);

    switch (taskType) {
      case Method:
      case PrivateMethod:
        break;

      default:
        ctx.getProcessingContext().handleDiscoveryOfType(injectableInstance);
    }

    return injectableInstance;
  }

  public Injector getInjector() {
    return injector;
  }

  public String toString() {
    switch (taskType) {
      case Type:
        return type.getFullyQualifiedName();
      case Method:
        return method.getDeclaringClass().getFullyQualifiedName() + "." + method.getName() + "()::" + method
                .getReturnType().getFullyQualifiedName();
      case PrivateField:
      case Field:
        return field.getDeclaringClass().getFullyQualifiedName() + "." + field.getName() + "::" + field.getType()
                .getFullyQualifiedName();
    }

    return null;
  }

}<|MERGE_RESOLUTION|>--- conflicted
+++ resolved
@@ -148,42 +148,13 @@
 
         break;
 
-<<<<<<< HEAD
       case PrivateMethod:
         ctx.addExposedMethod(method);
-=======
-      case PrivateMethod: {
-        for (MetaParameter parm : method.getParameters()) {
-          ctx.getProcessingContext().handleDiscoveryOfType(
-                  new InjectableInstance(null, TaskType.Parameter, null, method, null, parm.getType(), parm, injector, ctx));
-        }
-
-        Statement[] stmts = InjectUtil.resolveInjectionDependencies(method.getParameters(), ctx, method);
-        Statement[] parms;
-
-        parms = new Statement[stmts.length + 1];
-        parms[0] = Refs.get(injector.getVarName());
-        System.arraycopy(stmts, 0, parms, 1, stmts.length);
-
-        injectableInstance.getInjectionContext().addExposedMethod(method);
-
-        processingContext.append(
-                Stmt.invokeStatic(processingContext.getBootstrapClass(), getPrivateMethodName(method),
-                        parms)
-        );
-
-        break;
-      }
-
->>>>>>> 0c7a88fc
+
       case Method:
         for (MetaParameter parm : method.getParameters()) {
           ctx.getProcessingContext().handleDiscoveryOfType(
                   new InjectableInstance(null, TaskType.Parameter, null, method, null, parm.getType(), parm, injector, ctx));
-<<<<<<< HEAD
-=======
-
->>>>>>> 0c7a88fc
         }
 
         Statement[] args = InjectUtil.resolveInjectionDependencies(method.getParameters(), ctx, method);
