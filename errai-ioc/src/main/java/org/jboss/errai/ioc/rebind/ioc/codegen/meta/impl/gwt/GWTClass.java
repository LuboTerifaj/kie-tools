/*
 * Copyright 2011 JBoss, a divison Red Hat, Inc
 *
 * Licensed under the Apache License, Version 2.0 (the "License");
 * you may not use this file except in compliance with the License.
 * You may obtain a copy of the License at
 *
 *    http://www.apache.org/licenses/LICENSE-2.0
 *
 * Unless required by applicable law or agreed to in writing, software
 * distributed under the License is distributed on an "AS IS" BASIS,
 * WITHOUT WARRANTIES OR CONDITIONS OF ANY KIND, either express or implied.
 * See the License for the specific language governing permissions and
 * limitations under the License.
 */

package org.jboss.errai.ioc.rebind.ioc.codegen.meta.impl.gwt;

import com.google.gwt.core.ext.typeinfo.*;
import org.jboss.errai.ioc.rebind.ioc.codegen.MetaClassFactory;
import org.jboss.errai.ioc.rebind.ioc.codegen.meta.*;
import org.jboss.errai.ioc.rebind.ioc.codegen.meta.impl.AbstractMetaClass;

import java.lang.annotation.Annotation;
import java.util.ArrayList;
import java.util.List;

/**
 * @author Mike Brock <cbrock@redhat.com>
 */
public class GWTClass extends AbstractMetaClass<JType> {
  private Annotation[] annotationsCache;

  private GWTClass(JType classType) {
    super(classType);
    JParameterizedType parameterizedType = classType.isParameterized();
    if (parameterizedType != null) {
      super.parameterizedType = new GWTParameterizedType(parameterizedType);
    }
  }

  public static MetaClass newInstance(JType type) {
    return MetaClassFactory.get(type);
  }

  public static MetaClass newUncachedInstance(JType type) {
    return new GWTClass(type);
  }

  public String getName() {
    return getEnclosedMetaObject().getSimpleSourceName();
  }

  public String getFullyQualifedName() {
    return getEnclosedMetaObject().getQualifiedSourceName();
  }

  @Override
  public String getCanonicalName() {
    return getEnclosedMetaObject().getQualifiedSourceName();
  }

  @Override
  public String getInternalName() {
    return getEnclosedMetaObject().getJNISignature().replace("/", ".");
  }

  private static MetaMethod[] fromMethodArray(JMethod[] methods) {
    List<MetaMethod> methodList = new ArrayList<MetaMethod>();

    for (JMethod m : methods) {
      methodList.add(new GWTMethod(m));
    }

    return methodList.toArray(new MetaMethod[methodList.size()]);
  }

  public MetaMethod[] getMethods() {
    JClassType type = getEnclosedMetaObject().isClassOrInterface();
    if (type == null) {
      return null;
    }

    return fromMethodArray(type.getMethods());
  }

  public MetaMethod[] getDeclaredMethods() {
    return getMethods();
  }

  private static MetaField[] fromFieldArray(JField[] methods) {
    List<MetaField> methodList = new ArrayList<MetaField>();

    for (JField f : methods) {
      methodList.add(new GWTField(f));
    }

    return methodList.toArray(new MetaField[methodList.size()]);
  }

  public MetaField[] getFields() {
    JClassType type = getEnclosedMetaObject().isClassOrInterface();
    if (type == null) {
      return null;
    }
    return fromFieldArray(type.getFields());
  }

  public MetaField[] getDeclaredFields() {
    return getFields();
  }

  public MetaField getField(String name) {
    JClassType type = getEnclosedMetaObject().isClassOrInterface();
    if (type == null) {
      return null;
    }

    JField field = type.getField(name);

    if (field == null) {
      throw new RuntimeException("no such field: " + field);
    }

    return new GWTField(field);
  }

  public MetaField getDeclaredField(String name) {
    return getField(name);
  }

  private static MetaConstructor[] fromMethodArray(JConstructor[] constructors) {
    List<MetaConstructor> constructorList = new ArrayList<MetaConstructor>();

    for (JConstructor c : constructors) {
      constructorList.add(new GWTConstructor(c));
    }

    return constructorList.toArray(new MetaConstructor[constructorList.size()]);
  }

  public MetaConstructor[] getConstructors() {
    JClassType type = getEnclosedMetaObject().isClassOrInterface();
    if (type == null) {
      return null;
    }

    return fromMethodArray(type.getConstructors());
  }

  public MetaConstructor[] getDeclaredConstructors() {
    return getConstructors();
  }

  public MetaClass[] getInterfaces() {
    List<MetaClass> metaClassList = new ArrayList<MetaClass>();
    for (JClassType type : getEnclosedMetaObject().isClassOrInterface()
        .getImplementedInterfaces()) {

      metaClassList.add(new GWTClass(type));
    }

    return metaClassList.toArray(new MetaClass[metaClassList.size()]);
  }

  public boolean isArray() {
    return getEnclosedMetaObject().isArray() != null;
  }

  public MetaClass getSuperClass() {
    JClassType type = getEnclosedMetaObject().isClassOrInterface();
    if (type == null) {
      return null;
    }

    return MetaClassFactory.get(type.getEnclosingType());
  }

  public MetaClass getComponentType() {
    JArrayType type = getEnclosedMetaObject().isArray();
    if (type == null) {
      return null;
    }
    return MetaClassFactory.get(type.getComponentType());
  }

  public Annotation[] getAnnotations() {
    if (annotationsCache == null) {
      try {
        Class<?> cls = Class.forName(getEnclosedMetaObject().getQualifiedSourceName(), false,
            Thread.currentThread().getContextClassLoader());

        annotationsCache = cls.getAnnotations();

      }
      catch (ClassNotFoundException e) {
        e.printStackTrace();
      }
    }

    return annotationsCache;
  }

  public MetaTypeVariable[] getTypeParameters() {
    List<MetaTypeVariable> typeVariables = new ArrayList<MetaTypeVariable>();
    JGenericType genericType = getEnclosedMetaObject().isGenericType();

    if (genericType != null) {
      for (JTypeParameter typeParameter : genericType.getTypeParameters()) {
        typeVariables.add(new GWTTypeVariable(typeParameter));
      }
    }

    return typeVariables.toArray(new MetaTypeVariable[typeVariables.size()]);
  }

  public boolean isInterface() {
    return getEnclosedMetaObject().isInterface() != null;
  }

  public boolean isAbstract() {
    return getEnclosedMetaObject().isClass() != null && getEnclosedMetaObject().isClass().isAbstract();
  }


  public boolean isEnum() {
    return getEnclosedMetaObject().isEnum() != null;
  }

  public boolean isAnnotation() {
    return getEnclosedMetaObject().isAnnotation() != null;
  }

  public boolean isPublic() {
    return getEnclosedMetaObject().isClassOrInterface() != null &&
        getEnclosedMetaObject().isClassOrInterface().isPublic();
  }

  public boolean isPrivate() {
    return getEnclosedMetaObject().isClassOrInterface() != null &&
        getEnclosedMetaObject().isClassOrInterface().isPrivate();
  }

  public boolean isProtected() {
<<<<<<< HEAD
    return getEnclosedMetaObject().isClassOrInterface() != null &&
=======
    return getEnclosedMetaObject().isClassOrInterface() != null && 
>>>>>>> 8c50466c
        getEnclosedMetaObject().isClassOrInterface().isProtected();
  }

  public boolean isFinal() {
    return getEnclosedMetaObject().isClassOrInterface() != null &&
        getEnclosedMetaObject().isClassOrInterface().isFinal();
  }

  public boolean isStatic() {
    return getEnclosedMetaObject().isClassOrInterface() != null &&
        getEnclosedMetaObject().isClassOrInterface().isStatic();
  }

  public String toString() {
    return getFullyQualifedName();
  }

}<|MERGE_RESOLUTION|>--- conflicted
+++ resolved
@@ -155,7 +155,7 @@
   public MetaClass[] getInterfaces() {
     List<MetaClass> metaClassList = new ArrayList<MetaClass>();
     for (JClassType type : getEnclosedMetaObject().isClassOrInterface()
-        .getImplementedInterfaces()) {
+            .getImplementedInterfaces()) {
 
       metaClassList.add(new GWTClass(type));
     }
@@ -188,12 +188,11 @@
     if (annotationsCache == null) {
       try {
         Class<?> cls = Class.forName(getEnclosedMetaObject().getQualifiedSourceName(), false,
-            Thread.currentThread().getContextClassLoader());
+                Thread.currentThread().getContextClassLoader());
 
         annotationsCache = cls.getAnnotations();
 
-      }
-      catch (ClassNotFoundException e) {
+      } catch (ClassNotFoundException e) {
         e.printStackTrace();
       }
     }
@@ -233,31 +232,27 @@
 
   public boolean isPublic() {
     return getEnclosedMetaObject().isClassOrInterface() != null &&
-        getEnclosedMetaObject().isClassOrInterface().isPublic();
+            getEnclosedMetaObject().isClassOrInterface().isPublic();
   }
 
   public boolean isPrivate() {
     return getEnclosedMetaObject().isClassOrInterface() != null &&
-        getEnclosedMetaObject().isClassOrInterface().isPrivate();
+            getEnclosedMetaObject().isClassOrInterface().isPrivate();
   }
 
   public boolean isProtected() {
-<<<<<<< HEAD
-    return getEnclosedMetaObject().isClassOrInterface() != null &&
-=======
     return getEnclosedMetaObject().isClassOrInterface() != null && 
->>>>>>> 8c50466c
         getEnclosedMetaObject().isClassOrInterface().isProtected();
   }
 
   public boolean isFinal() {
     return getEnclosedMetaObject().isClassOrInterface() != null &&
-        getEnclosedMetaObject().isClassOrInterface().isFinal();
+            getEnclosedMetaObject().isClassOrInterface().isFinal();
   }
 
   public boolean isStatic() {
     return getEnclosedMetaObject().isClassOrInterface() != null &&
-        getEnclosedMetaObject().isClassOrInterface().isStatic();
+            getEnclosedMetaObject().isClassOrInterface().isStatic();
   }
 
   public String toString() {
