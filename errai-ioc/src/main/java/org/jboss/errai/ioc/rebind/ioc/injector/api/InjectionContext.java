/*
 * Copyright 2011 JBoss, by Red Hat, Inc
 *
 * Licensed under the Apache License, Version 2.0 (the "License");
 * you may not use this file except in compliance with the License.
 * You may obtain a copy of the License at
 *
 *    http://www.apache.org/licenses/LICENSE-2.0
 *
 * Unless required by applicable law or agreed to in writing, software
 * distributed under the License is distributed on an "AS IS" BASIS,
 * WITHOUT WARRANTIES OR CONDITIONS OF ANY KIND, either express or implied.
 * See the License for the specific language governing permissions and
 * limitations under the License.
 */

package org.jboss.errai.ioc.rebind.ioc.injector.api;

import static java.util.Collections.unmodifiableCollection;

import java.lang.annotation.Annotation;
import java.lang.annotation.ElementType;
import java.lang.annotation.Target;
import java.util.ArrayList;
import java.util.Collection;
import java.util.Collections;
import java.util.HashMap;
import java.util.HashSet;
import java.util.Iterator;
import java.util.LinkedHashMap;
import java.util.LinkedHashSet;
import java.util.List;
import java.util.Map;
import java.util.Set;

import org.jboss.errai.codegen.Statement;
import org.jboss.errai.codegen.meta.HasAnnotations;
import org.jboss.errai.codegen.meta.MetaClass;
import org.jboss.errai.codegen.meta.MetaClassFactory;
import org.jboss.errai.codegen.meta.MetaField;
import org.jboss.errai.codegen.meta.MetaMethod;
import org.jboss.errai.codegen.meta.MetaParameter;
import org.jboss.errai.codegen.util.PrivateAccessType;
import org.jboss.errai.codegen.util.PrivateAccessUtil;
import org.jboss.errai.common.client.framework.Assert;
import org.jboss.errai.ioc.rebind.ioc.bootstrapper.IOCGenerator;
import org.jboss.errai.ioc.rebind.ioc.bootstrapper.IOCProcessingContext;
import org.jboss.errai.ioc.rebind.ioc.exception.InjectionFailure;
import org.jboss.errai.ioc.rebind.ioc.extension.IOCDecoratorExtension;
import org.jboss.errai.ioc.rebind.ioc.graph.GraphBuilder;
import org.jboss.errai.ioc.rebind.ioc.injector.Injector;
import org.jboss.errai.ioc.rebind.ioc.injector.ProxyInjector;
import org.jboss.errai.ioc.rebind.ioc.injector.QualifiedTypeInjectorDelegate;
import org.jboss.errai.ioc.rebind.ioc.injector.TypeInjector;
import org.jboss.errai.ioc.rebind.ioc.metadata.QualifyingMetadata;

import com.google.common.collect.HashMultimap;
import com.google.common.collect.LinkedHashMultimap;
import com.google.common.collect.Multimap;

public class InjectionContext {
  private final IOCProcessingContext processingContext;

<<<<<<< HEAD
  private final Multimap<WiringElementType, Class<? extends Annotation>> elementBindings
          = HashMultimap.create();
=======
  private final Multimap<WiringElementType, Class<? extends Annotation>> elementBindings = HashMultimap.create();
>>>>>>> 1912617a

  // do not refactor to a MultiMap. the resolution algorithm has dynamic replacement of injectors that is difficult
  // to achieve with a MultiMap
  private final Map<MetaClass, List<Injector>> injectors = new LinkedHashMap<MetaClass, List<Injector>>();

  private final Multimap<MetaClass, Injector> proxiedInjectors = LinkedHashMultimap.create();
  private final Multimap<MetaClass, MetaClass> cyclingTypes = HashMultimap.create();
<<<<<<< HEAD
  private final Set<String> knownTypesWithCycles = new HashSet<String>();

  private final Set<String> enabledAlternatives;

  private final Multimap<Class<? extends Annotation>, IOCDecoratorExtension> decorators
          = HashMultimap.create();
  private final Multimap<ElementType, Class<? extends Annotation>> decoratorsByElementType
          = HashMultimap.create();

  private final Map<MetaParameter, Statement> inlineBeanReferenceMap = new HashMap<MetaParameter, Statement>();

  private final Map<MetaField, PrivateAccessType> privateFieldsToExpose = new HashMap<MetaField, PrivateAccessType>();
  private final Collection<MetaMethod> privateMethodsToExpose = new LinkedHashSet<MetaMethod>();

  private final Map<String, Object> attributeMap = new HashMap<String, Object>();
  private final Set<String> exposedMembers = new HashSet<String>();

  private final GraphBuilder graphBuilder = new GraphBuilder();
=======

  private final Set<String> enabledAlternatives = new HashSet<String>();

  private final Multimap<Class<? extends Annotation>, IOCDecoratorExtension> decorators = HashMultimap.create();
  private final Multimap<ElementType, Class<? extends Annotation>> decoratorsByElementType = HashMultimap.create();

  private final Map<MetaField, PrivateAccessType> privateFieldsToExpose = new HashMap<MetaField, PrivateAccessType>();
  private final Collection<MetaMethod> privateMethodsToExpose = new LinkedHashSet<MetaMethod>();

  private final Map<String, Object> attributeMap = new HashMap<String, Object>();

  private final Set<String> exposedMembers = new HashSet<String>();
>>>>>>> 1912617a

  private boolean allowProxyCapture = false;
  private boolean openProxy = false;

  private InjectionContext(final Builder builder) {
    this.processingContext = builder.processingContext;
    this.enabledAlternatives = Collections.unmodifiableSet(new HashSet<String>(builder.enabledAlternatives)) ;
  }

  public static class Builder {
    private IOCProcessingContext processingContext;
    private final HashSet<String> enabledAlternatives = new HashSet<String>();

    public static Builder create() {
      return new Builder();
    }

    public Builder processingContext(IOCProcessingContext processingContext) {
      this.processingContext = processingContext;
      return this;
    }

    public Builder enabledAlternative(String fqcn) {
      enabledAlternatives.add(fqcn);
      return this;
    }


    public InjectionContext build() {
      Assert.notNull("the processingContext cannot be null", processingContext);

      return new InjectionContext(this);
    }
  }

<<<<<<< HEAD

  public Injector getProxiedInjector(final MetaClass type, final QualifyingMetadata metadata) {
    //todo: figure out why I was doing this.
    final MetaClass erased = type.getErased();
    final Collection<Injector> injs = proxiedInjectors.get(erased);
    final List<Injector> matching = new ArrayList<Injector>();
=======
  public Injector getProxiedInjector(MetaClass type, QualifyingMetadata metadata) {
    // todo: figure out why I was doing this.
    MetaClass erased = type.getErased();
    Collection<Injector> injs = proxiedInjectors.get(erased);
    List<Injector> matching = new ArrayList<Injector>();
>>>>>>> 1912617a

    if (injs != null) {
      for (Injector inj : injs) {
        if (inj.matches(type.getParameterizedType(), metadata)) {
          matching.add(inj);
        }
      }
    }

    if (matching.isEmpty()) {
      throw new InjectionFailure(erased);
    }
    else {
      // proxies can only be used once, so just receive the last declared one.
      return matching.get(matching.size() - 1);
    }
  }

  public Injector getQualifiedInjector(final MetaClass type, final QualifyingMetadata metadata) {
    final MetaClass erased = type.getErased();
    final List<Injector> injs = injectors.get(erased);
    final List<Injector> matching = new ArrayList<Injector>();

    boolean alternativeBeans = false;

    if (injs != null) {
      for (Injector inj : injs) {
        if (inj.matches(type.getParameterizedType(), metadata)) {
          matching.add(inj);
          if (inj.isAlternative()) {
            alternativeBeans = true;
          }
        }
      }
    }

    if (matching.isEmpty()) {
      throw new InjectionFailure(erased);
    }
    else if (matching.size() > 1) {
      if (alternativeBeans) {
        Iterator<Injector> matchIter = matching.iterator();
        while (matchIter.hasNext()) {
          if (!enabledAlternatives.contains(matchIter.next().getInjectedType().getFullyQualifiedName())) {
            matchIter.remove();
          }
        }
      }

      if (IOCGenerator.isTestMode) {
        List<Injector> matchingMocks = new ArrayList<Injector>();
        for (Injector inj : matching) {
          if (inj.isTestmock()) {
            matchingMocks.add(inj);
          }
        }

        if (!matchingMocks.isEmpty()) {
          matching.clear();
          matching.addAll(matchingMocks);
        }
      }

      if (matching.isEmpty()) {
        throw new InjectionFailure(erased);
      }
      if (matching.size() == 1) {
        return matching.get(0);
      }

      final StringBuilder buf = new StringBuilder();
      for (Injector inj : matching) {
        buf.append("     matching> ").append(inj.toString()).append("\n");
      }

      buf.append("  Note: configure an alternative to take precedence or remove all but one matching bean.");

      throw new InjectionFailure("ambiguous injection type (multiple injectors resolved): "
              + erased.getFullyQualifiedName() + " " + (metadata == null ? "" : metadata.toString()) + ":\n" +
              buf.toString());
    }
    else {
      return matching.get(0);
    }
  }

  public void recordCycle(MetaClass from, MetaClass to) {
    cyclingTypes.put(from, to);
  }

  public boolean cycles(MetaClass from, MetaClass to) {
    return cyclingTypes.containsEntry(from, to);
  }

  public void addProxiedInjector(ProxyInjector proxyInjector) {
    proxiedInjectors.put(proxyInjector.getInjectedType(), proxyInjector);
  }

  public boolean isProxiedInjectorRegistered(MetaClass injectorType, QualifyingMetadata qualifyingMetadata) {
    if (proxiedInjectors.containsKey(injectorType.getErased())) {
      for (Injector inj : proxiedInjectors.get(injectorType.getErased())) {
        if (inj.matches(injectorType.getParameterizedType(), qualifyingMetadata)) {
          return true;
        }
      }
    }
    return false;
  }

  public boolean isInjectorRegistered(MetaClass injectorType, QualifyingMetadata qualifyingMetadata) {
    if (injectors.containsKey(injectorType.getErased())) {
      for (Injector inj : injectors.get(injectorType.getErased())) {
        if (inj.matches(injectorType.getParameterizedType(), qualifyingMetadata)) {
          return true;
        }
      }
    }
    return false;
  }

  public boolean isInjectableQualified(MetaClass injectorType, QualifyingMetadata qualifyingMetadata) {
    if (injectors.containsKey(injectorType.getErased())) {
      for (Injector inj : injectors.get(injectorType.getErased())) {
        if (inj.matches(injectorType.getParameterizedType(), qualifyingMetadata)) {
          return inj.isRendered();
        }
      }
    }
    return false;
  }

  public Injector getInjector(Class<?> injectorType) {
    return getInjector(MetaClassFactory.get(injectorType));
  }

  public Injector getInjector(MetaClass type) {
    final MetaClass erased = type.getErased();
    if (!injectors.containsKey(erased)) {
      throw new InjectionFailure("could not resolve type for injection: " + erased.getFullyQualifiedName());
    }

    final List<Injector> injectorList = new ArrayList<Injector>(injectors.get(erased));
    final Iterator<Injector> iter = injectorList.iterator();
    Injector inj;

    if (injectorList.size() > 1) {
      while (iter.hasNext()) {
        inj = iter.next();

        if (type.getParameterizedType() != null) {
          if (inj.getQualifyingTypeInformation() != null) {
            if (!type.getParameterizedType().isAssignableFrom(inj.getQualifyingTypeInformation())) {
              iter.remove();
            }
          }
        }
        else if (inj.getQualifyingTypeInformation() == null) {
          iter.remove();
        }
      }
    }

    if (injectorList.size() > 1) {
      throw new InjectionFailure("ambiguous injection type (multiple injectors resolved): "
              + erased.getFullyQualifiedName());
    }
    if (injectorList.isEmpty()) {
      throw new InjectionFailure("could not resolve type for injection: " + erased.getFullyQualifiedName());
    }

    return injectorList.get(0);
  }

  public void registerInjector(Injector injector) {
    registerInjector(injector.getInjectedType(), injector, new HashSet<MetaClass>(), true);
  }

  private void registerInjector(MetaClass type, Injector injector, Set<MetaClass> processedTypes, boolean allowOverride) {
    List<Injector> injectorList = injectors.get(type.getErased());
    if (injectorList == null) {
      injectors.put(type.getErased(), injectorList = new ArrayList<Injector>());
    }
    else if (allowOverride) {
      Iterator<Injector> iter = injectorList.iterator();

      while (iter.hasNext()) {
        Injector inj = iter.next();

        if (inj.isPseudo()) {
          iter.remove();
        }
      }
    }

    registerInjectorsForSuperTypesAndInterfaces(type, injector, processedTypes);
    injectorList.add(injector);
  }

  public void registerInjectorsForSuperTypesAndInterfaces(MetaClass type, Injector injector,
      Set<MetaClass> processedTypes) {
    MetaClass cls = type;
    do {
      if (cls != type && cls.isPublic() && (cls.isAbstract() || cls.isInterface())) {
          final QualifiedTypeInjectorDelegate injectorDelegate =
              new QualifiedTypeInjectorDelegate(cls, injector, cls.getParameterizedType());

          registerInjector(cls, injectorDelegate, processedTypes, false);
          continue;
      }

      for (MetaClass iface : cls.getInterfaces()) {
        if (!iface.isPublic())
          continue;

        if (processedTypes.add(iface)) {
          final QualifiedTypeInjectorDelegate injectorDelegate =
              new QualifiedTypeInjectorDelegate(iface, injector, iface.getParameterizedType());

          registerInjector(iface, injectorDelegate, processedTypes, false);
        }
      }
    }
    while ((cls = cls.getSuperClass()) != null);
  }

  public void registerDecorator(IOCDecoratorExtension<?> iocExtension) {
    decorators.get(iocExtension.decoratesWith()).add(iocExtension);
  }

  public Set<Class<? extends Annotation>> getDecoratorAnnotations() {
    return Collections.unmodifiableSet(decorators.keySet());
  }

  public IOCDecoratorExtension[] getDecorator(Class<? extends Annotation> annotation) {
    Collection<IOCDecoratorExtension> decs = decorators.get(annotation);
    IOCDecoratorExtension[] da = new IOCDecoratorExtension[decs.size()];
    decs.toArray(da);
    return da;
  }

  public Collection<Class<? extends Annotation>> getDecoratorAnnotationsBy(ElementType type) {
    if (decoratorsByElementType.size() == 0) {
      sortDecorators();
    }
    if (decoratorsByElementType.containsKey(type)) {
      return unmodifiableCollection(decoratorsByElementType.get(type));
    }
    else {
      return Collections.emptySet();
    }
  }

  private void sortDecorators() {
    for (Class<? extends Annotation> a : getDecoratorAnnotations()) {
      if (a.isAnnotationPresent(Target.class)) {
        for (ElementType type : a.getAnnotation(Target.class).value()) {
          decoratorsByElementType.get(type).add(a);
        }
      }
    }
  }

  public void addExposedField(MetaField field, PrivateAccessType accessType) {
    if (!privateFieldsToExpose.containsKey(field)) {
      privateFieldsToExpose.put(field, accessType);
    }
    else if (privateFieldsToExpose.get(field) != accessType) {
      accessType = PrivateAccessType.Both;
    }
    privateFieldsToExpose.put(field, accessType);
  }

  public void addExposedMethod(MetaMethod method) {
    String methodSignature = PrivateAccessUtil.getPrivateMethodName(method);
    if (!exposedMembers.contains(methodSignature)) {
      exposedMembers.add(methodSignature);
    }
    else {
      return;
    }
    privateMethodsToExpose.add(method);
  }

  public Map<MetaField, PrivateAccessType> getPrivateFieldsToExpose() {
    return Collections.unmodifiableMap(privateFieldsToExpose);
  }

  public Collection<MetaMethod> getPrivateMethodsToExpose() {
    return unmodifiableCollection(privateMethodsToExpose);
  }

  public void addType(MetaClass type) {
    if (injectors.containsKey(type))
      return;
    registerInjector(new TypeInjector(type, this));
  }

  public void addPsuedoScopeForType(MetaClass type) {
    TypeInjector inj = new TypeInjector(type, this);
    inj.setReplaceable(true);
    registerInjector(inj);
  }

  public IOCProcessingContext getProcessingContext() {
    return processingContext;
  }

  public void addEnabledAlternative(String name) {
    enabledAlternatives.add(name);
  }

  public void mapElementType(WiringElementType type, Class<? extends Annotation> annotationType) {
    elementBindings.put(type, annotationType);
  }

  public Collection<Class<? extends Annotation>> getAnnotationsForElementType(WiringElementType type) {
    return unmodifiableCollection(elementBindings.get(type));
  }

  public boolean isAnyKnownElementType(HasAnnotations hasAnnotations) {
    return isAnyOfElementTypes(hasAnnotations, WiringElementType.values());
  }

  public boolean isAnyOfElementTypes(HasAnnotations hasAnnotations, WiringElementType... types) {
    for (WiringElementType t : types) {
      if (isElementType(t, hasAnnotations))
        return true;
    }
    return false;
  }

  public boolean isElementType(WiringElementType type, HasAnnotations hasAnnotations) {
    return getMatchingAnnotationForElementType(type, hasAnnotations) != null;
  }

  /**
   * Overloaded version to check GWT's JClassType classes.
   * 
   * @param type
   * @param hasAnnotations
   * @return
   */
  public boolean isElementType(WiringElementType type, com.google.gwt.core.ext.typeinfo.HasAnnotations hasAnnotations) {
    for (Annotation a : hasAnnotations.getAnnotations()) {
      if (getAnnotationsForElementType(type).contains(a.annotationType())) {
        return true;
      }
    }
    return false;
  }

  public Annotation getMatchingAnnotationForElementType(WiringElementType type, HasAnnotations hasAnnotations) {
    for (Annotation a : hasAnnotations.getAnnotations()) {
      if (getAnnotationsForElementType(type).contains(a.annotationType())) {
        return a;
      }
    }
    return null;
  }

  public Collection<Map.Entry<WiringElementType, Class<? extends Annotation>>> getAllElementMappings() {
    return unmodifiableCollection(elementBindings.entries());
  }

  public Collection<MetaClass> getAllKnownInjectionTypes() {
    return unmodifiableCollection(injectors.keySet());
  }

  public void allowProxyCapture() {
    allowProxyCapture = true;
  }

  public void markOpenProxy() {
    if (allowProxyCapture) {
      openProxy = true;
    }
  }

  public boolean isProxyOpen() {
    return openProxy;
  }

  public void closeProxyIfOpen() {
    if (openProxy) {
      getProcessingContext().popBlockBuilder();
      openProxy = false;
    }
    allowProxyCapture = false;
  }

  public void setAttribute(String name, Object value) {
    attributeMap.put(name, value);
  }

  public Object getAttribute(String name) {
    return attributeMap.get(name);
  }

  public boolean hasAttribute(String name) {
    return attributeMap.containsKey(name);
  }

  public void addKnownTypesWithCycles(Collection<String> types) {
    knownTypesWithCycles.addAll(types);
  }

  public boolean typeContainsGraphCycles(MetaClass type) {
    return knownTypesWithCycles.contains(type.getFullyQualifiedName());
  }

  public void addInlineBeanReference(MetaParameter ref, Statement statement) {
    inlineBeanReferenceMap.put(ref, statement);
  }

  public Statement getInlineBeanReference(MetaParameter ref) {
    return inlineBeanReferenceMap.get(ref);
  }

  public GraphBuilder getGraphBuilder() {
    return graphBuilder;
  }
}<|MERGE_RESOLUTION|>--- conflicted
+++ resolved
@@ -61,12 +61,7 @@
 public class InjectionContext {
   private final IOCProcessingContext processingContext;
 
-<<<<<<< HEAD
-  private final Multimap<WiringElementType, Class<? extends Annotation>> elementBindings
-          = HashMultimap.create();
-=======
   private final Multimap<WiringElementType, Class<? extends Annotation>> elementBindings = HashMultimap.create();
->>>>>>> 1912617a
 
   // do not refactor to a MultiMap. the resolution algorithm has dynamic replacement of injectors that is difficult
   // to achieve with a MultiMap
@@ -74,15 +69,12 @@
 
   private final Multimap<MetaClass, Injector> proxiedInjectors = LinkedHashMultimap.create();
   private final Multimap<MetaClass, MetaClass> cyclingTypes = HashMultimap.create();
-<<<<<<< HEAD
   private final Set<String> knownTypesWithCycles = new HashSet<String>();
 
   private final Set<String> enabledAlternatives;
 
-  private final Multimap<Class<? extends Annotation>, IOCDecoratorExtension> decorators
-          = HashMultimap.create();
-  private final Multimap<ElementType, Class<? extends Annotation>> decoratorsByElementType
-          = HashMultimap.create();
+  private final Multimap<Class<? extends Annotation>, IOCDecoratorExtension> decorators = HashMultimap.create();
+  private final Multimap<ElementType, Class<? extends Annotation>> decoratorsByElementType = HashMultimap.create();
 
   private final Map<MetaParameter, Statement> inlineBeanReferenceMap = new HashMap<MetaParameter, Statement>();
 
@@ -93,20 +85,6 @@
   private final Set<String> exposedMembers = new HashSet<String>();
 
   private final GraphBuilder graphBuilder = new GraphBuilder();
-=======
-
-  private final Set<String> enabledAlternatives = new HashSet<String>();
-
-  private final Multimap<Class<? extends Annotation>, IOCDecoratorExtension> decorators = HashMultimap.create();
-  private final Multimap<ElementType, Class<? extends Annotation>> decoratorsByElementType = HashMultimap.create();
-
-  private final Map<MetaField, PrivateAccessType> privateFieldsToExpose = new HashMap<MetaField, PrivateAccessType>();
-  private final Collection<MetaMethod> privateMethodsToExpose = new LinkedHashSet<MetaMethod>();
-
-  private final Map<String, Object> attributeMap = new HashMap<String, Object>();
-
-  private final Set<String> exposedMembers = new HashSet<String>();
->>>>>>> 1912617a
 
   private boolean allowProxyCapture = false;
   private boolean openProxy = false;
@@ -141,21 +119,12 @@
       return new InjectionContext(this);
     }
   }
-
-<<<<<<< HEAD
 
   public Injector getProxiedInjector(final MetaClass type, final QualifyingMetadata metadata) {
     //todo: figure out why I was doing this.
     final MetaClass erased = type.getErased();
     final Collection<Injector> injs = proxiedInjectors.get(erased);
     final List<Injector> matching = new ArrayList<Injector>();
-=======
-  public Injector getProxiedInjector(MetaClass type, QualifyingMetadata metadata) {
-    // todo: figure out why I was doing this.
-    MetaClass erased = type.getErased();
-    Collection<Injector> injs = proxiedInjectors.get(erased);
-    List<Injector> matching = new ArrayList<Injector>();
->>>>>>> 1912617a
 
     if (injs != null) {
       for (Injector inj : injs) {
