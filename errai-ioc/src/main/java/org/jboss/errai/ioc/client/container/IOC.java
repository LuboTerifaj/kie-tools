--- conflicted
+++ resolved
@@ -110,14 +110,20 @@
             });
   }
   
+  /**
+   * Register a single {@link LifecycleListener} for {@link LifecycleEvent
+   * LifecycleEvents} from a single instance.
+   * 
+   * @param instance The instance to be observed.
+   * @param listener The listener to be registered.
+   */
   public static <T> void registerLifecycleListener(final T instance, final LifecycleListener<T> listener) {
-    
     getAsyncBeanManager().lookupBean(LifecycleListenerRegistrar.class).getInstance(
             new CreationalCallback<LifecycleListenerRegistrar>() {
 
               @Override
               public void callback(final LifecycleListenerRegistrar registrar) {
-                registrar.registerInstanceListener(instance, listener);
+                registrar.registerListener(instance, listener);
               }
             });
   }
@@ -143,25 +149,6 @@
               }
             });
   }
-<<<<<<< HEAD
-
-  /**
-   * Register a single {@link LifecycleListener} for {@link LifecycleEvent
-   * LifecycleEvents} from a single instance.
-   * 
-   * @param instance The instance to be observed.
-   * @param listener The listener to be registered.
-   */
-  public static <T> void registerInstanceListener(final T instance, final LifecycleListener<T> listener) {
-    getAsyncBeanManager().lookupBean(LifecycleListenerRegistrar.class).getInstance(
-            new CreationalCallback<LifecycleListenerRegistrar>() {
-
-              @Override
-              public void callback(final LifecycleListenerRegistrar registrar) {
-                registrar.registerListener(instance, listener);
-              }
-            });
-  }
 
   /**
    * Unregister a single {@link LifecycleListener} for {@link LifecycleEvent
@@ -170,7 +157,7 @@
    * @param instance The instance that was observed.
    * @param listener The listener that was registered.
    */
-  public static <T> void unregisterInstanceListener(final T instance, final LifecycleListener<T> listener) {
+  public static <T> void unregisterLifecycleListener(final T instance, final LifecycleListener<T> listener) {
     getAsyncBeanManager().lookupBean(LifecycleListenerRegistrar.class).getInstance(
             new CreationalCallback<LifecycleListenerRegistrar>() {
 
@@ -180,7 +167,4 @@
               }
             });
   }
-=======
->>>>>>> 11c165b8
-
 }