--- conflicted
+++ resolved
@@ -252,19 +252,6 @@
         .finish().toJavaString();
 
     assertEquals("failed to generate while loop with lhs invocation and body", WHILE_RESULT_RHS_EMPTY, s);
-<<<<<<< HEAD
-    
-    s = StatementBuilder.create()
-      .addVariable("str", String.class)
-      .whileLoop(Bool.expr(
-          Bool.expr(Variable.get("str"), BooleanOperator.NotEquals, null), 
-          BooleanOperator.And,
-          Bool.expr(Stmt.create().loadVariable("str").invoke("length"), BooleanOperator.GreaterThan, 0)))
-      .finish().toJavaString();
-
-    assertEquals("failed to generate while loop with nested expression", WHILE_RESULT_NESTED_RHS_EMPTY, s);
-
-=======
 
     s = StatementBuilder.create()
         .addVariable("str", String.class)
@@ -334,6 +321,5 @@
 
     assertEquals("failed to generate for loop with declaring initializer and counting expression",
         FOR_RESULT_DECLARE_INITIALIZER_COUNTING_EXP, s);
->>>>>>> 17694e0f
   }
 }