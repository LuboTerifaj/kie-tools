--- conflicted
+++ resolved
@@ -37,7 +37,7 @@
 
 /**
  * Tests the {@link StatementBuilder} API.
- * 
+ *
  * @author Christian Sadilek <csadilek@redhat.com>
  */
 public class StatementBuilderTest extends AbstractStatementBuilderTest {
@@ -79,14 +79,9 @@
     try {
       ctx = StatementBuilder.create().addVariable("n", Integer.class, "abc").getContext();
       fail("Expected InvalidTypeException");
-<<<<<<< HEAD
     }
     catch (InvalidTypeException ive) {
-      //expected
-=======
-    } catch (InvalidTypeException ive) {
-      // expected
->>>>>>> 8c50466c
+      // expected
       assertTrue(ive.getCause() instanceof NumberFormatException);
     }
   }
@@ -124,12 +119,8 @@
   public void testCreateAndInitializeArray() {
     try {
       StatementBuilder.create().newArray(Annotation.class)
-<<<<<<< HEAD
-          .initialize("1", "2").toJavaString();
-=======
-              .initialize("1", "2")
-              .toJavaString();
->>>>>>> 8c50466c
+          .initialize("1", "2")
+          .toJavaString();
       fail("Expected InvalidTypeException");
     }
     catch (InvalidTypeException oose) {
@@ -166,52 +157,31 @@
         .initialize(annotation1, annotation2)
         .toJavaString();
 
-<<<<<<< HEAD
-    assertEquals("new java.lang.annotation.Annotation[] {" +
+    assertEquals("new java.lang.annotation.Annotation[]{" +
         "new java.lang.annotation.Annotation() {\n" +
-        "public java.lang.Class annotationType() {\n" +
-        "return javax.inject.Inject.class;\n" +
-        "}\n" +
+        " public java.lang.Class annotationType() {\n" +
+        "   return javax.inject.Inject.class;\n" +
+        " }\n" +
         "}\n" +
         ",new java.lang.annotation.Annotation() {\n" +
-        "public java.lang.Class annotationType() {\n" +
-        "return javax.annotation.PostConstruct.class;\n" +
-        "}\n" +
-        "}\n" +
+        "   public java.lang.Class annotationType() {\n" +
+        "     return javax.annotation.PostConstruct.class;\n" +
+        "   }\n" +
+        " }\n" +
         "}", s);
-=======
-    assertEquals("new java.lang.annotation.Annotation[]{" +
-            "new java.lang.annotation.Annotation() {\n" +
-            " public java.lang.Class annotationType() {\n" +
-            "   return javax.inject.Inject.class;\n" +
-            " }\n" +
-            "}\n" +
-            ",new java.lang.annotation.Annotation() {\n" +
-            "   public java.lang.Class annotationType() {\n" +
-            "     return javax.annotation.PostConstruct.class;\n" +
-            "   }\n" +
-            " }\n" +
-            "}", s);
->>>>>>> 8c50466c
-  }
-
-  @Test
-  @SuppressWarnings(value = { "all" })
+  }
+
+  @Test
+  @SuppressWarnings(value = {"all"})
   public void testCreateAndInitializeMultiDimensionalArray() {
 
     String s = StatementBuilder.create().newArray(Integer.class)
-<<<<<<< HEAD
         .initialize(new Integer[][]{{1, 2}, {3, 4}})
         .toJavaString();
-=======
-            .initialize(new Integer[][] { { 1, 2 }, { 3, 4 } })
-            .toJavaString();
->>>>>>> 8c50466c
 
     assertEquals("Failed to generate two dimensional array", "new java.lang.Integer[][]{{1,2},{3,4}}", s);
 
     s = StatementBuilder.create().newArray(String.class)
-<<<<<<< HEAD
         .initialize(new Statement[][]{
             {StatementBuilder.create().invokeStatic(Integer.class, "toString", 1),
                 StatementBuilder.create().invokeStatic(Integer.class, "toString", 2)},
@@ -220,43 +190,24 @@
         .toJavaString();
 
     assertEquals("Failed to generate two dimensional array using statements",
-        "new java.lang.String[][] {{java.lang.Integer.toString(1),java.lang.Integer.toString(2)}," +
+        "new java.lang.String[][]{{java.lang.Integer.toString(1),java.lang.Integer.toString(2)}," +
             "{java.lang.Integer.toString(3),java.lang.Integer.toString(4)}}", s);
+
+    s = StatementBuilder.create().newArray(String.class)
+        .initialize(new Object[][]{
+            {StatementBuilder.create().invokeStatic(Integer.class, "toString", 1), "2"},
+            {StatementBuilder.create().invokeStatic(Integer.class, "toString", 3), "4"}})
+        .toJavaString();
+
+    assertEquals("Failed to generate two dimensional array using statements and objects",
+        "new java.lang.String[][]{{java.lang.Integer.toString(1),\"2\"}," +
+            "{java.lang.Integer.toString(3),\"4\"}}", s);
 
     s = StatementBuilder.create().newArray(String.class)
         .initialize(new String[][][]{{{"1", "2"}, {"a", "b"}}, {{"3", "4"}, {"b", "c"}}})
         .toJavaString();
 
     assertEquals("Failed to generate three dimensional array",
-        "new java.lang.String[][][] {{{\"1\",\"2\"},{\"a\",\"b\"}},{{\"3\",\"4\"},{\"b\",\"c\"}}}", s);
-=======
-            .initialize(new Statement[][] {
-                { StatementBuilder.create().invokeStatic(Integer.class, "toString", 1),
-                    StatementBuilder.create().invokeStatic(Integer.class, "toString", 2) },
-                { StatementBuilder.create().invokeStatic(Integer.class, "toString", 3),
-                    StatementBuilder.create().invokeStatic(Integer.class, "toString", 4) } })
-            .toJavaString();
-
-    assertEquals("Failed to generate two dimensional array using statements",
-            "new java.lang.String[][]{{java.lang.Integer.toString(1),java.lang.Integer.toString(2)}," +
-                    "{java.lang.Integer.toString(3),java.lang.Integer.toString(4)}}", s);
-
-    s = StatementBuilder.create().newArray(String.class)
-            .initialize(new Object[][] {
-                { StatementBuilder.create().invokeStatic(Integer.class, "toString", 1), "2" },
-                { StatementBuilder.create().invokeStatic(Integer.class, "toString", 3), "4" } })
-            .toJavaString();
-
-    assertEquals("Failed to generate two dimensional array using statements and objects",
-        "new java.lang.String[][]{{java.lang.Integer.toString(1),\"2\"}," +
-                    "{java.lang.Integer.toString(3),\"4\"}}", s);
-
-    s = StatementBuilder.create().newArray(String.class)
-            .initialize(new String[][][] { { { "1", "2" }, { "a", "b" } }, { { "3", "4" }, { "b", "c" } } })
-            .toJavaString();
-
-    assertEquals("Failed to generate three dimensional array",
-            "new java.lang.String[][][]{{{\"1\",\"2\"},{\"a\",\"b\"}},{{\"3\",\"4\"},{\"b\",\"c\"}}}", s);
->>>>>>> 8c50466c
+        "new java.lang.String[][][]{{{\"1\",\"2\"},{\"a\",\"b\"}},{{\"3\",\"4\"},{\"b\",\"c\"}}}", s);
   }
 }