--- conflicted
+++ resolved
@@ -192,13 +192,8 @@
         .toJavaString();
 
     assertEquals("Failed to generate two dimensional array using statements",
-<<<<<<< HEAD
-        "new java.lang.String[][]{{java.lang.Integer.toString(1),java.lang.Integer.toString(2)}," +
-            "{java.lang.Integer.toString(3),java.lang.Integer.toString(4)}}", s);
-=======
             "new java.lang.String[][]{{java.lang.Integer.toString(1),java.lang.Integer.toString(2)}," +
                 "{java.lang.Integer.toString(3),java.lang.Integer.toString(4)}}", s);
->>>>>>> c4ef5e3c
 
     s = StatementBuilder.create().newArray(String.class)
         .initialize(new Object[][]{
