package org.jboss.errai.ioc.tests.rebind;

import org.jboss.errai.ioc.client.api.builtin.MessageBusProvider;
import org.jboss.errai.ioc.rebind.ioc.codegen.*;
import org.jboss.errai.ioc.rebind.ioc.codegen.builder.StatementBuilder;
import org.jboss.errai.ioc.rebind.ioc.codegen.exception.OutOfScopeException;
import org.jboss.errai.ioc.rebind.ioc.codegen.exception.UndefinedMethodException;
import org.junit.Test;

import static org.junit.Assert.assertTrue;
import static org.junit.Assert.fail;

/**
 * Tests the generation of method invocations using the {@link StatementBuilder} API.
 *
 * @author Christian Sadilek <csadilek@redhat.com>
 */
public class InvocationBuilderTest extends AbstractStatementBuilderTest {

    @Test
    public void testInvoke() {
        Statement invokeStatement = StatementBuilder.create(
                Context.create().add(Variable.create("injector", MessageBusProvider.class)))
                .loadVariable("injector")
                .invoke("provide");

        assertEquals("failed to generate invocation on variable",
                "injector.provide()", invokeStatement.generate());

        invokeStatement = StatementBuilder.create(Context.create()
                .add("i", Integer.class)
                .add("regex", String.class)
                .add("replacement", String.class))
                .loadVariable("i")
                .invoke("toString")
                .invoke("replaceAll", Variable.get("regex"), Variable.get("replacement"));

<<<<<<< HEAD
=======
        String s = StatementBuilder.create(ctx).loadVariable("regex").assignValue(AssignmentOperator.PreIncrementAssign, "abcdefg").generate();

        System.out.println(s);

>>>>>>> 01d3c3e0
        assertEquals("failed to generate multiple invocations on variable",
                "i.toString().replaceAll(regex, replacement)", invokeStatement.generate());
    }

    @Test
    public void testInvokeWithLiterals() {
        String result = StatementBuilder.create(Context.create().add(Variable.create("s", String.class)))
                .loadVariable("s").invoke("replaceAll", "foo", "foo\t\n").generate();

        assertEquals("failed to generate invocation using literal parameters",
                "s.replaceAll(\"foo\", \"foo\\t\\n\")", result);

        result = StatementBuilder.create().loadLiteral("foo").invoke("toString").generate();

        assertEquals("failed to generate invocation using literal parameters",
                "\"foo\".toString()", result);
    }

    @Test
    public void testInvokeOnUndefinedMethods() {
        try {
            StatementBuilder.create(
                    Context.create()
                            .add("injector", MessageBusProvider.class)
                            .add("param", String.class))
                    .loadVariable("injector")
                    .invoke("provide", Variable.get("param"));
            fail("expected UndefinedMethodException");
        } catch (UndefinedMethodException udme) {
            //expected
        }

        try {
            Context context = Context.create()
                    .add("s", String.class)
                    .add("regex", String.class)
                    .add("replacement", String.class);

            StatementBuilder.create(context)
                    .loadVariable("s")
                    .invoke("replaceAll", Variable.get("regex"), Variable.get("replacement"))
                    .invoke("idontexist", Variable.get("regex"), Variable.get("replacement"));
            fail("expected UndefinedMethodException");
        } catch (UndefinedMethodException udme) {
            //expected
        }
    }

    @Test
    public void testInvokeWithUndefinedVariables() {
        try {
            // injector undefined
            StatementBuilder.create()
                    .loadVariable("injector")
                    .invoke("provide", Refs.get("param"), Refs.get("param2"));
            fail("expected OutOfScopeException");
        } catch (OutOfScopeException oose) {
            //expected
            assertTrue(oose.getMessage().contains("injector"));
        }

        try {
            // param2 undefined
            StatementBuilder.create(Context.create()
                    .add(Variable.create("injector", MessageBusProvider.class))
                    .add(Variable.create("param", String.class)))
                    .loadVariable("injector")
                    .invoke("provide", Variable.get("param"), Variable.get("param2"));
            fail("expected OutOfScopeException");
        } catch (OutOfScopeException oose) {
            //expected
            assertTrue(oose.getMessage().contains("param2"));
        }
    }

    @Test
    public void testStandardizedReferences() {
        Context context = Context.create()
                .add("s", String.class)
                .add("regex", String.class)
                .add("replacement", String.class);

        String s = StatementBuilder.create(context)
                .load(Variable.get("s"))
                .invoke("toUpperCase").generate();

        assertEquals("failed using load() passing a Reference",
                "s.toUpperCase()", s);

        Variable v = Variable.create("s", String.class);
        s = StatementBuilder.create(context)
                .load(v)
                .invoke("toUpperCase").generate();

        assertEquals("failed using load() passing a Variable instance",
                "s.toUpperCase()", s);

        s = StatementBuilder.create(context)
                .load("foo")
                .invoke("toUpperCase").generate();

        assertEquals("failed injecting literal with load()",
                "\"foo\".toUpperCase()", s);
    }
}<|MERGE_RESOLUTION|>--- conflicted
+++ resolved
@@ -35,13 +35,6 @@
                 .invoke("toString")
                 .invoke("replaceAll", Variable.get("regex"), Variable.get("replacement"));
 
-<<<<<<< HEAD
-=======
-        String s = StatementBuilder.create(ctx).loadVariable("regex").assignValue(AssignmentOperator.PreIncrementAssign, "abcdefg").generate();
-
-        System.out.println(s);
-
->>>>>>> 01d3c3e0
         assertEquals("failed to generate multiple invocations on variable",
                 "i.toString().replaceAll(regex, replacement)", invokeStatement.generate());
     }
