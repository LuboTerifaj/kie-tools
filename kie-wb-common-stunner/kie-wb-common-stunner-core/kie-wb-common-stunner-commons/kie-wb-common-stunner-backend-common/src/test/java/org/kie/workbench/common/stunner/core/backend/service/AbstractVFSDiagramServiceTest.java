/*
 * Copyright 2018 Red Hat, Inc. and/or its affiliates.
 *
 * Licensed under the Apache License, Version 2.0 (the "License");
 * you may not use this file except in compliance with the License.
 * You may obtain a copy of the License at
 *
 *     http://www.apache.org/licenses/LICENSE-2.0
 *
 * Unless required by applicable law or agreed to in writing, software
 * distributed under the License is distributed on an "AS IS" BASIS,
 * WITHOUT WARRANTIES OR CONDITIONS OF ANY KIND, either express or implied.
 * See the License for the specific language governing permissions and
 * limitations under the License.
 */

package org.kie.workbench.common.stunner.core.backend.service;

import java.io.IOException;
import java.util.ArrayList;
import java.util.List;
import java.util.Optional;

import javax.enterprise.inject.Instance;

import org.junit.Before;
import org.junit.Test;
import org.junit.runner.RunWith;
import org.kie.workbench.common.stunner.core.api.DefinitionManager;
import org.kie.workbench.common.stunner.core.api.FactoryManager;
import org.kie.workbench.common.stunner.core.definition.DefinitionSetResourceType;
import org.kie.workbench.common.stunner.core.definition.adapter.AdapterManager;
import org.kie.workbench.common.stunner.core.definition.adapter.DefinitionAdapter;
import org.kie.workbench.common.stunner.core.definition.adapter.PropertyAdapter;
import org.kie.workbench.common.stunner.core.definition.property.PropertyMetaTypes;
import org.kie.workbench.common.stunner.core.definition.service.DefinitionSetService;
import org.kie.workbench.common.stunner.core.definition.service.DiagramMarshaller;
import org.kie.workbench.common.stunner.core.definition.service.DiagramMetadataMarshaller;
import org.kie.workbench.common.stunner.core.diagram.Diagram;
import org.kie.workbench.common.stunner.core.diagram.DiagramParsingException;
import org.kie.workbench.common.stunner.core.diagram.Metadata;
import org.kie.workbench.common.stunner.core.factory.diagram.DiagramFactory;
import org.kie.workbench.common.stunner.core.graph.Edge;
import org.kie.workbench.common.stunner.core.graph.Graph;
import org.kie.workbench.common.stunner.core.graph.Node;
import org.kie.workbench.common.stunner.core.graph.content.definition.DefinitionSet;
import org.kie.workbench.common.stunner.core.marshaller.MarshallingMessage;
import org.kie.workbench.common.stunner.core.marshaller.MarshallingResponse;
import org.kie.workbench.common.stunner.core.registry.BackendRegistryFactory;
import org.kie.workbench.common.stunner.core.registry.factory.FactoryRegistry;
import org.kie.workbench.common.stunner.core.util.UUID;
import org.mockito.ArgumentCaptor;
import org.mockito.Mock;
import org.mockito.Mockito;
import org.mockito.runners.MockitoJUnitRunner;
import org.uberfire.backend.server.util.Paths;
import org.uberfire.backend.vfs.Path;
import org.uberfire.commons.data.Pair;
import org.uberfire.io.IOService;
import org.uberfire.java.nio.base.options.CommentedOption;
import org.uberfire.java.nio.file.SimpleFileVisitor;
import org.uberfire.java.nio.file.attribute.BasicFileAttributes;

import static org.junit.Assert.assertEquals;
import static org.junit.Assert.assertNotNull;
import static org.junit.Assert.assertTrue;
import static org.junit.Assert.fail;
import static org.mockito.Matchers.any;
import static org.mockito.Matchers.anyObject;
import static org.mockito.Matchers.eq;
import static org.mockito.Mockito.doNothing;
import static org.mockito.Mockito.doReturn;
import static org.mockito.Mockito.mock;
import static org.mockito.Mockito.spy;
import static org.mockito.Mockito.times;
import static org.mockito.Mockito.verify;
import static org.mockito.Mockito.when;

@SuppressWarnings("unchecked")
@RunWith(MockitoJUnitRunner.class)
public abstract class AbstractVFSDiagramServiceTest<M extends Metadata, D extends Diagram<Graph, M>> {

    public static final String DEFINITION_SET_ID = "DEFINITION_SET_ID";

    public static final String RESOURCE_TYPE_SUFFIX = "SUFFIX";

    public static final String RESOURCE_TYPE_PREFIX = "PREFIX";

    public static final String DIR_URI = "default://master@diagrams/diagramsDirectory";

    public static final String FILE_NAME = "TestFile";

    public static final String FILE_NAME_IN_RESOURCE_FORMAT = RESOURCE_TYPE_PREFIX + FILE_NAME + "." + RESOURCE_TYPE_SUFFIX;

    public static final String FILE_URI = DIR_URI + "/" + FILE_NAME_IN_RESOURCE_FORMAT;

    public static final String DIAGRAM_MARSHALLED = "DIAGRAM_MARSHALLED";

    public static final String METADATA_MARSHALLED = "METADATA_MARSHALLED";

    public static final String DEFINITION_SET = "DefinitionSet";

    protected static final String DIAGRAM_UUID = UUID.uuid();

    public static final String DIAGRAM_SVG = "DIAGRAM_SVG";

    public static final String DIAGRAM_FILE_ID = "diagram-id";

    @Mock
    protected DefinitionManager definitionManager;

    @Mock
    protected FactoryManager factoryManager;

    @Mock
    protected Instance<DefinitionSetService> definitionSetServiceInstances;

    @Mock
    protected DefinitionSetService definitionSetService;

    @Mock
    protected DefinitionSetResourceType resourceType;

    @Mock
    protected DiagramMarshaller diagramMarshaller;

    @Mock
    protected DiagramMetadataMarshaller metadataMarshaller;

    @Mock
    protected IOService ioService;

    @Mock
    protected BackendRegistryFactory registryFactory;

    @Mock
    protected FactoryRegistry factoryRegistry;

    protected AbstractVFSDiagramService<M, D> diagramService;

    protected D diagram;

    protected M metadata;

    @Mock
    protected Graph<DefinitionSet, Node> graph;

    @Mock
    protected DefinitionSet graphContent;

    @Mock
    protected DiagramFactory diagramFactory;

    @Mock
    protected AdapterManager adapters;

    @Mock
    protected DefinitionAdapter<Object> definitionAdapter;

    @Mock
    protected Object idProperty;

    @Mock
    protected Node<DefinitionSet, Edge> graphNode;

    @Mock
    protected PropertyAdapter<Object, Object> propertyAdapter;

    @Before
    public void setUp() throws IOException {
        when(resourceType.getPrefix()).thenReturn(RESOURCE_TYPE_PREFIX);
        when(resourceType.getSuffix()).thenReturn(RESOURCE_TYPE_SUFFIX);
        doReturn(Object.class).when(resourceType).getDefinitionSetType();

        when(definitionSetService.getResourceType()).thenReturn(resourceType);
        when(definitionSetService.getDiagramMarshaller()).thenReturn(diagramMarshaller);
        when(diagramMarshaller.getMetadataMarshaller()).thenReturn(metadataMarshaller);
        List<DefinitionSetService> services = new ArrayList<>();
        services.add(definitionSetService);
        when(definitionSetService.accepts(DEFINITION_SET_ID)).thenReturn(true);
        when(definitionSetServiceInstances.iterator()).thenReturn(services.iterator());

        when(factoryManager.registry()).thenReturn(factoryRegistry);

        diagram = mockDiagram();
        metadata = mockMetadata();
        when(diagram.getMetadata()).thenReturn(metadata);
        when(metadata.getDefinitionSetId()).thenReturn(DEFINITION_SET_ID);
        when(diagramMarshaller.marshall(diagram)).thenReturn(DIAGRAM_MARSHALLED);
        when(metadataMarshaller.marshall(metadata)).thenReturn(METADATA_MARSHALLED);
        when(diagramMarshaller.unmarshallWithValidation(anyObject())).thenReturn(MarshallingResponse.builder()
                                                                                         .result(graph)
                                                                                         .build());
        when(diagramMarshaller.unmarshall(anyObject(),
                                          anyObject())).thenReturn(graph);
        when(graph.getContent()).thenReturn(graphContent);
        when(graphContent.getDefinition()).thenReturn(DEFINITION_SET);

        when(diagramFactory.build(eq(FILE_NAME),
                                  any(Metadata.class),
                                  eq(graph))).thenReturn(diagram);

        when(definitionManager.adapters()).thenReturn(adapters);
        when(adapters.forDefinition()).thenReturn(definitionAdapter);

        when(definitionAdapter.getMetaPropertyField(eq(DEFINITION_SET), eq(PropertyMetaTypes.ID))).thenReturn("idProperty");
        Optional idPropertyOpt = Optional.of(this.idProperty);
        when(definitionAdapter.getProperty(eq(DEFINITION_SET), eq("idProperty"))).thenReturn(idPropertyOpt);
        when(diagram.getGraph()).thenReturn(graph);
        when(graph.getNode(DIAGRAM_UUID)).thenReturn(graphNode);
        when(graphNode.getContent()).thenReturn(graphContent);
        when(metadata.getCanvasRootUUID()).thenReturn(DIAGRAM_UUID);
        when(adapters.forProperty()).thenReturn(propertyAdapter);
        when(propertyAdapter.getValue(this.idProperty)).thenReturn(DIAGRAM_FILE_ID);

        diagramService = spy(createVFSDiagramService());
        when(factoryRegistry.getDiagramFactory(DEFINITION_SET, getMetadataType())).thenReturn(diagramFactory);
    }

    public abstract AbstractVFSDiagramService<M, D> createVFSDiagramService();

    public abstract Class<? extends Metadata> getMetadataType();

    public abstract D mockDiagram();

    public abstract M mockMetadata();

    @Test
    public void testCreate() throws IOException {
        Path path = mock(Path.class);
        when(path.toURI()).thenReturn(DIR_URI);

        final org.uberfire.java.nio.file.Path expectedNioPath = Paths.convert(path).resolve(FILE_NAME_IN_RESOURCE_FORMAT);

        when(factoryManager.newDiagram(FILE_NAME,
                                       DEFINITION_SET_ID,
                                       metadata)).thenReturn(diagram);
        diagramService.create(path,
                              FILE_NAME,
                              DEFINITION_SET_ID,
                              metadata);

        verify(ioService,
               times(1)).write(eq(expectedNioPath),
                               eq(DIAGRAM_MARSHALLED),
                               any(CommentedOption.class));
    }

    @Test
    public void testGetRawContent() {
        String result = diagramService.getRawContent(diagram);
        assertEquals(DIAGRAM_MARSHALLED,
                     result);
    }

    @Test
    public void testGetDiagramByPath() throws IOException {
        final Path path = mockGetDiagramByPathObjects();

        Diagram result = diagramService.getDiagramByPath(path);
        assertEquals(diagram,
                     result);
    }

    @Test
    @SuppressWarnings("unchecked")
    public void testGetDiagramByPathParseException() throws IOException {
        final String processDefinition = "broken DEFINITION";
        final Path path = mockGetDiagramByPathObjects();
        when(ioService.readAllString(Paths.convert(path))).thenReturn(processDefinition);

        //Mock failure to unmarshall XML to Graph
        try {
            Mockito.when(diagramMarshaller.unmarshallWithValidation(anyObject()))
                    .thenReturn(MarshallingResponse.builder()
                                        .state(MarshallingResponse.State.ERROR)
                                        .addMessage(MarshallingMessage.builder().message("error").build())
                                        .build());

            diagramService.getDiagramByPath(path);
        } catch (DiagramParsingException dpe) {
            assertEquals(processDefinition,
                         dpe.getXml());
            assertNotNull(dpe.getMetadata());
        } catch (Exception e) {
            fail("Exception should have been caught and wrapped as DiagramParsingException");
        }
    }

    protected Path mockGetDiagramByPathObjects() {
        final Path path = mock(Path.class);
        final String fileName = FILE_NAME + "." + RESOURCE_TYPE_SUFFIX;
        when(path.toURI()).thenReturn(FILE_URI);
        when(path.getFileName()).thenReturn(fileName);

        final org.uberfire.java.nio.file.Path expectedNioPath = Paths.convert(path);
        final byte[] content = DIAGRAM_MARSHALLED.getBytes();
        when(resourceType.accept(path)).thenReturn(true);
        when(ioService.readAllBytes(expectedNioPath)).thenReturn(content);

        return path;
    }

    @Test
    public void testContains() {
        Path path = mock(Path.class);
        when(metadata.getPath()).thenReturn(path);
        doReturn(diagram).when(diagramService).getDiagramByPath(path);

        assertTrue(diagramService.contains(diagram));
        verify(diagramService,
               times(1)).getDiagramByPath(path);
    }

    @Test
    public void testGetAll() {
        ArgumentCaptor<SimpleFileVisitor> visitorArgumentCaptor = ArgumentCaptor.forClass(SimpleFileVisitor.class);

        org.uberfire.java.nio.file.Path root = mock(org.uberfire.java.nio.file.Path.class);

        D diagram = mockDiagram();
        List<Pair<Path, org.uberfire.java.nio.file.Path>> visitedPaths = new ArrayList<>();
        for (int i = 0; i < 10; i++) {
            Path diagramPath = mock(Path.class);
            org.uberfire.java.nio.file.Path nioDiagramPath = mock(org.uberfire.java.nio.file.Path.class);
            doReturn(nioDiagramPath).when(diagramService).convertToNioPath(diagramPath);
            doReturn(diagramPath).when(diagramService).convertToBackendPath(nioDiagramPath);
            visitedPaths.add(new Pair<>(diagramPath,
                                        nioDiagramPath));
            when(resourceType.accept(diagramPath)).thenReturn(true);
            doReturn(diagram).when(diagramService).getDiagramByPath(diagramPath);
        }
        BasicFileAttributes attrs = mock(BasicFileAttributes.class);

        when(ioService.exists(root)).thenReturn(true);

<<<<<<< HEAD
        verifyStatic(Files.class);
        Files.walkFileTree(eq(root),
                           visitorArgumentCaptor.capture());
=======
        doNothing().when(diagramService).walkFileTree(eq(root), visitorArgumentCaptor.capture());
        diagramService.getDiagramsByPath(root);
>>>>>>> 7e0068f1

        visitedPaths.forEach(pair -> {
            visitorArgumentCaptor.getValue().visitFile(pair.getK2(),
                                                       attrs);
            verify(diagramService,
                   times(1)).getDiagramByPath(pair.getK1());
        });
    }

    protected void testBaseSaveOrUpdateSvg() {
        final Path path = mockGetDiagramByPathObjects();

        final Path svgPath = diagramService.saveOrUpdateSvg(path, DIAGRAM_SVG);
        ArgumentCaptor<org.uberfire.java.nio.file.Path> svgPathCaptor = ArgumentCaptor.forClass(org.uberfire.java.nio.file.Path.class);
        verify(ioService).write(svgPathCaptor.capture(),
                                eq(DIAGRAM_SVG),
                                any(CommentedOption.class));
        assertEquals(svgPath.getFileName(), svgPathCaptor.getValue().getFileName().toString());
        assertEquals(DIAGRAM_FILE_ID + AbstractVFSDiagramService.SVG_SUFFIX, svgPath.getFileName());
    }
}<|MERGE_RESOLUTION|>--- conflicted
+++ resolved
@@ -334,14 +334,8 @@
 
         when(ioService.exists(root)).thenReturn(true);
 
-<<<<<<< HEAD
-        verifyStatic(Files.class);
-        Files.walkFileTree(eq(root),
-                           visitorArgumentCaptor.capture());
-=======
         doNothing().when(diagramService).walkFileTree(eq(root), visitorArgumentCaptor.capture());
         diagramService.getDiagramsByPath(root);
->>>>>>> 7e0068f1
 
         visitedPaths.forEach(pair -> {
             visitorArgumentCaptor.getValue().visitFile(pair.getK2(),
