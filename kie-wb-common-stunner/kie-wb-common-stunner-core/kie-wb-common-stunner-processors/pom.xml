--- conflicted
+++ resolved
@@ -35,14 +35,6 @@
   </properties>
 
   <dependencies>
-<<<<<<< HEAD
-=======
-    <dependency>
-      <groupId>javax.annotation</groupId>
-      <artifactId>javax.annotation-api</artifactId>
-    </dependency>
-
->>>>>>> d7f0d76d
     <dependency>
       <groupId>javax.annotation</groupId>
       <artifactId>javax.annotation-api</artifactId>
