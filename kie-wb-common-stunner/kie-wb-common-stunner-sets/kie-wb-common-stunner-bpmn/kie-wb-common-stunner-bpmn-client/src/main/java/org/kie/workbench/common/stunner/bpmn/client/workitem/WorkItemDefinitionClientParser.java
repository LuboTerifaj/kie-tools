--- conflicted
+++ resolved
@@ -18,7 +18,6 @@
 
 import java.util.AbstractMap.SimpleEntry;
 import java.util.ArrayList;
-import java.util.Collections;
 import java.util.HashMap;
 import java.util.List;
 import java.util.Map;
@@ -81,28 +80,11 @@
         }
         findNextToken();
 
-<<<<<<< HEAD
-    private static WorkItemDefinition parseWorkItemDefinitionObject(Queue<String> objectQueue) {
-        WorkItemDefinition wid = emptyWid();
-        String line = objectQueue.poll();
-        while (!isEndingObject(line) && !objectQueue.isEmpty()) {
-            Map.Entry<String, String> attributes = getAttribute(line);
-            switch (attributes.getKey()) {
-                case NAME:
-                    wid.setName(attributes.getValue());
-                    break;
-                case DISPLAY_NAME:
-                    wid.setDisplayName(attributes.getValue());
-                    break;
-                case ICON:
-                    wid.getIconDefinition().setUri(attributes.getValue());
-=======
         List<Map<String, Object>> widFile = new ArrayList<>();
         while (isObjectStart(skipWhitespace())) {
             switch (findNextToken()) {
                 case '"':
                     widFile.add(getMapEntries());
->>>>>>> dc407ab0
                     break;
                 case ']':
                     // WID is empty, just skip it
