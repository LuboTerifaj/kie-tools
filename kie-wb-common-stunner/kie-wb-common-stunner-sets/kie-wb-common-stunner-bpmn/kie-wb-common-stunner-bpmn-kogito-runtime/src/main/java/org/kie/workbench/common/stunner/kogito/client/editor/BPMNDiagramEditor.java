/*
 * Copyright 2019 Red Hat, Inc. and/or its affiliates.
 *
 * Licensed under the Apache License, Version 2.0 (the "License");
 * you may not use this file except in compliance with the License.
 * You may obtain a copy of the License at
 *
 *     http://www.apache.org/licenses/LICENSE-2.0
 *
 * Unless required by applicable law or agreed to in writing, software
 * distributed under the License is distributed on an "AS IS" BASIS,
 * WITHOUT WARRANTIES OR CONDITIONS OF ANY KIND, either express or implied.
 * See the License for the specific language governing permissions and
 * limitations under the License.
 */
package org.kie.workbench.common.stunner.kogito.client.editor;

import java.util.ArrayList;
import java.util.Collection;
import java.util.HashMap;
import java.util.List;
import java.util.Map;
import java.util.Optional;

import javax.enterprise.context.ApplicationScoped;
import javax.enterprise.event.Event;
import javax.enterprise.event.Observes;
import javax.inject.Inject;

import com.google.gwt.user.client.ui.IsWidget;
import elemental2.promise.Promise;
import org.jboss.errai.ioc.client.api.ManagedInstance;
import org.kie.workbench.common.kogito.client.editor.MultiPageEditorContainerView;
import org.kie.workbench.common.stunner.client.widgets.presenters.Viewer;
import org.kie.workbench.common.stunner.client.widgets.presenters.session.impl.SessionEditorPresenter;
import org.kie.workbench.common.stunner.client.widgets.presenters.session.impl.SessionViewerPresenter;
import org.kie.workbench.common.stunner.client.widgets.resources.i18n.StunnerWidgetsConstants;
import org.kie.workbench.common.stunner.core.client.annotation.DiagramEditor;
import org.kie.workbench.common.stunner.core.client.canvas.AbstractCanvasHandler;
import org.kie.workbench.common.stunner.core.client.canvas.CanvasHandler;
import org.kie.workbench.common.stunner.core.client.canvas.util.CanvasFileExport;
import org.kie.workbench.common.stunner.core.client.components.layout.LayoutHelper;
import org.kie.workbench.common.stunner.core.client.components.layout.OpenDiagramLayoutExecutor;
import org.kie.workbench.common.stunner.core.client.error.DiagramClientErrorHandler;
import org.kie.workbench.common.stunner.core.client.i18n.ClientTranslationService;
import org.kie.workbench.common.stunner.core.client.service.ClientRuntimeError;
import org.kie.workbench.common.stunner.core.client.service.ServiceCallback;
import org.kie.workbench.common.stunner.core.client.session.ClientSession;
import org.kie.workbench.common.stunner.core.client.session.impl.EditorSession;
import org.kie.workbench.common.stunner.core.client.session.impl.ViewerSession;
import org.kie.workbench.common.stunner.core.client.validation.canvas.CanvasDiagramValidator;
import org.kie.workbench.common.stunner.core.diagram.Diagram;
import org.kie.workbench.common.stunner.core.diagram.Metadata;
import org.kie.workbench.common.stunner.core.documentation.DocumentationView;
import org.kie.workbench.common.stunner.core.rule.RuleViolation;
import org.kie.workbench.common.stunner.core.validation.DiagramElementViolation;
import org.kie.workbench.common.stunner.core.validation.DomainViolation;
import org.kie.workbench.common.stunner.core.validation.Violation;
import org.kie.workbench.common.stunner.forms.client.event.FormPropertiesOpened;
import org.kie.workbench.common.stunner.forms.client.widgets.FormsFlushManager;
import org.kie.workbench.common.stunner.kogito.client.docks.DiagramEditorPreviewAndExplorerDock;
import org.kie.workbench.common.stunner.kogito.client.docks.DiagramEditorPropertiesDock;
import org.kie.workbench.common.stunner.kogito.client.editor.event.OnDiagramFocusEvent;
import org.kie.workbench.common.stunner.kogito.client.service.AbstractKogitoClientDiagramService;
import org.uberfire.backend.vfs.Path;
import org.uberfire.backend.vfs.PathFactory;
import org.uberfire.client.annotations.WorkbenchClientEditor;
import org.uberfire.client.annotations.WorkbenchPartView;
import org.uberfire.client.mvp.PlaceManager;
import org.uberfire.client.promise.Promises;
import org.uberfire.client.workbench.Workbench;
import org.uberfire.ext.widgets.core.client.editors.texteditor.TextEditorView;
import org.uberfire.lifecycle.GetContent;
import org.uberfire.lifecycle.GetPreview;
import org.uberfire.lifecycle.OnClose;
import org.uberfire.lifecycle.OnOpen;
import org.uberfire.lifecycle.OnStartup;
import org.uberfire.lifecycle.SetContent;
import org.uberfire.lifecycle.Validate;
import org.uberfire.mvp.PlaceRequest;
import org.uberfire.workbench.events.NotificationEvent;
<<<<<<< HEAD
=======
import org.uberfire.workbench.model.bridge.Notification;
import org.uberfire.workbench.model.bridge.NotificationSeverity;
import org.uberfire.workbench.model.menu.Menus;
>>>>>>> d7f0d76d

@ApplicationScoped
@DiagramEditor
@WorkbenchClientEditor(identifier = BPMNDiagramEditor.EDITOR_ID)
public class BPMNDiagramEditor extends AbstractDiagramEditor {

    public static final String EDITOR_ID = "BPMNDiagramEditor";

    private final DiagramEditorPreviewAndExplorerDock diagramPreviewAndExplorerDock;
    private final DiagramEditorPropertiesDock diagramPropertiesDock;
    private final LayoutHelper layoutHelper;
    private final OpenDiagramLayoutExecutor openDiagramLayoutExecutor;
    protected final AbstractKogitoClientDiagramService diagramServices;
    protected final FormsFlushManager formsFlushManager;
    private final CanvasFileExport canvasFileExport;
    private final Promises promises;
    private CanvasDiagramValidator<AbstractCanvasHandler> validator;

    protected String formElementUUID;

    private static final Map<Violation.Type, String> validationSeverityTable = new HashMap<Violation.Type, String>() {{
        put(Violation.Type.INFO, NotificationSeverity.INFO);
        put(Violation.Type.WARNING, NotificationSeverity.WARNING);
        put(Violation.Type.ERROR, NotificationSeverity.ERROR);
    }};

    @Inject
    public BPMNDiagramEditor(final View view,
                             final PlaceManager placeManager,
                             final MultiPageEditorContainerView multiPageEditorContainerView,
                             final Event<NotificationEvent> notificationEvent,
                             final Event<OnDiagramFocusEvent> onDiagramFocusEvent,
                             final TextEditorView xmlEditorView,
                             final ManagedInstance<SessionEditorPresenter<EditorSession>> editorSessionPresenterInstances,
                             final ManagedInstance<SessionViewerPresenter<ViewerSession>> viewerSessionPresenterInstances,
                             final DiagramClientErrorHandler diagramClientErrorHandler,
                             final ClientTranslationService translationService,
                             final DocumentationView documentationView,
                             final DiagramEditorPreviewAndExplorerDock diagramPreviewAndExplorerDock,
                             final DiagramEditorPropertiesDock diagramPropertiesDock,
                             final LayoutHelper layoutHelper,
                             final OpenDiagramLayoutExecutor openDiagramLayoutExecutor,
                             final AbstractKogitoClientDiagramService diagramServices,
                             final FormsFlushManager formsFlushManager,
                             final CanvasFileExport canvasFileExport,
                             final Promises promises,
                             final CanvasDiagramValidator<AbstractCanvasHandler> validator) {
        super(view,
              placeManager,
              multiPageEditorContainerView,
              notificationEvent,
              onDiagramFocusEvent,
              xmlEditorView,
              editorSessionPresenterInstances,
              viewerSessionPresenterInstances,
              diagramClientErrorHandler,
              translationService,
              documentationView);
        this.diagramPreviewAndExplorerDock = diagramPreviewAndExplorerDock;
        this.diagramPropertiesDock = diagramPropertiesDock;
        this.layoutHelper = layoutHelper;
        this.openDiagramLayoutExecutor = openDiagramLayoutExecutor;
        this.diagramServices = diagramServices;
        this.canvasFileExport = canvasFileExport;
        this.formsFlushManager = formsFlushManager;
        this.promises = promises;
        this.validator = validator;
    }

    @OnStartup
    @SuppressWarnings("unused")
    public void onStartup(final PlaceRequest place) {
        superDoStartUp(place);
        initDocks();
        getWidget().init(this);
    }

    void superDoStartUp(final PlaceRequest place) {
        super.doStartUp(place);
    }

    @Override
    public void open(final Diagram diagram,
                     final Viewer.Callback callback) {
        this.layoutHelper.applyLayout(diagram, openDiagramLayoutExecutor);
        super.open(diagram, callback);
    }

    @OnOpen
    @SuppressWarnings("unused")
    public void onOpen() {
        super.doOpen();
    }

    @OnClose
    @SuppressWarnings("unused")
    public void onClose() {
        superOnClose();
        closeDocks();
    }

    void superOnClose() {
        super.doClose();
    }

    @Override
    public void onDiagramLoad() {
        final Optional<CanvasHandler> canvasHandler = Optional.ofNullable(getCanvasHandler());
        canvasHandler.ifPresent(c -> {
            final Metadata metadata = c.getDiagram().getMetadata();
            metadata.setPath(makeMetadataPath(metadata.getRoot(), metadata.getTitle()));
            openDocks();
        });
    }

    private Path makeMetadataPath(final Path root,
                                  final String title) {
        final String uri = root.toURI();
        return PathFactory.newPath(title, uri + "/" + title + ".bpmn");
    }

    @Override
    @WorkbenchPartView
    public IsWidget asWidget() {
        return super.asWidget();
    }

    @Override
    public String getEditorIdentifier() {
        return EDITOR_ID;
    }

    @GetContent
    @Override
    public Promise getContent() {
        flush();
        return diagramServices.transform(getEditor().getEditorProxy().getContentSupplier().get());
    }

    @GetPreview
    public Promise getPreview() {
        CanvasHandler canvasHandler = getCanvasHandler();
        if (canvasHandler != null) {
            return Promise.resolve(canvasFileExport.exportToSvg((AbstractCanvasHandler) canvasHandler));
        } else {
            return Promise.resolve("");
        }
    }

<<<<<<< HEAD
=======
    @Validate
    public Promise validate() {
        CanvasHandler canvasHandler = getCanvasHandler();
        getSessionPresenter().displayNotifications(t -> false);

        List<Notification> violationMessages = new ArrayList<>();

        validator.validate((AbstractCanvasHandler) canvasHandler, violations -> {

            if (!violations.isEmpty()) {
                for (DiagramElementViolation<RuleViolation> next : violations) {
                    final Collection<DomainViolation> domainViolations = next.getDomainViolations();
                    domainViolations.forEach(item -> violationMessages.add(createNotification(item)));
                }
            }
        });

        return Promise.resolve(violationMessages.toArray(new Notification[0]));
    }

    private Notification createNotification(DomainViolation item) {
        CanvasHandler canvasHandler = getCanvasHandler();
        String errorMessage = getTranslationService().getValue(StunnerWidgetsConstants.MarshallingResponsePopup_ErrorMessageLabel);
        Notification notification = new Notification();
        notification.setMessage(errorMessage + ": " + item.getUUID() + " - " + item.getMessage());
        notification.setSeverity(translateViolationType(item.getViolationType()));
        notification.setPath(canvasHandler.getDiagram().getMetadata().getPath().toString());
        return notification;
    }

    private String translateViolationType(Violation.Type violationType) {
        return this.validationSeverityTable.getOrDefault(violationType, NotificationSeverity.INFO);
    }

    @Override
    @IsDirty
    public boolean isDirty() {
        return super.isDirty();
    }

>>>>>>> d7f0d76d
    @SetContent
    @Override
    @SuppressWarnings("all")
    public Promise setContent(final String path, final String value) {
        Promise<Void> promise =
                promises.create((success, failure) -> {
                    superOnClose();
                    diagramServices.transform(path,
                                              value,
                                              new ServiceCallback<Diagram>() {

                                                  @Override
                                                  public void onSuccess(final Diagram diagram) {
                                                      getEditor().open(diagram,
                                                                       new Viewer.Callback() {
                                                                           @Override
                                                                           public void onSuccess() {
                                                                               success.onInvoke((Void) null);
                                                                           }

                                                                           @Override
                                                                           public void onError(ClientRuntimeError error) {
                                                                               BPMNDiagramEditor.this.getEditor().onLoadError(error);
                                                                               failure.onInvoke(error);
                                                                           }
                                                                       });
                                                  }

                                                  @Override
                                                  public void onError(final ClientRuntimeError error) {
                                                      BPMNDiagramEditor.this.getEditor().onLoadError(error);
                                                      failure.onInvoke(error);
                                                  }
                                              });
                });
        return promise;
    }

    void initDocks() {
        diagramPropertiesDock.init(Workbench.DEFAULT_PERSPECTIVE_NAME);
        diagramPreviewAndExplorerDock.init(Workbench.DEFAULT_PERSPECTIVE_NAME);
    }

    void openDocks() {
        diagramPropertiesDock.open();
        diagramPreviewAndExplorerDock.open();
    }

    void closeDocks() {
        diagramPropertiesDock.close();
        diagramPreviewAndExplorerDock.close();
    }

    void onFormsOpenedEvent(@Observes FormPropertiesOpened event) {
        formElementUUID = event.getUuid();
    }

    void flush() {
        if (getSessionPresenter() != null) {
            ClientSession session = getSessionPresenter().getInstance();
            formsFlushManager.flush(session, formElementUUID);
        }
    }
}<|MERGE_RESOLUTION|>--- conflicted
+++ resolved
@@ -79,12 +79,8 @@
 import org.uberfire.lifecycle.Validate;
 import org.uberfire.mvp.PlaceRequest;
 import org.uberfire.workbench.events.NotificationEvent;
-<<<<<<< HEAD
-=======
 import org.uberfire.workbench.model.bridge.Notification;
 import org.uberfire.workbench.model.bridge.NotificationSeverity;
-import org.uberfire.workbench.model.menu.Menus;
->>>>>>> d7f0d76d
 
 @ApplicationScoped
 @DiagramEditor
@@ -234,8 +230,6 @@
         }
     }
 
-<<<<<<< HEAD
-=======
     @Validate
     public Promise validate() {
         CanvasHandler canvasHandler = getCanvasHandler();
@@ -270,13 +264,6 @@
         return this.validationSeverityTable.getOrDefault(violationType, NotificationSeverity.INFO);
     }
 
-    @Override
-    @IsDirty
-    public boolean isDirty() {
-        return super.isDirty();
-    }
-
->>>>>>> d7f0d76d
     @SetContent
     @Override
     @SuppressWarnings("all")
