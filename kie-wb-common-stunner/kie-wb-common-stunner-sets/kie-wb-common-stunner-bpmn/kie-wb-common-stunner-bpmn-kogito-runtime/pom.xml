--- conflicted
+++ resolved
@@ -79,7 +79,6 @@
     <dependency>
       <groupId>com.google.inject</groupId>
       <artifactId>guice</artifactId>
-      <classifier>no_aop</classifier>
       <scope>provided</scope>
     </dependency>
 
@@ -124,19 +123,6 @@
       <groupId>org.kie.workbench.stunner</groupId>
       <artifactId>kie-wb-common-stunner-client-common</artifactId>
       <scope>provided</scope>
-<<<<<<< HEAD
-      <exclusions>
-        <exclusion>
-          <groupId>org.powermock</groupId>
-          <artifactId>powermock-api-mockito2</artifactId>
-        </exclusion>
-        <exclusion>
-          <groupId>org.powermock</groupId>
-          <artifactId>powermock-module-junit4</artifactId>
-        </exclusion>
-      </exclusions>
-=======
->>>>>>> 7e0068f1
     </dependency>
     <dependency>
       <groupId>org.kie.workbench.stunner</groupId>
@@ -342,11 +328,6 @@
       <groupId>org.kie.workbench.forms</groupId>
       <artifactId>kie-wb-common-forms-common-rendering-client</artifactId>
       <scope>provided</scope>
-    </dependency>
-
-    <dependency>
-      <groupId>javax.annotation</groupId>
-      <artifactId>javax.annotation-api</artifactId>
     </dependency>
 
     <!-- Needed by forms for JSR303 validation -->
