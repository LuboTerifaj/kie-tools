/*
 * Copyright 2020 Red Hat, Inc. and/or its affiliates.
 *
 * Licensed under the Apache License, Version 2.0 (the "License");
 * you may not use this file except in compliance with the License.
 * You may obtain a copy of the License at
 *
 *     http://www.apache.org/licenses/LICENSE-2.0
 *
 * Unless required by applicable law or agreed to in writing, software
 * distributed under the License is distributed on an "AS IS" BASIS,
 * WITHOUT WARRANTIES OR CONDITIONS OF ANY KIND, either express or implied.
 * See the License for the specific language governing permissions and
 * limitations under the License.
 */

package org.kie.workbench.common.stunner.bpmn.backend.converters.fromstunner.properties;

import java.util.HashSet;

import org.eclipse.bpmn2.DataObjectReference;
import org.eclipse.bpmn2.ExtensionAttributeValue;
import org.eclipse.emf.ecore.util.FeatureMap;
import org.jboss.drools.MetaDataType;
import org.junit.Before;
import org.junit.Test;
import org.junit.runner.RunWith;
import org.mockito.Mock;
import org.mockito.runners.MockitoJUnitRunner;

import static org.junit.Assert.assertEquals;
import static org.kie.workbench.common.stunner.bpmn.backend.converters.fromstunner.Factories.bpmn2;
<<<<<<< HEAD
=======
import static org.mockito.Mockito.when;
>>>>>>> 7e0068f1

@RunWith(MockitoJUnitRunner.class)
public class DataObjectPropertyWriterTest {

    public static final String NAME = "name";

    private DataObjectPropertyWriter tested;

    private final DataObjectReference reference = bpmn2.createDataObjectReference();

    @Mock
    private VariableScope variableScope;

    @Mock
    private ExtensionAttributeValue extensionAttributeValue;

    @Mock
    private FeatureMap valueMap;

    @Mock
    private MetaDataType metaDataType;

    @Before
    public void setUp() {
        tested = new DataObjectPropertyWriter(reference, variableScope, new HashSet<>());
    }

    @Test
    public void setName() {
        tested.setName(NAME);
        assertEquals(NAME, reference.getDataObjectRef().getName());
        tested.setName(NAME);
        assertEquals(NAME, reference.getDataObjectRef().getName());
    }

    @Test
    public void setType() {
        tested.setType(NAME);
        assertEquals(NAME, reference.getDataObjectRef().getItemSubjectRef().getStructureRef());
    }

    @Test
    public void getDataObjects() {
        assertEquals(0, tested.getDataObjects().size());
    }

    @Test
    public void getElement() {
        assertEquals(reference, tested.getElement());
    }
}<|MERGE_RESOLUTION|>--- conflicted
+++ resolved
@@ -25,15 +25,13 @@
 import org.junit.Before;
 import org.junit.Test;
 import org.junit.runner.RunWith;
+import org.kie.workbench.common.stunner.bpmn.backend.converters.customproperties.CustomElement;
 import org.mockito.Mock;
 import org.mockito.runners.MockitoJUnitRunner;
 
 import static org.junit.Assert.assertEquals;
 import static org.kie.workbench.common.stunner.bpmn.backend.converters.fromstunner.Factories.bpmn2;
-<<<<<<< HEAD
-=======
 import static org.mockito.Mockito.when;
->>>>>>> 7e0068f1
 
 @RunWith(MockitoJUnitRunner.class)
 public class DataObjectPropertyWriterTest {
@@ -58,6 +56,8 @@
 
     @Before
     public void setUp() {
+        when(extensionAttributeValue.getValue()).thenReturn(valueMap);
+        when(metaDataType.getName()).thenReturn(CustomElement.name.name());
         tested = new DataObjectPropertyWriter(reference, variableScope, new HashSet<>());
     }
 
