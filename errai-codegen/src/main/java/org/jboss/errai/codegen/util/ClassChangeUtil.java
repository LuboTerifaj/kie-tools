package org.jboss.errai.codegen.util;

import static org.slf4j.LoggerFactory.getLogger;

import java.io.ByteArrayOutputStream;
import java.io.File;
import java.io.FileInputStream;
import java.io.IOException;
import java.io.OutputStream;
import java.io.PrintWriter;
import java.net.URL;
import java.util.ArrayList;
import java.util.Arrays;
import java.util.Enumeration;
import java.util.HashSet;
import java.util.List;
import java.util.Map;
import java.util.Set;
import java.util.jar.JarFile;
import java.util.regex.Pattern;

import javax.tools.JavaCompiler;
import javax.tools.ToolProvider;

import org.eclipse.jdt.core.compiler.CompilationProgress;
import org.eclipse.jdt.core.compiler.batch.BatchCompiler;
import org.jboss.errai.common.metadata.MetaDataScanner;
import org.jboss.errai.common.metadata.RebindUtils;
import org.slf4j.Logger;

/**
 * @author Mike Brock
 */
public class ClassChangeUtil {
  private static final String USE_NATIVE_JAVA_COMPILER = "errai.marshalling.use_native_javac";
  private static final String CLASSLOADING_MODE_PROPERTY = "errai.marshalling.classloading.mode";

  private static final String classLoadingMode;
  private static final boolean useNativeJavac = Boolean.getBoolean(USE_NATIVE_JAVA_COMPILER);
  private static Logger log = getLogger("ErraiMarshalling");

  static {
    if (System.getProperty(CLASSLOADING_MODE_PROPERTY) != null) {
      classLoadingMode = System.getProperty(CLASSLOADING_MODE_PROPERTY);
    }
    else {
      classLoadingMode = "thread";
    }
  }


  private static interface CompilerAdapter {
    int compile(OutputStream out, OutputStream errors, String outputPath, String toCompile, String classpath);
  }

  public static class JDKCompiler implements CompilerAdapter {
    final JavaCompiler compiler;

    public JDKCompiler(final JavaCompiler compiler) {
      this.compiler = compiler;
    }

    @Override
    public int compile(final OutputStream out, final OutputStream errors, final String outputPath, final String toCompile, final String classpath) {
      return compiler.run(null, out, errors, "-classpath", classpath, "-d", outputPath, toCompile);
    }
  }

  public static class JDTCompiler implements CompilerAdapter {
    @Override
    public int compile(final OutputStream out,
                       final OutputStream errors,
                       final String outputPath,
                       final String toCompile,
                       final String classpath) {

      return BatchCompiler.compile("-classpath \"" + classpath + "\" -d " + outputPath + " -source 1.6 " + toCompile, new PrintWriter(out), new PrintWriter(errors),
              new CompilationProgress() {
                @Override
                public void begin(final int remainingWork) {
                }

                @Override
                public void done() {
                }

                @Override
                public boolean isCanceled() {
                  return false;
                }

                @Override
                public void setTaskName(final String name) {
                }

                @Override
                public void worked(final int workIncrement, final int remainingWork) {
                }
              }) ? 0 : -1;
    }
  }


  @SuppressWarnings({"ConstantConditions", "ResultOfMethodCallIgnored"})
  public static String compileClass(final String sourcePath,
                                    final String packageName,
                                    final String className,
                                    final String outputPath) {

    try {
<<<<<<< HEAD
      File inFile = new File(sourcePath + File.separator + className + ".java");
=======
      final File inFile = new File(sourcePath + File.separator + className + ".java");
>>>>>>> 727a8415

      final ByteArrayOutputStream errorOutputStream = new ByteArrayOutputStream();
      final JavaCompiler compiler = ToolProvider.getSystemJavaCompiler();
      final CompilerAdapter adapter;

      if (compiler == null || !useNativeJavac) {
        adapter = new JDTCompiler();
      }
      else {
        adapter = new JDKCompiler(compiler);
      }

      final File classOutputDir = new File(outputPath
              + File.separatorChar + RebindUtils.packageNameToDirName(packageName)
              + File.separatorChar).getAbsoluteFile();

      // delete any marshaller classes already there
      final Pattern matcher = Pattern.compile("^" + className + "(\\.|$).*class$");
      if (classOutputDir.exists()) {
        for (final File file : classOutputDir.listFiles()) {
          if (matcher.matcher(file.getName()).matches()) {
            file.delete();
          }
        }
      }

      final StringBuilder sb = new StringBuilder(4096);

      final List<URL> configUrls = MetaDataScanner.getConfigUrls();
      final List<File> classpathElements = new ArrayList<File>(configUrls.size());

      log.debug(">>> Searching for all jars by " + MetaDataScanner.ERRAI_CONFIG_STUB_NAME);
      for (final URL url : configUrls) {
        final File file = getFileIfExists(url.getFile());
        if (file != null) {
          classpathElements.add(file);
        }
      }
      log.debug("<<< Done searching for all jars by " + MetaDataScanner.ERRAI_CONFIG_STUB_NAME);

      for (final File file : classpathElements) {
        sb.append(file.getAbsolutePath()).append(File.pathSeparator);
      }

      sb.append(System.getProperty("java.class.path"));
      sb.append(findAllJarsByManifest());

      final String classPath = sb.toString();

      /**
       * Attempt to run the compiler without any classpath specified.
       */
      if (adapter.compile(System.out, errorOutputStream, outputPath, inFile.getAbsolutePath(), classPath) != 0) {

        System.out.println("*** FAILED TO COMPILE MARSHALLER CLASS ***");
        System.out.println("*** Classpath Used: " + sb.toString());

        for (final byte b : errorOutputStream.toByteArray()) {
          System.out.print((char) b);
        }
        return null;
      }


      return new File(classOutputDir.getAbsolutePath() + File.separatorChar
              + className + ".class").getAbsolutePath();
    }
    catch (Exception e) {
      throw new RuntimeException(e);
    }
  }

  @SuppressWarnings({"ResultOfMethodCallIgnored", "ConstantConditions"})
  public static Class loadClassDefinition(final String path,
                                          final String packageName,
                                          final String className) throws IOException {
    if (path == null) return null;

    FileInputStream inputStream = new FileInputStream(path);
    byte[] classDefinition = new byte[inputStream.available()];

    final String classBase = path.substring(0, path.length() - ".class".length());

    final BootstrapClassloader clsLoader = new BootstrapClassloader(new File(path).getParentFile().getAbsolutePath(),
            "system".equals(classLoadingMode) ?
                    ClassLoader.getSystemClassLoader() :
                    Thread.currentThread().getContextClassLoader());

    try {
      return clsLoader.loadClass(packageName + "." + className);
    }
    catch (Throwable t) {
      // fall through
    }

    inputStream.read(classDefinition);

    for (final File file : new File(path).getParentFile().listFiles()) {
      if (file.getName().startsWith(className + "$")) {
        String s = file.getName();
        s = s.substring(s.indexOf('$') + 1, s.lastIndexOf('.'));

        final String fqcn = packageName + "." + className + "$" + s;

        Class cls = null;
        try {
          cls = clsLoader.loadClass(fqcn);
        }
        catch (ClassNotFoundException ignored) {
        }

        if (cls != null) continue;

        final String innerClassBaseName = classBase + "$" + s;
        final File innerClass = new File(innerClassBaseName + ".class");
        if (innerClass.exists()) {
          try {
            inputStream = new FileInputStream(innerClass);
            classDefinition = new byte[inputStream.available()];
            inputStream.read(classDefinition);

            clsLoader.defineClassX(fqcn, classDefinition, 0, classDefinition.length);
          }
          finally {
            inputStream.close();
          }
        }
        else {
          break;
        }
      }
    }

    final Class<?> mainClass = clsLoader
            .defineClassX(packageName + "." + className, classDefinition, 0, classDefinition.length);

    inputStream.close();

    for (int i = 1; i < Integer.MAX_VALUE; i++) {

      final String fqcn = packageName + "." + className + "$" + i;

      Class cls = null;
      try {
        cls = clsLoader.loadClass(fqcn);
      }
      catch (ClassNotFoundException ignored) {
      }

      if (cls != null) continue;


      final String innerClassBaseName = classBase + "$" + i;
      final File innerClass = new File(innerClassBaseName + ".class");
      if (innerClass.exists()) {
        try {
          inputStream = new FileInputStream(innerClass);
          classDefinition = new byte[inputStream.available()];
          inputStream.read(classDefinition);

          clsLoader.defineClassX(fqcn, classDefinition, 0, classDefinition.length);
        }
        finally {
          inputStream.close();
        }
      }
      else {
        break;
      }
    }

    return mainClass;
  }

  private static class BootstrapClassloader extends ClassLoader {
    private String searchPath;

    private BootstrapClassloader(final String searchPath, final ClassLoader classLoader) {
      super(classLoader);
      this.searchPath = searchPath;
    }

    public Class<?> defineClassX(final String className, final byte[] b, final int off, final int len) {
      return super.defineClass(className, b, off, len);
    }

    @SuppressWarnings("ResultOfMethodCallIgnored")
    @Override
    protected Class<?> findClass(final String name) throws ClassNotFoundException {
      try {
        return super.findClass(name);
      }
      catch (ClassNotFoundException e) {
        try {
          FileInputStream inputStream = null;
          final byte[] classDefinition;


          final File innerClass = new File(searchPath + "/" + name.substring(name.lastIndexOf('.') + 1) + ".class");
          if (innerClass.exists()) {
            try {
              inputStream = new FileInputStream(innerClass);
              classDefinition = new byte[inputStream.available()];
              inputStream.read(classDefinition);

              return defineClassX(name, classDefinition, 0, classDefinition.length);
            }
            finally {
              if (inputStream != null) inputStream.close();
            }

          }
        }
        catch (IOException e2) {
          throw new RuntimeException("failed to load class: " + name, e2);
        }


      }
      throw new ClassNotFoundException(name);
    }
  }

  private static String findAllJarsByManifest() {
    final StringBuilder cp = new StringBuilder();
    try {
      log.debug(">>> Searching for all jars by " + JarFile.MANIFEST_NAME);
      final Enumeration[] enumerations = new Enumeration[]
              {
                      Thread.currentThread().getContextClassLoader().getResources(JarFile.MANIFEST_NAME),
                      ClassLoader.getSystemClassLoader().getResources(JarFile.MANIFEST_NAME)
              };

      for (final Enumeration resEnum : enumerations) {
        while (resEnum.hasMoreElements()) {
          try {
            final URL url = (URL) resEnum.nextElement();

            final File file = getFileIfExists(url.getFile());
            if (file != null) {
              cp.append(File.pathSeparator).append(file.getAbsolutePath());
            }
          }
          catch (Exception e) {
            log.warn("ignoring classpath entry with invalid manifest", e);
          }
        }
      }
    }
    catch (IOException e1) {
      // Silently ignore wrong manifests on classpath?
      log.warn("failed to build classpath using manifest discovery. Expect compile failures...", e1);
    }
    finally {
      log.debug("<<< Done searching for all jars by " + JarFile.MANIFEST_NAME);
    }

    return cp.toString();
  }

  public static File getFileIfExists(String path) {
    final String originalPath = path;

    if (path.startsWith("file:")) {
      path = path.substring(5);

      final int outerElement = path.indexOf('!');
      if (outerElement != -1) {
        path = path.substring(0, outerElement);
      }
    }
    else if (path.startsWith("jar:")) {
      path = path.substring(4);

      final int outerElement = path.indexOf('!');
      if (outerElement != -1) {
        path = path.substring(0, outerElement);
      }
    }

    final File file = new File(path);
    if (file.exists()) {
      if (log.isDebugEnabled()) {
        log.debug("   EXISTS: " + originalPath + " -> " + file.getAbsolutePath());
      }
      return file;
    }

    if (log.isDebugEnabled()) {
      log.debug("  !EXISTS: " + originalPath + " -> " + file.getAbsolutePath());
    }
    return null;
  }

  public static Set<File> findAllMatching(final String fileName, final File from) {
    final HashSet<File> matching = new HashSet<File>();
    _findAllMatching(matching, fileName, from);
    return matching;
  }

  @SuppressWarnings("ConstantConditions")
  public static void _findAllMatching(final HashSet<File> matching, final String fileName, final File from) {
    if (from.isDirectory()) {
      for (final File file : from.listFiles()) {
        _findAllMatching(matching, fileName, file);
      }
    }
    else {
      if (fileName.equals(from.getName())) {
        matching.add(from);
      }
    }
  }

  public static Set<File> findMatchingOutputDirectoryByModel(final Map<String, String> toMatch, final File from) {
    final HashSet<File> matching = new HashSet<File>();
    _findMatchingOutputDirectoryByModel(matching, toMatch, from);
    return matching;
  }

  @SuppressWarnings("ConstantConditions")
  private static void _findMatchingOutputDirectoryByModel(final Set<File> matching,
                                                          final Map<String, String> toMatch,
                                                          final File from) {
    if (from.isDirectory()) {
      for (final File file : from.listFiles()) {
        final int currMatch = matching.size();
        _findMatchingOutputDirectoryByModel(matching, toMatch, file);
        if (matching.size() > currMatch) {
          break;
        }
      }
    }
    else {
      String name = from.getName();
      if (name.endsWith(".class") && toMatch.containsKey(name = name.substring(0, name.length() - 6))) {
        final String full = toMatch.get(name);
        final ReverseMatchResult res = reversePathMatch(full, from);

        if (res.isMatch()) {
          matching.add(res.getMatchRoot());
        }
      }
    }
  }


  private static ReverseMatchResult reversePathMatch(final String fqcn, final File location) {
    final List<String> stk = new ArrayList<String>(Arrays.asList(fqcn.split("\\.")));

    File curr = location;

    if (!stk.isEmpty()) {
      // remove the last element -- as that would be the file name.
      stk.remove(stk.size() - 1);
    }

    while (!stk.isEmpty()) {
      final String el = stk.remove(stk.size() - 1);
      curr = curr.getParentFile();
      if (curr == null || !curr.getName().equals(el)) {
        break;
      }
    }

    if (curr != null) {
      curr = curr.getParentFile();
    }

    if (stk.isEmpty()) {
      return new ReverseMatchResult(true, curr);
    }
    else {
      return new ReverseMatchResult(false, curr);
    }
  }

  private static class ReverseMatchResult {
    private final boolean match;
    private final File matchRoot;

    private ReverseMatchResult(final boolean match, final File matchRoot) {
      this.match = match;
      this.matchRoot = matchRoot;
    }

    public boolean isMatch() {
      return match;
    }

    public File getMatchRoot() {
      return matchRoot;
    }
  }
}<|MERGE_RESOLUTION|>--- conflicted
+++ resolved
@@ -1,7 +1,13 @@
 package org.jboss.errai.codegen.util;
 
-import static org.slf4j.LoggerFactory.getLogger;
-
+import org.eclipse.jdt.core.compiler.CompilationProgress;
+import org.eclipse.jdt.core.compiler.batch.BatchCompiler;
+import org.jboss.errai.common.metadata.MetaDataScanner;
+import org.jboss.errai.common.metadata.RebindUtils;
+import org.slf4j.Logger;
+
+import javax.tools.JavaCompiler;
+import javax.tools.ToolProvider;
 import java.io.ByteArrayOutputStream;
 import java.io.File;
 import java.io.FileInputStream;
@@ -19,14 +25,7 @@
 import java.util.jar.JarFile;
 import java.util.regex.Pattern;
 
-import javax.tools.JavaCompiler;
-import javax.tools.ToolProvider;
-
-import org.eclipse.jdt.core.compiler.CompilationProgress;
-import org.eclipse.jdt.core.compiler.batch.BatchCompiler;
-import org.jboss.errai.common.metadata.MetaDataScanner;
-import org.jboss.errai.common.metadata.RebindUtils;
-import org.slf4j.Logger;
+import static org.slf4j.LoggerFactory.getLogger;
 
 /**
  * @author Mike Brock
@@ -108,11 +107,7 @@
                                     final String outputPath) {
 
     try {
-<<<<<<< HEAD
-      File inFile = new File(sourcePath + File.separator + className + ".java");
-=======
       final File inFile = new File(sourcePath + File.separator + className + ".java");
->>>>>>> 727a8415
 
       final ByteArrayOutputStream errorOutputStream = new ByteArrayOutputStream();
       final JavaCompiler compiler = ToolProvider.getSystemJavaCompiler();
