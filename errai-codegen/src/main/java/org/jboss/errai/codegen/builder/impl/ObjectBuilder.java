/*
 * Copyright 2011 JBoss, by Red Hat, Inc
 *
 * Licensed under the Apache License, Version 2.0 (the "License");
 * you may not use this file except in compliance with the License.
 * You may obtain a copy of the License at
 *
 *    http://www.apache.org/licenses/LICENSE-2.0
 *
 * Unless required by applicable law or agreed to in writing, software
 * distributed under the License is distributed on an "AS IS" BASIS,
 * WITHOUT WARRANTIES OR CONDITIONS OF ANY KIND, either express or implied.
 * See the License for the specific language governing permissions and
 * limitations under the License.
 */

package org.jboss.errai.codegen.builder.impl;

import org.jboss.errai.codegen.CallParameters;
import org.jboss.errai.codegen.Context;
import org.jboss.errai.codegen.Statement;
import org.jboss.errai.codegen.Variable;
import org.jboss.errai.codegen.builder.AnonymousClassStructureBuilder;
import org.jboss.errai.codegen.builder.BuildCallback;
import org.jboss.errai.codegen.builder.StatementEnd;
import org.jboss.errai.codegen.builder.callstack.CallWriter;
import org.jboss.errai.codegen.builder.callstack.DeferredCallElement;
import org.jboss.errai.codegen.builder.callstack.DeferredCallback;
import org.jboss.errai.codegen.builder.callstack.LoadClassReference;
import org.jboss.errai.codegen.exception.InvalidTypeException;
import org.jboss.errai.codegen.exception.UndefinedConstructorException;
import org.jboss.errai.codegen.meta.MetaClass;
import org.jboss.errai.codegen.meta.MetaClassFactory;
import org.jboss.errai.codegen.meta.MetaField;
import org.jboss.errai.codegen.util.GenUtil;

import javax.enterprise.util.TypeLiteral;

import static org.jboss.errai.codegen.CallParameters.fromStatements;

/**
 * @author Mike Brock <cbrock@redhat.com>
 * @author Christian Sadilek <csadilek@redhat.com>
 */
public class ObjectBuilder extends AbstractStatementBuilder {

  private final MetaClass type;
  private Object[] parameters;

  private Statement extendsBlock;

  ObjectBuilder(final MetaClass type, final Context context, final CallElementBuilder callElementBuilder) {
    super(context, callElementBuilder);

    if (context != null) {
      context.attachClass(type);

      for (final MetaField field : type.getDeclaredFields()) {
        context.addVariable(Variable.create(field.getName(), field.getType()));
      }
    }

    this.type = type;
  }

  ObjectBuilder(final MetaClass type, final Context context) {
    this(type, context, new CallElementBuilder());
  }

  ObjectBuilder(final MetaClass type) {
    this(type, Context.create(), new CallElementBuilder());
  }

  public static ObjectBuilder newInstanceOf(final MetaClass type) {
    return new ObjectBuilder(type);
  }

  public static ObjectBuilder newInstanceOf(final Class<?> type) {
    return newInstanceOf(MetaClassFactory.get(type));
  }

  public static ObjectBuilder newInstanceOf(final TypeLiteral<?> type) {
    return newInstanceOf(MetaClassFactory.get(type));
  }

  public static ObjectBuilder newInstanceOf(final MetaClass type, final Context context) {
    return new ObjectBuilder(type, context);
  }

  public static ObjectBuilder newInstanceOf(final Class<?> type, final Context context) {
    return newInstanceOf(MetaClassFactory.get(type), context);
  }

  public static ObjectBuilder newInstanceOf(final TypeLiteral<?> type, final Context context) {
    return newInstanceOf(MetaClassFactory.get(type), context);
  }

<<<<<<< HEAD
  public static ObjectBuilder newInstanceOf(MetaClass type, Context context, CallElementBuilder callElementBuilder) {
=======
  public static ObjectBuilder newInstanceOf(final MetaClass type, final Context context, final CallElementBuilder callElementBuilder) {
>>>>>>> 727a8415
    return new ObjectBuilder(type, context, callElementBuilder);
  }

  public static ObjectBuilder newInstanceOf(final Class<?> type, final Context context, final CallElementBuilder callElementBuilder) {
    return newInstanceOf(MetaClassFactory.get(type), context, callElementBuilder);
  }

  public static ObjectBuilder newInstanceOf(final TypeLiteral<?> type, final Context context, final CallElementBuilder callElementBuilder) {
    return newInstanceOf(MetaClassFactory.get(type), context, callElementBuilder);
  }

<<<<<<< HEAD
  public StatementEnd withParameters(Object... parameters) {
=======
  public StatementEnd withParameters(final Object... parameters) {
>>>>>>> 727a8415
    this.parameters = parameters;
    return this;
  }

  // todo: return a builder interface -- not a concrete implementation
  public AnonymousClassStructureBuilder extend() {
    return new AnonymousClassStructureBuilderImpl(type, new BuildCallback<ObjectBuilder>() {
      @Override
      public ObjectBuilder callback(final Statement statement) {
        extendsBlock = statement;
        return ObjectBuilder.this;
      }

      @Override
      public Context getParentContext() {
        return context;
      }
    });
  }

  @Override
  public MetaClass getType() {
    return type;
  }

  @Override
  public String generate(final Context context) {

    if (!generated) {
      appendCallElement(new DeferredCallElement(new DeferredCallback() {
        @Override
<<<<<<< HEAD
        public void doDeferred(CallWriter writer, Context context, Statement statement) {
=======
        public void doDeferred(final CallWriter writer, final Context context, final Statement statement) {
>>>>>>> 727a8415
          if (extendsBlock == null && (type.isAbstract() || type.isInterface() || type.isPrimitive()))
            throw new InvalidTypeException("Cannot instantiate type:" + type);

          writer.reset();

          final CallParameters callParameters = (parameters != null) ?
                  fromStatements(GenUtil.generateCallParameters(context, parameters)) : CallParameters.none();

          if (!type.isInterface() && type.getBestMatchingConstructor(callParameters.getParameterTypes()) == null) {
            if (context.isPermissiveMode()) {
              // fall-through
            }
            else {
              throw new UndefinedConstructorException(type, callParameters.getParameterTypes());
            }
          }

          final StringBuilder buf = new StringBuilder();
          buf.append("new ").append(LoadClassReference.getClassReference(type, context, true));
          if (callParameters != null) {
            buf.append(callParameters.generate(Context.create(context)));
          }
          if (extendsBlock != null) {
            for (final MetaField field : type.getDeclaredFields()) {
              context.addVariable(Variable.create(field.getName(), field.getType()));
            }
            buf.append(" {\n").append(extendsBlock.generate(context)).append("\n}\n");
          }
          writer.append(buf.toString());
        }
      }));
    }

    try {
      return super.generate(context);
    }
    catch (Throwable t) {
      GenUtil.throwIfUnhandled("while instantiating class: " + type.getFullyQualifiedName(), t);
      return null;
    }
  }
}<|MERGE_RESOLUTION|>--- conflicted
+++ resolved
@@ -95,11 +95,7 @@
     return newInstanceOf(MetaClassFactory.get(type), context);
   }
 
-<<<<<<< HEAD
-  public static ObjectBuilder newInstanceOf(MetaClass type, Context context, CallElementBuilder callElementBuilder) {
-=======
   public static ObjectBuilder newInstanceOf(final MetaClass type, final Context context, final CallElementBuilder callElementBuilder) {
->>>>>>> 727a8415
     return new ObjectBuilder(type, context, callElementBuilder);
   }
 
@@ -111,11 +107,7 @@
     return newInstanceOf(MetaClassFactory.get(type), context, callElementBuilder);
   }
 
-<<<<<<< HEAD
-  public StatementEnd withParameters(Object... parameters) {
-=======
   public StatementEnd withParameters(final Object... parameters) {
->>>>>>> 727a8415
     this.parameters = parameters;
     return this;
   }
@@ -147,11 +139,7 @@
     if (!generated) {
       appendCallElement(new DeferredCallElement(new DeferredCallback() {
         @Override
-<<<<<<< HEAD
-        public void doDeferred(CallWriter writer, Context context, Statement statement) {
-=======
         public void doDeferred(final CallWriter writer, final Context context, final Statement statement) {
->>>>>>> 727a8415
           if (extendsBlock == null && (type.isAbstract() || type.isInterface() || type.isPrimitive()))
             throw new InvalidTypeException("Cannot instantiate type:" + type);
 
