--- conflicted
+++ resolved
@@ -58,30 +58,18 @@
 
     });
 
-<<<<<<< HEAD
-    List<String> elements = new ArrayList<String>();
-=======
     final List<String> elements = new ArrayList<String>();
->>>>>>> 727a8415
 
     String lastMethodRendered = "";
     String lastValueRendered = "";
 
-<<<<<<< HEAD
-    for (Method method : sortedMethods) {
-=======
     for (final Method method : sortedMethods) {
->>>>>>> 727a8415
       if (((method.getModifiers() & (Modifier.PRIVATE | Modifier.PROTECTED)) == 0)
               && (!"equals".equals(method.getName()) && !"hashCode".equals(method.getName()))) {
         try {
           method.setAccessible(true);
           lastMethodRendered = method.getName();
-<<<<<<< HEAD
-          Object methodValue = method.invoke(getValue());
-=======
           final Object methodValue = method.invoke(getValue());
->>>>>>> 727a8415
 
           if (method.getReturnType().isArray() && Array.getLength(methodValue) == 1) {
             lastValueRendered = LiteralFactory.getLiteral(Array.get(methodValue, 0)).getCanonicalString(context);
@@ -101,11 +89,7 @@
       }
     }
 
-<<<<<<< HEAD
-    Iterator<String> els = elements.iterator();
-=======
     final Iterator<String> els = elements.iterator();
->>>>>>> 727a8415
     if (els.hasNext()) {
       builder.append("(");
     }
