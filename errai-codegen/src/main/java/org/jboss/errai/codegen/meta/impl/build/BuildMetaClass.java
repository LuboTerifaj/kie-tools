/*
 * Copyright 2011 JBoss, by Red Hat, Inc
 *
 * Licensed under the Apache License, Version 2.0 (the "License");
 * you may not use this file except in compliance with the License.
 * You may obtain a copy of the License at
 *
 *    http://www.apache.org/licenses/LICENSE-2.0
 *       x
 * Unless required by applicable law or agreed to in writing, software
 * distributed under the License is distributed on an "AS IS" BASIS,
 * WITHOUT WARRANTIES OR CONDITIONS OF ANY KIND, either express or implied.
 * See the License for the specific language governing permissions and
 * limitations under the License.
 */

package org.jboss.errai.codegen.meta.impl.build;

import org.jboss.errai.codegen.BlockStatement;
import org.jboss.errai.codegen.Comment;
import org.jboss.errai.codegen.Context;
import org.jboss.errai.codegen.DefParameters;
import org.jboss.errai.codegen.InnerClass;
import org.jboss.errai.codegen.Variable;
import org.jboss.errai.codegen.builder.Builder;
import org.jboss.errai.codegen.builder.callstack.LoadClassReference;
import org.jboss.errai.codegen.builder.impl.Scope;
import org.jboss.errai.codegen.literal.AnnotationLiteral;
import org.jboss.errai.codegen.meta.MetaClass;
import org.jboss.errai.codegen.meta.MetaClassFactory;
import org.jboss.errai.codegen.meta.MetaConstructor;
import org.jboss.errai.codegen.meta.MetaField;
import org.jboss.errai.codegen.meta.MetaMethod;
import org.jboss.errai.codegen.meta.MetaParameterizedType;
import org.jboss.errai.codegen.meta.MetaTypeVariable;
import org.jboss.errai.codegen.meta.impl.AbstractMetaClass;
import org.jboss.errai.codegen.util.GenUtil;
import org.jboss.errai.codegen.util.PrettyPrinter;

import java.lang.annotation.Annotation;
import java.util.ArrayList;
import java.util.Arrays;
import java.util.Iterator;
import java.util.List;

/**
 * @author Mike Brock <cbrock@redhat.com>
 */
public class BuildMetaClass extends AbstractMetaClass<Object> implements Builder {
  private Context context;

  private final String className;
  private MetaClass superClass;
  private List<MetaClass> interfaces = new ArrayList<MetaClass>();

  private Scope scope;

  private boolean isArray;
  private int dimensions;
  private boolean isInterface;
  private boolean isAbstract;
  private boolean isFinal;
  private boolean isStatic;
  private boolean isInner;

<<<<<<< HEAD
  private final List<Annotation> annotations = new ArrayList<Annotation>();
  private final List<InnerClass> innerClasses = new ArrayList<InnerClass>();
=======
  private BlockStatement staticInitializer = new BlockStatement();
  private List<Annotation> annotations = new ArrayList<Annotation>();
  private List<InnerClass> innerClasses = new ArrayList<InnerClass>();
>>>>>>> ddbb7448
  private List<BuildMetaMethod> methods = new ArrayList<BuildMetaMethod>();
  private List<BuildMetaField> fields = new ArrayList<BuildMetaField>();
  private List<BuildMetaConstructor> constructors = new ArrayList<BuildMetaConstructor>();
  private List<MetaTypeVariable> typeVariables = new ArrayList<MetaTypeVariable>();
  private MetaClass reifiedFormOf;

  private String classComment;

  public BuildMetaClass(final Context context, final String name) {
    super(null);
    this.className = name;
    this.context = Context.create(context);
    this.context.addVariable(Variable.create("this", this));
    context.attachClass(this);
  }

  private BuildMetaClass shallowCopy() {
    final BuildMetaClass copy = new BuildMetaClass(context, className);

    copy.superClass = superClass;
    copy.interfaces = interfaces;

    copy.isArray = isArray;
    copy.dimensions = dimensions;
    copy.isInterface = isInterface;
    copy.isAbstract = isAbstract;
    copy.isFinal = isFinal;
    copy.isStatic = isStatic;
    copy.isInner = isInner;

    copy.methods = methods;
    copy.fields = fields;
    copy.constructors = constructors;
    copy.typeVariables = typeVariables;
    copy.reifiedFormOf = reifiedFormOf;

    return copy;
  }


  String _nameCache;

  @Override
  public String getName() {
    if (_nameCache != null) return _nameCache;

    final int idx = className.lastIndexOf('.');
    if (idx != -1) {
      return _nameCache = className.substring(idx + 1);
    }
    else {
      return _nameCache = className;
    }
  }

  @Override
  public String getFullyQualifiedName() {
    return className;
  }

  @Override
  public String getCanonicalName() {
    return className;
  }

  @Override
  public String getInternalName() {
    final String internalName = "L" + className.replace("\\.", "/") + ";";
    if (isArray) {
      final StringBuilder buf = new StringBuilder("");
      for (int i = 0; i < dimensions; i++) {
        buf.append("[");
      }
      return buf.append(internalName).toString();
    }
    else {
      return internalName;
    }
  }

  @Override
  public String getPackageName() {
    final int idx = className.lastIndexOf(".");
    if (idx != -1) {
      return className.substring(0, idx);
    }
    return "";
  }

  private MetaMethod[] _methodsCache;

  @Override
  public MetaMethod[] getMethods() {
    if (_methodsCache != null) return _methodsCache;

    final MetaMethod[] methodArray = methods.toArray(new MetaMethod[methods.size()]);
    final MetaMethod[] outputMethods;

    if (superClass != null) {
      final List<MetaMethod> methodList = new ArrayList<MetaMethod>();
      for (final MetaMethod m : superClass.getMethods()) {
        if (_getMethod(methodArray, m.getName(), GenUtil.fromParameters(m.getParameters())) == null) {
          methodList.add(m);
        }
      }

      methodList.addAll(Arrays.asList(methodArray));

      outputMethods = methodList.toArray(new MetaMethod[methodList.size()]);
    }
    else {
      outputMethods = methodArray;
    }

    return _methodsCache = outputMethods;
  }

  @Override
  public MetaMethod[] getDeclaredMethods() {
    return getMethods();
  }

  private MetaField[] _fieldsCache;

  @Override
  public MetaField[] getFields() {
    if (_fieldsCache != null) return _fieldsCache;
    return _fieldsCache = fields.toArray(new MetaField[fields.size()]);
  }

  @Override
  public MetaField[] getDeclaredFields() {
    return getFields();
  }

  @Override
  public MetaField getField(final String name) {
    for (final MetaField field : fields) {
      if (field.getName().equals(name)) {
        return field;
      }
    }

    return null;
  }

  @Override
  public MetaField getDeclaredField(final String name) {
    return getField(name);
  }

  private MetaConstructor[] _constructorsCache;

  @Override
  public MetaConstructor[] getConstructors() {
    if (_constructorsCache != null) return _constructorsCache;

    if (constructors.isEmpty()) {
      // add an empty no-arg constructor
      final BuildMetaConstructor buildMetaConstructor =
              new BuildMetaConstructor(this, new BlockStatement(), DefParameters.none());

      buildMetaConstructor.setScope(Scope.Public);
      return _constructorsCache = new MetaConstructor[]{buildMetaConstructor};
    }
    else {
      return _constructorsCache = constructors.toArray(new MetaConstructor[constructors.size()]);
    }
  }

  @Override
  public MetaConstructor[] getDeclaredConstructors() {
    return getConstructors();
  }


  @Override
  public MetaClass[] getDeclaredClasses() {
    final MetaClass[] declaredClass = new MetaClass[innerClasses.size()];
    int i = 0;
    for (final InnerClass innerClass : innerClasses) {
      declaredClass[i++] = innerClass.getType();
    }
    return declaredClass;
  }

  @Override
  public MetaClass[] getInterfaces() {
    return interfaces.toArray(new MetaClass[interfaces.size()]);
  }

  @Override
  public MetaClass getSuperClass() {
    return superClass;
  }

  @Override
  public MetaClass getComponentType() {
    if (isArray) {
      final BuildMetaClass compType = shallowCopy();
      if (dimensions > 1) {
        compType.setDimensions(dimensions - 1);
      }
      else {
        compType.setArray(false);
        compType.setDimensions(0);
      }

      return compType;
    }
    return null;
  }

  @Override
  public boolean isPrimitive() {
    return false;
  }

  @Override
  public boolean isVoid() {
    return false;
  }

  @Override
  public boolean isInterface() {
    return isInterface;
  }

  @Override
  public boolean isAbstract() {
    return isAbstract;
  }

  @Override
  public boolean isArray() {
    return false;
  }

  @Override
  public boolean isEnum() {
    return false;
  }

  @Override
  public boolean isAnnotation() {
    return false;
  }

  @Override
  public boolean isPublic() {
    return scope == Scope.Public;
  }

  @Override
  public boolean isPrivate() {
    return scope == Scope.Private;
  }

  @Override
  public boolean isProtected() {
    return scope == Scope.Protected;
  }

  @Override
  public boolean isFinal() {
    return isFinal;
  }

  @Override
  public boolean isStatic() {
    return isStatic;
  }

  @Override
  public boolean isSynthetic() {
    return false;
  }

  @Override
  public boolean isAnonymousClass() {
    return false;
  }

  @Override
  public Annotation[] getAnnotations() {
    return annotations.toArray(new Annotation[annotations.size()]);
  }

  @Override
  public MetaTypeVariable[] getTypeParameters() {
    return typeVariables.toArray(new MetaTypeVariable[typeVariables.size()]);
  }
//
//  public void setClassName(String className) {
//    this.className = className;
//  }

  public void setSuperClass(final MetaClass superClass) {
    this.superClass = superClass;
  }

  public void setInterfaces(final List<MetaClass> interfaces) {
    this.interfaces = interfaces;
  }

  public void setInterface(final boolean anInterface) {
    isInterface = anInterface;
  }

  public void setAbstract(final boolean anAbstract) {
    isAbstract = anAbstract;
  }

  public void setArray(final boolean array) {
    isArray = array;
  }

  public void setDimensions(final int dimensions) {
    this.dimensions = dimensions;
  }

  public int getDimensions() {
    return dimensions;
  }

  public void setFinal(final boolean aFinal) {
    isFinal = aFinal;
  }

  public void setStatic(final boolean aStatic) {
    isStatic = aStatic;
  }

  public void setInner(final boolean aInner) {
    isInner = aInner;
  }

  public void setScope(final Scope scope) {
    this.scope = scope;
  }

  public void setContext(final Context context) {
    this.context = context;
  }

  public Context getContext() {
    return context;
  }

  public void addAnnotation(final Annotation annotation) {
    annotations.add(annotation);
  }

  public void addInnerClass(final InnerClass innerClass) {
    innerClasses.add(innerClass);
  }

  public void addInterface(final MetaClass interfaceClass) {
    interfaces.add(interfaceClass);
  }

  public void addConstructor(final BuildMetaConstructor constructor) {
    _constructorsCache = null;
    constructors.add(constructor);
  }

  public void addMethod(final BuildMetaMethod method) {
    _methodsCache = null;
    methods.add(method);
  }

  public void addField(final BuildMetaField field) {
    _fieldsCache = null;
    fields.add(field);
  }

  public void addTypeVariable(final MetaTypeVariable typeVariable) {
    typeVariables.add(typeVariable);
  }

  public void setParameterizedType(final MetaParameterizedType parameterizedType) {
    this.parameterizedType = parameterizedType;
  }

  public boolean isReifiedForm() {
    return reifiedFormOf != null;
  }

  public MetaClass getReifiedFormOf() {
    return reifiedFormOf;
  }

  public void setReifiedFormOf(final MetaClass reifiedFormOf) {
    this.reifiedFormOf = reifiedFormOf;
  }

  @Override
  public MetaMethod getBestMatchingMethod(final String name, final Class... parameters) {
    return super.getBestMatchingMethod(name, parameters);
  }

  @Override
  public MetaMethod getBestMatchingMethod(final String name, final MetaClass... parameters) {
    return super.getBestMatchingMethod(name, parameters);
  }

  @Override
  public MetaMethod getBestMatchingStaticMethod(final String name, final Class... parameters) {
    return super.getBestMatchingStaticMethod(name, parameters);
  }

  @Override
  public MetaMethod getBestMatchingStaticMethod(final String name, final MetaClass... parameters) {
    return super.getBestMatchingStaticMethod(name, parameters);
  }

  @Override
  public MetaConstructor getBestMatchingConstructor(final Class... parameters) {
    return super.getBestMatchingConstructor(parameters);
  }

  @Override
  public MetaConstructor getBestMatchingConstructor(final MetaClass... parameters) {
    return super.getBestMatchingConstructor(parameters);
  }

  private MetaMethod findReifiedVersion(final MetaMethod formOf) {
    for (final BuildMetaMethod method : methods) {
      if (method.getReifiedFormOf().equals(formOf)) {
        return method;
      }
    }
    return null;
  }

  private MetaConstructor findReifiedVersion(final MetaConstructor formOf) {
    for (final BuildMetaConstructor method : constructors) {
      if (method.getReifiedFormOf().equals(formOf)) {
        return method;
      }
    }
    return null;
  }


  @Override
  public MetaClass asArrayOf(final int dimensions) {
    final BuildMetaClass copy = shallowCopy();
    copy.setArray(true);
    copy.setDimensions(dimensions);
    return copy;
  }

  public void setClassComment(final String classComment) {
    this.classComment = classComment;
  }

  public BlockStatement getStaticInitializer() {
    return staticInitializer;
  }

  String generatedCache;

  @Override
  public String toJavaString() {
    return toJavaString(this.context);
  }

  public String toJavaString(Context context) {
    if (generatedCache != null) return generatedCache;

    final StringBuilder buf = new StringBuilder(512);

    if (classComment != null) {
      buf.append(new Comment(classComment).generate(null)).append("\n");
    }

    context.addVariable(Variable.create("this", this));

    for (final Annotation a : annotations) {
      buf.append(new AnnotationLiteral(a).getCanonicalString(context));
      buf.append(" ");
    }

    if (!annotations.isEmpty()) buf.append("\n");

    buf.append("\n");

    buf.append(scope.getCanonicalName());

    if (isAbstract) {
      buf.append(" abstract");
    }

    if (isStatic) {
      buf.append(" static");
    }

    if (isInterface()) {
      buf.append(" interface ").append(getName());
    }
    else {
      buf.append(" class ").append(getName());
    }

    final List<MetaClass> interfacesToRender = new ArrayList<MetaClass>(interfaces.size() + 1);
    interfacesToRender.addAll(interfaces);

    if (getSuperClass() != null) {
      if (isInterface()) {
        interfacesToRender.add(getSuperClass());
      }
      else {
        buf.append(" extends ").append(LoadClassReference.getClassReference(getSuperClass(), context));
      }
    }

    if (!interfacesToRender.isEmpty()) {
      if (isInterface()) {
        buf.append(" extends ");
      }
      else {
        buf.append(" implements ");
      }

      final Iterator<MetaClass> metaClassIterator = interfacesToRender.iterator();
      while (metaClassIterator.hasNext()) {
        buf.append(LoadClassReference.getClassReference(metaClassIterator.next(), context));
        if (metaClassIterator.hasNext())
          buf.append(", ");
      }
    }

    superClass = (superClass != null) ? superClass : MetaClassFactory.get(Object.class);
    context.addVariable(Variable.create("super", superClass));

    buf.append(" {\n");

    if (!staticInitializer.isEmpty()) {
      buf.append("static {\n");
      buf.append(staticInitializer.generate(context));
      buf.append("\n}\n");
    }

    buf.append(membersToString());

    final StringBuilder headerBuffer = new StringBuilder(128);

    if (!getPackageName().isEmpty() && !isInner)
      headerBuffer.append("package ").append(getPackageName()).append(";\n");

    if (!context.getRequiredImports().isEmpty())
      headerBuffer.append("\n");

    if (!isInner) {
      for (final String cls : context.getRequiredImports()) {
        if (getFullyQualifiedName().equals(cls)) {
          continue;
        }
        else {
          final String pkg = getPackageName();
          if (cls.startsWith(pkg)) {
            if (cls.substring(pkg.length() + 1).indexOf('.') == -1) {
              continue;
            }
          }
        }

        headerBuffer.append("import ").append(cls).append(";\n");
      }
    }

    return generatedCache = PrettyPrinter.prettyPrintJava(headerBuffer.toString() + buf.append("}\n").toString());

  }

  public String membersToString() {
    final StringBuilder buf = new StringBuilder(512);
    Iterator<? extends Builder> fieldIterator = fields.iterator();
    while (fieldIterator.hasNext()) {
      buf.append(fieldIterator.next().toJavaString());
      if (fieldIterator.hasNext())
        buf.append("\n");
    }

    if (!fields.isEmpty())
      buf.append("\n");

    final Iterator<InnerClass> innerClassIterator = innerClasses.iterator();
    while (innerClassIterator.hasNext()) {
      buf.append(innerClassIterator.next().generate(context));
      if (innerClassIterator.hasNext()) buf.append("\n");
    }

    if (!innerClasses.isEmpty())
      buf.append("\n");

    fieldIterator = constructors.iterator();
    while (fieldIterator.hasNext()) {
      buf.append(fieldIterator.next().toJavaString());
      if (fieldIterator.hasNext())
        buf.append("\n");
    }

    if (!constructors.isEmpty())
      buf.append("\n");

    fieldIterator = methods.iterator();
    while (fieldIterator.hasNext()) {
      buf.append(fieldIterator.next().toJavaString());
      if (fieldIterator.hasNext())
        buf.append("\n");
    }
    return buf.toString();
  }


  @Override
  public boolean equals(final Object o) {
    if (this == o) return true;
    if (!(o instanceof BuildMetaClass)) return false;
    if (!super.equals(o)) return false;

    final BuildMetaClass that = (BuildMetaClass) o;

    if (dimensions != that.dimensions) return false;
    if (isAbstract != that.isAbstract) return false;
    if (isArray != that.isArray) return false;
    if (isFinal != that.isFinal) return false;
    if (isInner != that.isInner) return false;
    if (isInterface != that.isInterface) return false;
    if (isStatic != that.isStatic) return false;
    if (!Arrays.equals(_constructorsCache, that._constructorsCache)) return false;
    if (!Arrays.equals(_fieldsCache, that._fieldsCache)) return false;
    if (!Arrays.equals(_methodsCache, that._methodsCache)) return false;
    if (_nameCache != null ? !_nameCache.equals(that._nameCache) : that._nameCache != null) return false;
    if (className != null ? !className.equals(that.className) : that.className != null) return false;
    if (constructors != null ? !constructors.equals(that.constructors) : that.constructors != null) return false;
    if (context != null ? !context.equals(that.context) : that.context != null) return false;
    if (fields != null ? !fields.equals(that.fields) : that.fields != null) return false;
    if (generatedCache != null ? !generatedCache.equals(that.generatedCache) : that.generatedCache != null)
      return false;
    if (interfaces != null ? !interfaces.equals(that.interfaces) : that.interfaces != null) return false;
    if (methods != null ? !methods.equals(that.methods) : that.methods != null) return false;
    if (reifiedFormOf != null ? !reifiedFormOf.equals(that.reifiedFormOf) : that.reifiedFormOf != null) return false;
    if (scope != that.scope) return false;
    if (superClass != null ? !superClass.equals(that.superClass) : that.superClass != null) return false;
    if (typeVariables != null ? !typeVariables.equals(that.typeVariables) : that.typeVariables != null) return false;

    return true;
  }

  @Override
  public int hashCode() {
    int result = super.hashCode();
    result = 31 * result + (context != null ? context.hashCode() : 0);
    result = 31 * result + (className != null ? className.hashCode() : 0);
    result = 31 * result + (superClass != null ? superClass.hashCode() : 0);
    result = 31 * result + (interfaces != null ? interfaces.hashCode() : 0);
    result = 31 * result + (scope != null ? scope.hashCode() : 0);
    result = 31 * result + (isArray ? 1 : 0);
    result = 31 * result + dimensions;
    result = 31 * result + (isInterface ? 1 : 0);
    result = 31 * result + (isAbstract ? 1 : 0);
    result = 31 * result + (isFinal ? 1 : 0);
    result = 31 * result + (isStatic ? 1 : 0);
    result = 31 * result + (isInner ? 1 : 0);
    result = 31 * result + (methods != null ? methods.hashCode() : 0);
    result = 31 * result + (fields != null ? fields.hashCode() : 0);
    result = 31 * result + (constructors != null ? constructors.hashCode() : 0);
    result = 31 * result + (typeVariables != null ? typeVariables.hashCode() : 0);
    result = 31 * result + (reifiedFormOf != null ? reifiedFormOf.hashCode() : 0);
    result = 31 * result + (_nameCache != null ? _nameCache.hashCode() : 0);
    result = 31 * result + (_methodsCache != null ? Arrays.hashCode(_methodsCache) : 0);
    result = 31 * result + (_fieldsCache != null ? Arrays.hashCode(_fieldsCache) : 0);
    result = 31 * result + (_constructorsCache != null ? Arrays.hashCode(_constructorsCache) : 0);
    result = 31 * result + (generatedCache != null ? generatedCache.hashCode() : 0);
    return result;
  }
}<|MERGE_RESOLUTION|>--- conflicted
+++ resolved
@@ -63,14 +63,9 @@
   private boolean isStatic;
   private boolean isInner;
 
-<<<<<<< HEAD
-  private final List<Annotation> annotations = new ArrayList<Annotation>();
-  private final List<InnerClass> innerClasses = new ArrayList<InnerClass>();
-=======
-  private BlockStatement staticInitializer = new BlockStatement();
+  private BlockStatement staticInitializer = new BlockStatement();  
   private List<Annotation> annotations = new ArrayList<Annotation>();
   private List<InnerClass> innerClasses = new ArrayList<InnerClass>();
->>>>>>> ddbb7448
   private List<BuildMetaMethod> methods = new ArrayList<BuildMetaMethod>();
   private List<BuildMetaField> fields = new ArrayList<BuildMetaField>();
   private List<BuildMetaConstructor> constructors = new ArrayList<BuildMetaConstructor>();
