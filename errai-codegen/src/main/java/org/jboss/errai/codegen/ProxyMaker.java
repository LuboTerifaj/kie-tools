/*
 * Copyright 2011 JBoss, by Red Hat, Inc
 *
 * Licensed under the Apache License, Version 2.0 (the "License");
 * you may not use this file except in compliance with the License.
 * You may obtain a copy of the License at
 *
 *    http://www.apache.org/licenses/LICENSE-2.0
 *
 * Unless required by applicable law or agreed to in writing, software
 * distributed under the License is distributed on an "AS IS" BASIS,
 * WITHOUT WARRANTIES OR CONDITIONS OF ANY KIND, either express or implied.
 * See the License for the specific language governing permissions and
 * limitations under the License.
 */

package org.jboss.errai.codegen;

import org.jboss.errai.codegen.builder.BlockBuilder;
import org.jboss.errai.codegen.builder.ClassStructureBuilder;
import org.jboss.errai.codegen.builder.impl.ClassBuilder;
import org.jboss.errai.codegen.exception.UnproxyableClassException;
import org.jboss.errai.codegen.meta.MetaClass;
import org.jboss.errai.codegen.meta.MetaClassFactory;
import org.jboss.errai.codegen.meta.MetaMethod;
import org.jboss.errai.codegen.meta.impl.build.BuildMetaClass;
import org.jboss.errai.codegen.util.GenUtil;
import org.jboss.errai.codegen.util.Refs;
import org.jboss.errai.codegen.util.Stmt;

import java.util.HashSet;
import java.util.List;
import java.util.Set;

import static org.jboss.errai.codegen.util.Bool.isNull;
import static org.jboss.errai.codegen.util.Stmt.if_;
import static org.jboss.errai.codegen.util.Stmt.loadVariable;
import static org.jboss.errai.codegen.util.Stmt.throw_;

/**
 * @author Mike Brock
 */
public class ProxyMaker {
  public static BuildMetaClass makeProxy(String proxyClassName, Class cls) {
    return makeProxy(proxyClassName, MetaClassFactory.get(cls));
  }

  public static final String PROXY_BIND_METHOD = "__$setProxiedInstance$";

  public static BuildMetaClass makeProxy(String proxyClassName, MetaClass toProxy) {
    ClassStructureBuilder builder;

    if (!toProxy.isInterface()) {
      if (toProxy.isFinal()) {
        throw new UnproxyableClassException(toProxy, toProxy.getFullyQualifiedName()
                + " is an unproxiable class because it is final");
      }
      if (!toProxy.isDefaultInstantiable()) {
        throw new UnproxyableClassException(toProxy, toProxy.getFullyQualifiedName() + " must have a default " +
                "no-arg constructor");
      }

      builder = ClassBuilder.define(proxyClassName, toProxy).publicScope().body();
    }
    else {
      builder = ClassBuilder.define(proxyClassName).publicScope().implementsInterface(toProxy).body();
    }

    final String proxyVar = "$$_proxy_$$";

    Set<String> renderedMethods = new HashSet<String>();

    builder.privateField(proxyVar, toProxy).finish();
    for (MetaMethod method : toProxy.getMethods()) {
      String methodString = GenUtil.getMethodString(method);
      if (renderedMethods.contains(methodString) || method.getName().equals("hashCode")
              || (method.getName().equals("equals") && method.getParameters().length == 1
              && method.getParameters()[0].getType().getFullyQualifiedName().equals(Object.class.getName()))) continue;

      renderedMethods.add(methodString);

      if (!method.isPublic() || 
          method.isSynthetic() ||
          method.isFinal() ||
          method.isStatic() ||
<<<<<<< HEAD
          method.getDeclaringClass().getFullyQualifiedName().equals("java.lang.Object"))
=======
          method.getDeclaringClass().getFullyQualifiedName().equals(Object.class.getName()))
>>>>>>> 3e8d9790
        continue;

      DefParameters defParameters = DefParameters.from(method);
      BlockBuilder methBody = builder.publicMethod(method.getReturnType(), method.getName())
            .parameters(defParameters)
            .throws_(method.getCheckedExceptions());

      List<Parameter> parms = defParameters.getParameters();

      Statement[] statementVars = new Statement[parms.size()];
      for (int i = 0; i < parms.size(); i++) {
        statementVars[i] = loadVariable(parms.get(i).getName());
      }

      if (method.getReturnType().isVoid()) {
        methBody._(loadVariable(proxyVar).invoke(method, statementVars));
      }
      else {
        methBody._(loadVariable(proxyVar).invoke(method, statementVars).returnValue());
      }
      methBody.finish();
    }

    // implement hashCode()
    builder.publicMethod(int.class, "hashCode").body()
            ._(
                    if_(isNull(loadVariable(proxyVar)))
                            ._(throw_(IllegalStateException.class, "call to hashCode() on an unclosed proxy."))
                            .finish()
                            .else_()
                            ._(Stmt.loadVariable(proxyVar).invoke("hashCode").returnValue())
                            .finish()
            )
            .finish();

    // implements equals()
    builder.publicMethod(boolean.class, "equals", Parameter.of(Object.class, "o")).body()
            ._(
                    if_(isNull(loadVariable(proxyVar)))
                            ._(throw_(IllegalStateException.class, "call to equal() on an unclosed proxy."))
                            .finish()
                            .else_()
                            ._(Stmt.loadVariable(proxyVar).invoke("equals", Refs.get("o")).returnValue())
                            .finish()
            )
            .finish();


    builder.publicMethod(void.class, PROXY_BIND_METHOD).parameters(DefParameters.of(Parameter.of(toProxy, "proxy")))
            ._(loadVariable(proxyVar).assignValue(loadVariable("proxy"))).finish();

    return builder.getClassDefinition();
  }
}<|MERGE_RESOLUTION|>--- conflicted
+++ resolved
@@ -83,11 +83,7 @@
           method.isSynthetic() ||
           method.isFinal() ||
           method.isStatic() ||
-<<<<<<< HEAD
-          method.getDeclaringClass().getFullyQualifiedName().equals("java.lang.Object"))
-=======
           method.getDeclaringClass().getFullyQualifiedName().equals(Object.class.getName()))
->>>>>>> 3e8d9790
         continue;
 
       DefParameters defParameters = DefParameters.from(method);
