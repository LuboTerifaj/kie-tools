/*
 * Copyright 2011 JBoss, by Red Hat, Inc
 *
 * Licensed under the Apache License, Version 2.0 (the "License");
 * you may not use this file except in compliance with the License.
 * You may obtain a copy of the License at
 *
 *    http://www.apache.org/licenses/LICENSE-2.0
 *
 * Unless required by applicable law or agreed to in writing, software
 * distributed under the License is distributed on an "AS IS" BASIS,
 * WITHOUT WARRANTIES OR CONDITIONS OF ANY KIND, either express or implied.
 * See the License for the specific language governing permissions and
 * limitations under the License.
 */

package org.jboss.errai.codegen;

import org.jboss.errai.codegen.builder.ClosedBlock;

import java.util.ArrayList;
import java.util.List;

/**
 * Represents a code block (e.g. a loop body).
 *
 * @author Christian Sadilek <csadilek@redhat.com>
 */
public class BlockStatement extends AbstractStatement {
  public static final BlockStatement EMPTY_BLOCK = new BlockStatement() {
    @Override
    public BlockStatement addStatement(Statement statement) {
      throw new UnsupportedOperationException("this is an immutable object");
    }

    @Override
    public void insertBefore(Statement statement) {
      throw new UnsupportedOperationException("this is an immutable object");
    }
  };

  private final List<Statement> statements = new ArrayList<Statement>();
  
<<<<<<< HEAD
  public BlockStatement(Statement... statements) {
=======
  public BlockStatement(final Statement... statements) {
>>>>>>> 727a8415
    if (statements != null) {
      for (final Statement statement : statements) {
        if (statement != null)
          this.statements.add(statement);
      }
    }
  }

  public BlockStatement addStatement(final Statement statement) {
    if (statement != null)
      statements.add(statement);
    return this;
  }

  public void insertBefore(final Statement statement) {
    if (statement != null) {
      final int pos = statements.size() == 0 ? 0 : statements.size() - 1;
      statements.add(pos, statement);
    }

  }
  
  String generatedCache;
  @Override
  public String generate(final Context context) {
    if (generatedCache != null) return generatedCache;
    
    final StringBuilder buf = new StringBuilder(512);

    boolean isLastBlock = false;
<<<<<<< HEAD
    for (Statement statement : statements) {
=======
    for (final Statement statement : statements) {
>>>>>>> 727a8415
      if (buf.length() != 0)
        buf.append("\n");

      buf.append(statement.generate(context));

      if (!(statement instanceof Comment)
              && !buf.toString().endsWith(";") && !buf.toString().endsWith(":") && !buf.toString().endsWith("}"))
        buf.append(";");

      isLastBlock = statement instanceof ClosedBlock;
    }

    if (buf.length() != 0 && buf.charAt(buf.length() - 1) != ';' && !isLastBlock) {
      buf.append(';');
    }

    return generatedCache = buf.toString();
  }

  /**
   * Returns a <b>mutable</b> representation of the statements in this block. Changes to the List returned by this
   * method <b>will</b> be reflected in the state of this method when the code is generated.
   *
   * @return a list representing the underlying set of statements in this block.
   */
  public List<Statement> getStatements() {
    return statements;
  }

  public boolean isEmpty() {
    return statements.isEmpty();
  }
}<|MERGE_RESOLUTION|>--- conflicted
+++ resolved
@@ -41,11 +41,7 @@
 
   private final List<Statement> statements = new ArrayList<Statement>();
   
-<<<<<<< HEAD
-  public BlockStatement(Statement... statements) {
-=======
   public BlockStatement(final Statement... statements) {
->>>>>>> 727a8415
     if (statements != null) {
       for (final Statement statement : statements) {
         if (statement != null)
@@ -76,11 +72,7 @@
     final StringBuilder buf = new StringBuilder(512);
 
     boolean isLastBlock = false;
-<<<<<<< HEAD
-    for (Statement statement : statements) {
-=======
     for (final Statement statement : statements) {
->>>>>>> 727a8415
       if (buf.length() != 0)
         buf.append("\n");
 
