<?xml version="1.0" encoding="UTF-8"?>
<project xmlns="http://maven.apache.org/POM/4.0.0" xmlns:xsi="http://www.w3.org/2001/XMLSchema-instance"
  xsi:schemaLocation="http://maven.apache.org/POM/4.0.0 http://maven.apache.org/xsd/maven-4.0.0.xsd">
  <parent>
    <artifactId>jaxrs-integration-parent</artifactId>
    <groupId>org.jboss.errai</groupId>
<<<<<<< HEAD
    <version>3.0-SNAPSHOT</version>
=======
    <version>2.2.1-SNAPSHOT</version>
>>>>>>> 6b9bb2be
  </parent>
  <modelVersion>4.0.0</modelVersion>

  <artifactId>errai-jaxrs-client</artifactId>
  <name>Errai::JAX-RS::Client</name>

  <build>
    <testOutputDirectory>war/WEB-INF/classes</testOutputDirectory>
    <resources>
      <resource>
        <directory>src/main/java</directory>
      </resource>
      <resource>
        <directory>src/main/resources</directory>
      </resource>
    </resources>
    <plugins>
      <!-- exclude JAX-RS API overrides as they'd pollute the server classpath 
        in GWTTestCases -->
      <plugin>
        <groupId>org.apache.maven.plugins</groupId>
        <artifactId>maven-compiler-plugin</artifactId>
        <configuration>
          <excludes>
            <exclude>**/javax/ws/rs/core/*.java</exclude>
          </excludes>
        </configuration>
      </plugin>
    </plugins>
  </build>

  <dependencies>
    <dependency>
      <groupId>org.jboss.errai</groupId>
      <artifactId>errai-marshalling</artifactId>
    </dependency>

    <dependency>
      <groupId>com.google.gwt</groupId>
      <artifactId>gwt-user</artifactId>
      <scope>provided</scope>
    </dependency>

    <dependency>
      <groupId>com.google.gwt</groupId>
      <artifactId>gwt-dev</artifactId>
      <scope>provided</scope>
    </dependency>

    <dependency>
      <groupId>junit</groupId>
      <artifactId>junit</artifactId>
      <scope>provided</scope>
    </dependency>

    <dependency>
      <groupId>javax.validation</groupId>
      <artifactId>validation-api</artifactId>
      <scope>provided</scope>
    </dependency>

    <dependency>
      <groupId>javax.validation</groupId>
      <artifactId>validation-api</artifactId>
      <classifier>sources</classifier>
      <scope>provided</scope>
    </dependency>

    <dependency>
      <groupId>org.jboss.resteasy</groupId>
      <artifactId>jaxrs-api</artifactId>
    </dependency>

    <dependency>
      <groupId>com.google.guava</groupId>
      <artifactId>guava-gwt</artifactId>
    </dependency>

    <dependency>
      <groupId>org.jboss.errai</groupId>
      <artifactId>errai-ioc</artifactId>
      <scope>test</scope>
    </dependency>

    <dependency>
      <groupId>org.jboss.errai</groupId>
      <artifactId>errai-jaxrs-provider</artifactId>
      <version>${project.version}</version>
      <scope>test</scope>
    </dependency>

    <dependency>
      <groupId>org.jboss.resteasy</groupId>
      <artifactId>resteasy-jaxrs</artifactId>
      <version>${resteasy.version}</version>
      <scope>test</scope>
    </dependency>

    <dependency>
      <groupId>org.codehaus.jackson</groupId>
      <artifactId>jackson-mapper-asl</artifactId>
      <version>1.9.6</version>
      <scope>test</scope>
    </dependency>
  </dependencies>

  <profiles>
    <profile>
      <id>integration-test</id>
      <build>
        <plugins>
          <plugin>
            <artifactId>maven-surefire-plugin</artifactId>
            <configuration>
              <skipTests>false</skipTests>
              <additionalClasspathElements>
                <additionalClasspathElement>${basedir}/${testOutputDirectory}/</additionalClasspathElement>
                <additionalClasspathElement>${basedir}/src/main/java/</additionalClasspathElement>
                <additionalClasspathElement>${basedir}/src/test/java/</additionalClasspathElement>
              </additionalClasspathElements>
              <useManifestOnlyJar>false</useManifestOnlyJar>
              <forkMode>pertest</forkMode>
              <argLine>${argLine} -Xmx1500m -Derrai.devel.nocache=true</argLine>

              <systemProperties>
                <!-- Must disable long polling for automated tests to succeed -->
                <property>
                  <name>errai.hosted_mode_testing</name>
                  <value>true</value>
                </property>
                <!-- Do not accidently package server test marshallers when building Errai -->
                <property>
                  <name>errai.marshalling.server.classOutput.enabled</name>
                  <value>false</value>
                </property>
              </systemProperties>

              <includes>
                <include>**/AllJaxrsTests.java</include>
              </includes>
            </configuration>
          </plugin>
          <plugin>
            <groupId>org.jboss.errai</groupId>
            <artifactId>jacoco-gwt-maven-plugin</artifactId>
            <version>0.5.4.201202141554</version>
            <executions>
              <execution>
                <id>jacoco-initialize</id>
                <phase>initialize</phase>
                <goals>
                  <goal>prepare-agent</goal>
                </goals>
              </execution>
              <execution>
                <id>jacoco-site</id>
                <phase>site</phase>
                <goals>
                  <goal>report</goal>
                </goals>
              </execution>
            </executions>
          </plugin>
        </plugins>
      </build>
    </profile>
  </profiles>
</project><|MERGE_RESOLUTION|>--- conflicted
+++ resolved
@@ -4,11 +4,7 @@
   <parent>
     <artifactId>jaxrs-integration-parent</artifactId>
     <groupId>org.jboss.errai</groupId>
-<<<<<<< HEAD
     <version>3.0-SNAPSHOT</version>
-=======
-    <version>2.2.1-SNAPSHOT</version>
->>>>>>> 6b9bb2be
   </parent>
   <modelVersion>4.0.0</modelVersion>
 
