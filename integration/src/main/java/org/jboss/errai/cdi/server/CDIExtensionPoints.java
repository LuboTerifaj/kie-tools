--- conflicted
+++ resolved
@@ -21,6 +21,8 @@
 import java.lang.reflect.ParameterizedType;
 import java.lang.reflect.Type;
 import java.util.ArrayList;
+import java.util.Arrays;
+import java.util.Collections;
 import java.util.HashMap;
 import java.util.HashSet;
 import java.util.List;
@@ -57,7 +59,6 @@
 import org.jboss.errai.bus.server.annotations.ExposeEntity;
 import org.jboss.errai.bus.server.annotations.Remote;
 import org.jboss.errai.bus.server.annotations.Service;
-import org.jboss.errai.bus.server.io.CommandBindingsCallback;
 import org.jboss.errai.bus.server.io.ConversationalEndpointCallback;
 import org.jboss.errai.bus.server.io.RemoteServiceCallback;
 import org.jboss.errai.bus.server.service.ErraiService;
@@ -194,22 +195,41 @@
             }
         }
     }
-
-<<<<<<< HEAD
+    
     private void addObservableEvent(String typeName, Annotation[] qualifiers) {
-    	List<Annotation[]> allQualifiers = observableEvents.get(typeName);
-    	if (allQualifiers==null) {
-    		allQualifiers = new ArrayList<Annotation[]>();
+    	List<Annotation[]> eventQualifiers = observableEvents.get(typeName);
+    	if (eventQualifiers==null&&qualifiers!=null&&qualifiers.length>0) {
+    		eventQualifiers = new ArrayList<Annotation[]>();
     	}
+    	
+    	// make sure this combination of qualifiers is not already existing for the event
+    	boolean qualifiersExisting=false;
     	if(qualifiers!=null && qualifiers.length>0) {
-    		allQualifiers.add(qualifiers);
+    		for(Annotation[] existingQualifiers : eventQualifiers) {
+    			Set<String> existingQualifierNames = CDI.getQualifiersPart(existingQualifiers);
+    			Set<String> qualifierNames = CDI.getQualifiersPart(qualifiers);
+    		
+    			boolean qualifierListsEqual = true;
+    			if(existingQualifierNames.size()==qualifierNames.size()) {
+    				for(String qualifierName : qualifierNames) {
+    					if(!existingQualifierNames.contains(qualifierName)) {
+    						qualifierListsEqual = false;
+    						break;
+    					}
+    				}
+    			} else {
+					qualifierListsEqual = false;
+    			}
+    			
+    			if(qualifierListsEqual) {
+    				qualifiersExisting = true;
+    				break;
+    			}
+    		}
+    		if(!qualifiersExisting) eventQualifiers.add(qualifiers);
     	}
-    	observableEvents.put(typeName, allQualifiers);
-    }
-=======
-    ;
-
->>>>>>> 2a536140
+    	observableEvents.put(typeName, eventQualifiers);
+    }
 
     private boolean isExposedEntityType(Class type) {
         if (type.isAnnotationPresent(ExposeEntity.class)) {
@@ -396,16 +416,6 @@
 //                        (MessageCallback) targetbean : new CommandBindingsCallback(commandPoints, targetbean);
 
 
-<<<<<<< HEAD
-                public void callback(final Message message) {
-                    contextManager.activateRequestContext();
-                    contextManager.activateConversationContext(message);
-                    try {
-                        if (invocationTarget == null) {
-                            ((MessageCallback) Util.lookupCallbackBean(beanManager, type.getJavaClass())).callback(message);
-                        } else {
-                            invocationTarget.callback(message);
-=======
                 // TODO: enable CommandBindings
                 bus.subscribe(subjectName, new MessageCallback() {
                     volatile MessageCallback callback;
@@ -413,7 +423,6 @@
                     public void callback(final Message message) {
                         if (callback == null) {
                             callback = (MessageCallback) Util.lookupCallbackBean(beanManager, type.getJavaClass());
->>>>>>> 2a536140
                         }
 
                         contextManager.activateSessionContext(message);
