--- conflicted
+++ resolved
@@ -22,10 +22,6 @@
 import org.jboss.errai.ioc.rebind.ioc.IOCDecoratorExtension;
 import org.jboss.errai.ioc.rebind.ioc.InjectionPoint;
 import org.jboss.errai.ioc.rebind.ioc.codegen.Statement;
-<<<<<<< HEAD
-import org.jboss.errai.ioc.rebind.ioc.codegen.meta.MetaClassFactory;
-=======
->>>>>>> d403a185
 import org.jboss.errai.ioc.rebind.ioc.codegen.meta.MetaClass;
 import org.jboss.errai.ioc.rebind.ioc.codegen.meta.MetaClassFactory;
 import org.jboss.errai.ioc.rebind.ioc.codegen.meta.MetaField;
@@ -33,50 +29,17 @@
 import org.jboss.errai.ioc.rebind.ioc.codegen.util.Stmt;
 
 import com.google.gwt.core.ext.typeinfo.JClassType;
-import org.jboss.errai.ioc.rebind.ioc.codegen.util.Stmt;
 
 /**
  * @author Heiko Braun <hbraun@redhat.com>
  * @author Mike Brock <cbrock@redhat.com>
  * @author Christian Sadilek <csadilek@redhat.com>
  */
-<<<<<<< HEAD
-@CodeDecorator
-public class ConversationExtension extends IOCDecoratorExtension<ConversationContext> {
-=======
 @CodeDecorator public class ConversationExtension extends IOCDecoratorExtension<ConversationContext> {
->>>>>>> d403a185
   public ConversationExtension(Class<ConversationContext> decoratesWith) {
     super(decoratesWith);
   }
 
-<<<<<<< HEAD
-  public Statement generateDecorator(InjectionPoint<ConversationContext> injectionPoint) {
-    final InjectionContext ctx = injectionPoint.getInjectionContext();
-
-    final JClassType eventClassType = injectionPoint.getInjectionContext()
-            .getProcessingContext().loadClassType(Event.class);
-
-    final MetaField field = injectionPoint.getField();
-
-    if (!MetaClassFactory.get(eventClassType).isAssignableFrom(field.getType())) {
-      throw new RuntimeException("@ConversationContext should be used with type Event");
-    }
-
-    final ConversationContext context = field.getAnnotation(ConversationContext.class);
-
-    MetaParameterizedType type = field.getType().getParameterizedType();
-    if (type == null) {
-      throw new RuntimeException("Event<?> must be parameterized");
-    }
-
-    MetaClass typeParm = (MetaClass) type.getTypeParameters()[0];
-
-    String toSubject = CDI.getSubjectNameByType(typeParm.getFullyQualifiedName());
-
-    return Stmt.create().nestedCall(injectionPoint.getValueExpression())
-            .invoke("registerConversation", Stmt.create().invokeStatic(CDI.class, "createConversation", toSubject));
-=======
   @Override public Statement generateDecorator(InjectionPoint<ConversationContext> injectionPoint) {
     final MetaField field = injectionPoint.getField();
     final JClassType eventClassType = injectionPoint.getInjectionContext()
@@ -100,6 +63,5 @@
                 Stmt.create().invokeStatic(CDI.class, "createConversation", toSubject));
 
     return statement;
->>>>>>> d403a185
   }
 }