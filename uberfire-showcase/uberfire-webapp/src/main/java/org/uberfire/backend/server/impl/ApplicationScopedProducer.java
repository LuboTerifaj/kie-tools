/*
 * Copyright 2012 JBoss Inc
 *
 * Licensed under the Apache License, Version 2.0 (the "License");
 * you may not use this file except in compliance with the License.
 * You may obtain a copy of the License at
 *
 *       http://www.apache.org/licenses/LICENSE-2.0
 *
 * Unless required by applicable law or agreed to in writing, software
 * distributed under the License is distributed on an "AS IS" BASIS,
 * WITHOUT WARRANTIES OR CONDITIONS OF ANY KIND, either express or implied.
 * See the License for the specific language governing permissions and
 * limitations under the License.
 */

package org.uberfire.backend.server.impl;

import javax.annotation.PostConstruct;
import javax.annotation.PreDestroy;
import javax.enterprise.context.ApplicationScoped;
import javax.enterprise.inject.Produces;
import javax.inject.Inject;
import javax.inject.Named;

import org.uberfire.backend.server.IOWatchServiceNonDotImpl;
import org.uberfire.backend.server.repositories.RepositoryServiceImpl;
import org.uberfire.backend.server.security.RepositoryAuthorizationManager;
import org.uberfire.commons.cluster.ClusterServiceFactory;
import org.uberfire.io.IOService;
import org.uberfire.io.attribute.DublinCoreView;
import org.uberfire.io.impl.cluster.IOServiceClusterImpl;
<<<<<<< HEAD
=======
import org.uberfire.java.nio.base.version.VersionAttributeView;
import org.uberfire.metadata.backend.lucene.LuceneConfig;
import org.uberfire.metadata.backend.lucene.LuceneConfigBuilder;
import org.uberfire.metadata.io.IOServiceIndexedImpl;
import org.uberfire.security.auth.AuthenticationManager;
import org.uberfire.security.authz.AuthorizationManager;
import org.uberfire.security.impl.authz.RuntimeAuthorizationManager;
import org.uberfire.security.server.cdi.SecurityFactory;
>>>>>>> 267177c5

@ApplicationScoped
public class ApplicationScopedProducer {

    @Inject
    private IOWatchServiceNonDotImpl watchService;

    @Inject
    private RepositoryServiceImpl repositoryService;

    @Inject
    @Named("debug")
    private ResourceUpdateDebugger debug;

    @Inject
    @Named("clusterServiceFactory")
    private ClusterServiceFactory clusterServiceFactory;

    private IOService ioService;
    private LuceneConfig config;

    @PostConstruct
    public void setup() {
        SecurityFactory.setAuthzManager( new RuntimeAuthorizationManager() );

        this.config = new LuceneConfigBuilder().withInMemoryMetaModelStore()
                .useDirectoryBasedIndex()
                .useNIODirectory()
                .build();

        final IOService service = new IOServiceIndexedImpl( watchService,
                                                            config.getIndexEngine(),
                                                            DublinCoreView.class,
                                                            VersionAttributeView.class );

        if ( clusterServiceFactory == null ) {
            ioService = service;
        } else {
            ioService = new IOServiceClusterImpl( service,
                                                  clusterServiceFactory,
                                                  false );
        }
<<<<<<< HEAD
        ioService.setAuthorizationManager( new RepositoryAuthorizationManager( repositoryService ) );
=======

        ioService.setAuthenticationManager( authenticationManager );
        ioService.setAuthorizationManager( authorizationManager );
>>>>>>> 267177c5
    }

    @PreDestroy
    public void onShutdown() {
        config.dispose();
        ioService.dispose();
    }

    @Produces
    @Named("ioStrategy")
    public IOService ioService() {
        return ioService;
    }
}<|MERGE_RESOLUTION|>--- conflicted
+++ resolved
@@ -30,17 +30,10 @@
 import org.uberfire.io.IOService;
 import org.uberfire.io.attribute.DublinCoreView;
 import org.uberfire.io.impl.cluster.IOServiceClusterImpl;
-<<<<<<< HEAD
-=======
 import org.uberfire.java.nio.base.version.VersionAttributeView;
 import org.uberfire.metadata.backend.lucene.LuceneConfig;
 import org.uberfire.metadata.backend.lucene.LuceneConfigBuilder;
 import org.uberfire.metadata.io.IOServiceIndexedImpl;
-import org.uberfire.security.auth.AuthenticationManager;
-import org.uberfire.security.authz.AuthorizationManager;
-import org.uberfire.security.impl.authz.RuntimeAuthorizationManager;
-import org.uberfire.security.server.cdi.SecurityFactory;
->>>>>>> 267177c5
 
 @ApplicationScoped
 public class ApplicationScopedProducer {
@@ -60,41 +53,32 @@
     private ClusterServiceFactory clusterServiceFactory;
 
     private IOService ioService;
-    private LuceneConfig config;
+    private LuceneConfig luceneConfig;
 
     @PostConstruct
     public void setup() {
-        SecurityFactory.setAuthzManager( new RuntimeAuthorizationManager() );
-
-        this.config = new LuceneConfigBuilder().withInMemoryMetaModelStore()
+        this.luceneConfig = new LuceneConfigBuilder().withInMemoryMetaModelStore()
                 .useDirectoryBasedIndex()
                 .useNIODirectory()
                 .build();
 
         final IOService service = new IOServiceIndexedImpl( watchService,
-                                                            config.getIndexEngine(),
-                                                            DublinCoreView.class,
-                                                            VersionAttributeView.class );
+                luceneConfig.getIndexEngine(),
+                DublinCoreView.class,
+                VersionAttributeView.class );
 
         if ( clusterServiceFactory == null ) {
             ioService = service;
         } else {
-            ioService = new IOServiceClusterImpl( service,
-                                                  clusterServiceFactory,
-                                                  false );
+            ioService = new IOServiceClusterImpl( service, clusterServiceFactory, false );
         }
-<<<<<<< HEAD
+
         ioService.setAuthorizationManager( new RepositoryAuthorizationManager( repositoryService ) );
-=======
-
-        ioService.setAuthenticationManager( authenticationManager );
-        ioService.setAuthorizationManager( authorizationManager );
->>>>>>> 267177c5
     }
 
     @PreDestroy
     public void onShutdown() {
-        config.dispose();
+        luceneConfig.dispose();
         ioService.dispose();
     }
 
