--- conflicted
+++ resolved
@@ -16,8 +16,6 @@
 
 package org.jboss.errai.marshalling.client.marshallers;
 
-import java.math.BigDecimal;
-import java.math.BigInteger;
 import java.util.HashMap;
 import java.util.Map;
 
@@ -30,12 +28,6 @@
 import org.jboss.errai.marshalling.client.util.MarshallUtil;
 import org.jboss.errai.marshalling.client.util.SimpleTypeLiteral;
 
-<<<<<<< HEAD
-import java.util.HashMap;
-import java.util.Map;
-
-=======
->>>>>>> 10784cd3
 /**
  * @author Mike Brock
  * @author Christian Sadilek <csadilek@redhat.com>
@@ -45,7 +37,7 @@
 
   @Override
   public Class<Map<String, Object>> getTypeHandled() {
-    return SimpleTypeLiteral.<Map<String, Object>>ofRawType(Map.class).get();
+    return SimpleTypeLiteral.<Map<String, Object>> ofRawType(Map.class).get();
   }
 
   @Override
@@ -59,7 +51,8 @@
     final EJObject jsonObject = o.isObject();
 
     for (final String key : jsonObject.keySet()) {
-      if (MessageParts.SessionID.name().equals(key)) continue;
+      if (MessageParts.SessionID.name().equals(key))
+        continue;
       final EJValue v = jsonObject.get(key);
       if (!v.isNull()) {
         impl.put(key, ctx.getMarshallerInstance(ctx.determineTypeFor(null, v)).demarshall(v, ctx));
@@ -82,7 +75,8 @@
       key = entry.getKey();
       val = entry.getValue();
 
-      if (MessageParts.SessionID.name().equals(key)) continue;
+      if (MessageParts.SessionID.name().equals(key))
+        continue;
 
       if (i++ > 0) {
         buf.append(",");
@@ -107,14 +101,10 @@
 
     return buf.append("}").toString();
   }
-<<<<<<< HEAD
-=======
 
   @Override
   public Map<String, Object>[] getEmptyArray() {
     throw new UnsupportedOperationException("Not implemented!");
   }
 
-
->>>>>>> 10784cd3
 }