/*
 * Copyright 2011 JBoss, by Red Hat, Inc
 *
 * Licensed under the Apache License, Version 2.0 (the "License");
 * you may not use this file except in compliance with the License.
 * You may obtain a copy of the License at
 *
 *    http://www.apache.org/licenses/LICENSE-2.0
 *
 * Unless required by applicable law or agreed to in writing, software
 * distributed under the License is distributed on an "AS IS" BASIS,
 * WITHOUT WARRANTIES OR CONDITIONS OF ANY KIND, either express or implied.
 * See the License for the specific language governing permissions and
 * limitations under the License.
 */

package org.jboss.errai.marshalling.server;

import static org.slf4j.LoggerFactory.getLogger;

import org.jboss.errai.codegen.meta.MetaClass;
<<<<<<< HEAD
import org.jboss.errai.config.util.ClassScanner;
=======
import org.jboss.errai.codegen.meta.MetaClassFactory;
>>>>>>> 852acdd5
import org.jboss.errai.marshalling.client.MarshallingSessionProviderFactory;
import org.jboss.errai.marshalling.client.api.Marshaller;
import org.jboss.errai.marshalling.client.api.MarshallerFactory;
import org.jboss.errai.marshalling.client.api.MarshallingSession;
import org.jboss.errai.marshalling.client.api.Parser;
import org.jboss.errai.marshalling.client.api.ParserFactory;
import org.jboss.errai.marshalling.client.api.annotations.AlwaysQualify;
import org.jboss.errai.marshalling.client.api.exceptions.MarshallingException;
import org.jboss.errai.marshalling.client.api.json.EJValue;
import org.jboss.errai.marshalling.client.marshallers.ObjectMarshaller;
import org.jboss.errai.marshalling.client.marshallers.QualifyingMarshallerWrapper;
import org.jboss.errai.marshalling.client.protocols.MarshallingSessionProvider;
import org.jboss.errai.marshalling.client.util.EncDecUtil;
import org.jboss.errai.marshalling.rebind.DefinitionsFactory;
import org.jboss.errai.marshalling.rebind.DefinitionsFactorySingleton;
import org.jboss.errai.marshalling.rebind.api.model.MappingDefinition;
import org.jboss.errai.marshalling.rebind.api.model.MemberMapping;
import org.jboss.errai.marshalling.rebind.util.MarshallingGenUtil;
import org.jboss.errai.marshalling.server.marshallers.DefaultArrayMarshaller;
import org.jboss.errai.marshalling.server.util.ServerMarshallUtil;
import org.slf4j.Logger;

/**
 * @author Mike Brock
 */
public class MappingContextSingleton {
  private static final ServerMappingContext context;
  private static final Logger log = getLogger("ErraiMarshalling");

  static {
    ClassScanner.setReflectionsScanning(true);

    ParserFactory.registerParser(
        new Parser() {
          @Override
          public EJValue parse(final String input) {
            return JSONDecoder.decode(input);
          }
        });

    ServerMappingContext sContext;

    try {
      if (!MarshallingGenUtil.isUseStaticMarshallers()) {
        sContext = loadDynamicMarshallers();
      }
      else {
        try {
          sContext = loadPrecompiledMarshallers();
        }
        catch (Throwable t) {
          log.debug("failed to load static marshallers", t);
          log.warn("static marshallers were not found.");

          sContext = loadDynamicMarshallers();
        }
        finally {
          ClassScanner.setReflectionsScanning(false);
        }
      }
    }
    catch (Throwable t) {
      t.printStackTrace();
      throw new RuntimeException("critical problem loading the marshallers", t);
    }

    context = sContext;
  }

  private static void dynamicMarshallingWarning() {
    log.warn("using dynamic marshallers. dynamic marshallers are designed" +
        " for development mode testing, and ideally should not be used in production. *");
  }

  public static ServerMappingContext loadPrecompiledMarshallers() throws Exception {

    final Class<? extends MarshallerFactory> cls = ServerMarshallUtil.getGeneratedMarshallerFactoryForServer();

    if (cls == null) {
      return loadDynamicMarshallers();
    }

    final Object o = cls.newInstance();
    final MarshallerFactory marshallerFactory = (MarshallerFactory) o;

    return new ServerMappingContext() {
      {
        MarshallingSessionProviderFactory.setMarshallingSessionProvider(new MarshallingSessionProvider() {
          @Override
          public MarshallingSession getEncoding() {
            return new EncodingSession(get());
          }

          @Override
          public MarshallingSession getDecoding() {
            return new DecodingSession(get());
          }

          @Override
          public boolean hasMarshaller(final String fqcn) {
            return marshallerFactory.getMarshaller(null, fqcn) != null;
          }

          @Override
          public Marshaller getMarshaller(final String fqcn) {
            return marshallerFactory.getMarshaller(null, fqcn);
          }

        });
      }

      @Override
      public DefinitionsFactory getDefinitionsFactory() {
        return DefinitionsFactorySingleton.get();
      }

      @Override
      public Marshaller<Object> getMarshaller(final String clazz) {
        return marshallerFactory.getMarshaller(null, clazz);
      }

      @Override
      public boolean hasMarshaller(final String clazzName) {
        return marshallerFactory.getMarshaller(null, clazzName) != null;
      }

      @Override
      public boolean canMarshal(final String cls) {
        return hasMarshaller(cls);
      }
    };
  }


  private static final Marshaller<Object> NULL_MARSHALLER = new Marshaller<Object>() {
    @Override
    public Object demarshall(EJValue o, MarshallingSession ctx) {
      return null;
    }

    @Override
    public String marshall(Object o, MarshallingSession ctx) {
      return "null";
    }

    @Override
    public Object[] getEmptyArray() {
      return null;
    }
  };


  public static ServerMappingContext loadDynamicMarshallers() {
    dynamicMarshallingWarning();

    return new ServerMappingContext() {
      private final DefinitionsFactory factory = DefinitionsFactorySingleton.newInstance();

      {
        MarshallingSessionProviderFactory.setMarshallingSessionProvider(new MarshallingSessionProvider() {
          @Override
          public MarshallingSession getEncoding() {
            return new EncodingSession(get());
          }

          @Override
          public MarshallingSession getDecoding() {
            return new DecodingSession(get());
          }

          @Override
          public boolean hasMarshaller(final String fqcn) {
            return factory.hasDefinition(fqcn);
          }

          @Override
          public Marshaller getMarshaller(final String fqcn) {
            return factory.getDefinition(fqcn).getMarshallerInstance();
          }
        });

        // ensure object marshaller is available before processing all mapping definitions, so we
        // can fall back to it when discovering array types with non-concrete component types.
        factory.getDefinition(Object.class).setMarshallerInstance(new ObjectMarshaller());
        for (final MappingDefinition def : factory.getMappingDefinitions()) {
          if (def.getMarshallerInstance() != null) {
          }
          else if (def.getServerMarshallerClass() != null) {
            try {
              final Marshaller<Object> marshallerInstance =
                  def.getServerMarshallerClass().asSubclass(Marshaller.class).newInstance();

              if (def.getServerMarshallerClass().isAnnotationPresent(AlwaysQualify.class)) {
                def.setMarshallerInstance(new QualifyingMarshallerWrapper<Object>(marshallerInstance,
                    (Class<Object>) def.getMappingClass().asClass()));
              }
              else {
                def.setMarshallerInstance(marshallerInstance);
              }
            }
            catch (InstantiationException e) {
              e.printStackTrace();
            }
            catch (IllegalAccessException e) {
              e.printStackTrace();
            }
          }

          addArrayMarshaller(def.getMappingClass().asArrayOf(1));
        }
        
        for (final MappingDefinition def : factory.getMappingDefinitions()) {
          for (final MemberMapping mapping : def.getMemberMappings()) {
            if (mapping.getType().isArray()) {
              addArrayMarshaller(mapping.getType());
            }
          }
        }

        for (final MetaClass arrayType : MarshallingGenUtil.getDefaultArrayMarshallers()) {
          addArrayMarshaller(arrayType);
        }
      }

      private void addArrayMarshaller(final MetaClass type) {
<<<<<<< HEAD
        final MetaClass compType = type.getOuterComponentType().asBoxed();
=======
        MetaClass compType = type.getOuterComponentType();
>>>>>>> 852acdd5

        if (!factory.hasDefinition(type.getFullyQualifiedName())
            && !factory.hasDefinition(type.getInternalName())) {

          MappingDefinition outerDef = factory.getDefinition(compType);
          Marshaller<Object> marshaller;

          if (outerDef != null && !factory.shouldUseObjectMarshaller(compType)) {
            marshaller = outerDef.getMarshallerInstance();
          }
          else {
            compType = MetaClassFactory.get(Object.class);
            marshaller = factory.getDefinition(Object.class).getMarshallerInstance();
          }
          
          if (marshaller == null) {
            throw new MarshallingException("Failed to generate array marshaller for " + type.getCanonicalName() + 
                " because marshaller for " + compType + " could not be found.");
          }

          MappingDefinition newDef = new MappingDefinition(
              EncDecUtil.qualifyMarshaller(
                  new DefaultArrayMarshaller(type, marshaller),
                  (Class<Object>) type.asClass()
              ), type, true);

          if (outerDef != null) {
            newDef.setClientMarshallerClass(outerDef.getClientMarshallerClass());
          }

          factory.addDefinition(newDef);
        }
      }

      @Override
      public DefinitionsFactory getDefinitionsFactory() {
        return factory;
      }

      @Override
      public Marshaller<Object> getMarshaller(final String clazz) {
        if (clazz == null) {
          return NULL_MARSHALLER;
        }

        final MappingDefinition def = factory.getDefinition(clazz);

        if (def == null) {
          throw new MarshallingException("class is not available to the marshaller framework: " + clazz);
        }

        return def.getMarshallerInstance();
      }

      @Override
      public boolean hasMarshaller(final String clazzName) {
        return factory.hasDefinition(clazzName);
      }

      @Override
      public boolean canMarshal(final String cls) {
        return hasMarshaller(cls);
      }
    };
  }

  public static ServerMappingContext get() {
    return context;
  }
}<|MERGE_RESOLUTION|>--- conflicted
+++ resolved
@@ -19,11 +19,8 @@
 import static org.slf4j.LoggerFactory.getLogger;
 
 import org.jboss.errai.codegen.meta.MetaClass;
-<<<<<<< HEAD
+import org.jboss.errai.codegen.meta.MetaClassFactory;
 import org.jboss.errai.config.util.ClassScanner;
-=======
-import org.jboss.errai.codegen.meta.MetaClassFactory;
->>>>>>> 852acdd5
 import org.jboss.errai.marshalling.client.MarshallingSessionProviderFactory;
 import org.jboss.errai.marshalling.client.api.Marshaller;
 import org.jboss.errai.marshalling.client.api.MarshallerFactory;
@@ -249,11 +246,7 @@
       }
 
       private void addArrayMarshaller(final MetaClass type) {
-<<<<<<< HEAD
-        final MetaClass compType = type.getOuterComponentType().asBoxed();
-=======
-        MetaClass compType = type.getOuterComponentType();
->>>>>>> 852acdd5
+        MetaClass compType = type.getOuterComponentType().asBoxed();
 
         if (!factory.hasDefinition(type.getFullyQualifiedName())
             && !factory.hasDefinition(type.getInternalName())) {
