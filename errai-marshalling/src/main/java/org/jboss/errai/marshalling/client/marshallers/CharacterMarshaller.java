--- conflicted
+++ resolved
@@ -37,16 +37,12 @@
   }
 
   @Override
-<<<<<<< HEAD
-  public Character doNotNullDemarshall(final EJValue o, final MarshallingSession ctx) {
-=======
   public Character[] getEmptyArray() {
     return EMPTY_ARRAY;
   }
   
   @Override
-  public Character doNotNullDemarshall(EJValue o, MarshallingSession ctx) {
->>>>>>> 10784cd3
+  public Character doNotNullDemarshall(final EJValue o, final MarshallingSession ctx) {
   if (o.isObject() != null) {
       return o.isObject().get(SerializationParts.NUMERIC_VALUE).isString().stringValue().charAt(0);
     }
