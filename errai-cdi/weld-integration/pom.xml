<?xml version="1.0" encoding="UTF-8"?>
<!--
  ~ Copyright 2013 JBoss, by Red Hat, Inc
  ~
  ~ Licensed under the Apache License, Version 2.0 (the "License");
  ~ you may not use this file except in compliance with the License.
  ~ You may obtain a copy of the License at
  ~
  ~    http://www.apache.org/licenses/LICENSE-2.0
  ~
  ~ Unless required by applicable law or agreed to in writing, software
  ~ distributed under the License is distributed on an "AS IS" BASIS,
  ~ WITHOUT WARRANTIES OR CONDITIONS OF ANY KIND, either express or implied.
  ~ See the License for the specific language governing permissions and
  ~ limitations under the License.
  -->
<project xmlns="http://maven.apache.org/POM/4.0.0" xmlns:xsi="http://www.w3.org/2001/XMLSchema-instance"
         xsi:schemaLocation="http://maven.apache.org/POM/4.0.0 http://maven.apache.org/maven-v4_0_0.xsd">
  <modelVersion>4.0.0</modelVersion>
  <name>Errai::CDI::Weld Integration</name>
  <artifactId>errai-weld-integration</artifactId>
  <packaging>jar</packaging>

  <!-- Parent -->
  <parent>
    <groupId>org.jboss.errai</groupId>
    <artifactId>cdi-integration-parent</artifactId>
    <version>3.0-SNAPSHOT</version>
    <relativePath>../pom.xml</relativePath>
  </parent>

  <build>
    <testOutputDirectory>war/WEB-INF/classes/</testOutputDirectory>
    <resources>
      <resource>
        <directory>src/main/java</directory>
      </resource>
      <resource>
        <directory>src/main/resources</directory>
      </resource>
    </resources>
    <testResources>
      <testResource>
        <directory>src/test/java</directory>
      </testResource>
      <testResource>
        <directory>src/test/resources</directory>
      </testResource>
    </testResources>
  </build>

  <profiles>
    <profile>
      <id>default</id>
      <activation>
        <activeByDefault>true</activeByDefault>
      </activation>
      <properties>
        <profile.testOutputDirectory>target/test-classes</profile.testOutputDirectory>
      </properties>

      <dependencies>
        <!-- Errai Core -->
        <dependency>
          <groupId>org.jboss.errai</groupId>
          <artifactId>errai-common</artifactId>
          <version>${project.version}</version>
        </dependency>

        <dependency>
          <groupId>org.jboss.errai</groupId>
          <artifactId>errai-bus</artifactId>
        </dependency>

        <dependency>
          <groupId>org.jboss.errai</groupId>
          <artifactId>errai-config</artifactId>
          <version>${project.version}</version>
        </dependency>

        <dependency>
          <groupId>org.jboss.errai</groupId>
          <artifactId>errai-ioc</artifactId>
          <scope>provided</scope>
        </dependency>

        <dependency>
          <groupId>org.jboss.errai</groupId>
          <artifactId>errai-ioc-bus-support</artifactId>
          <version>${project.version}</version>
          <scope>provided</scope>
        </dependency>

        <dependency>
          <groupId>javax.enterprise</groupId>
          <artifactId>cdi-api</artifactId>
          <scope>provided</scope>
        </dependency>

        <dependency>
          <groupId>org.jboss.errai</groupId>
          <artifactId>errai-cdi-client</artifactId>
          <version>${project.version}</version>
          <scope>compile</scope>
        </dependency>

        <dependency>
          <groupId>org.jboss.errai</groupId>
          <artifactId>errai-cdi-jetty</artifactId>
          <version>${project.version}</version>
          <scope>compile</scope>
        </dependency>

        <!-- Weld -->
        <dependency>
          <groupId>org.jboss.weld.servlet</groupId>
          <artifactId>weld-servlet-core</artifactId>
          <scope>compile</scope>
        </dependency>

        <dependency>
          <groupId>org.slf4j</groupId>
          <artifactId>slf4j-api</artifactId>
          <scope>provided</scope>
        </dependency>

        <!-- GWT -->
        <dependency>
          <groupId>com.google.gwt</groupId>
          <artifactId>gwt-user</artifactId>
          <scope>provided</scope>
        </dependency>

        <dependency>
          <groupId>com.google.gwt</groupId>
          <artifactId>gwt-dev</artifactId>
          <scope>provided</scope>
        </dependency>

        <dependency>
          <groupId>javax.validation</groupId>
          <artifactId>validation-api</artifactId>
          <scope>provided</scope>
        </dependency>

        <dependency>
          <groupId>javax.validation</groupId>
          <artifactId>validation-api</artifactId>
          <classifier>sources</classifier>
          <scope>provided</scope>
        </dependency>

        <dependency>
          <groupId>org.jboss.weld.se</groupId>
          <artifactId>weld-se-core</artifactId>
          <scope>provided</scope>
        </dependency>

        <dependency>
          <groupId>org.jboss.spec.javax.ejb</groupId>
          <artifactId>jboss-ejb-api_3.1_spec</artifactId>
          <version>1.0.2.Final</version>
          <scope>provided</scope>
        </dependency>

        <dependency>
          <groupId>org.quartz-scheduler</groupId>
          <artifactId>quartz</artifactId>
          <version>2.1.6</version>
          <scope>provided</scope>
        </dependency>

        <dependency>
          <groupId>junit</groupId>
          <artifactId>junit</artifactId>
          <scope>provided</scope>
        </dependency>

        <dependency>
          <!-- After the CDI project merge-into-parent, the JBossJNDI class in
               this project wouldn't compile in Eclipse anymore. This dependency
               fixes the compile error without changing the semantics of the build
               result. However, we don't know if webapps have access to this library
               or not in AS7. On further testing, we may find that it's necessary
               to scope this as compile rather than provided. -->
          <groupId>org.jboss</groupId>
          <artifactId>jboss-common-core</artifactId>
          <version>2.2.14.GA</version>
          <scope>provided</scope>
        </dependency>

        <dependency>
          <groupId>org.jboss.errai</groupId>
          <artifactId>errai-javax-enterprise</artifactId>
          <version>${project.version}</version>
          <scope>provided</scope>
        </dependency>

        <dependency>
          <groupId>org.jboss.errai</groupId>
          <artifactId>errai-data-binding</artifactId>
          <version>${project.version}</version>
          <scope>provided</scope>
        </dependency>
      </dependencies>

      <build>
        <plugins>
          <plugin>
            <artifactId>maven-compiler-plugin</artifactId>
            <configuration>
              <testExcludes>
                <exclude>com/google/gwt/junit/JUnitShell.java</exclude>
              </testExcludes>
            </configuration>
          </plugin>
          <plugin>
            <artifactId>maven-surefire-plugin</artifactId>
            <configuration>
              <excludes>
                <exclude>**/*IntegrationTest.java</exclude>
              </excludes>
            </configuration>
          </plugin>
        </plugins>
      </build>
    </profile>

    <profile>
      <id>integration-test</id>
      <properties>
        <profile.testOutputDirectory>war/WEB-INF/classes</profile.testOutputDirectory>
      </properties>

      <build>
        <testResources>
          <testResource>
            <directory>src/test/java</directory>
          </testResource>
          <testResource>
            <directory>src/test/resources</directory>
          </testResource>
        </testResources>
        <plugins>
          <plugin>
            <artifactId>maven-surefire-plugin</artifactId>
            <configuration>
              <skipTests>false</skipTests>
              <additionalClasspathElements>
                <additionalClasspathElement>${basedir}/${profile.testOutputDirectory}/</additionalClasspathElement>
                <additionalClasspathElement>${basedir}/src/test/java/</additionalClasspathElement>
              </additionalClasspathElements>
              <useManifestOnlyJar>false</useManifestOnlyJar>
              <forkMode>pertest</forkMode>
<<<<<<< HEAD

              <!-- DO NOT REMOVE THE errai.ioc.experimental.infer_dependent_by_reachability flag or the testsuite WILL fail.-->
=======
              <!-- DO NOT REMOVE THE errai.ioc.experimental.infer_dependent_by_reachability 
                flag or the testsuite WILL fail. -->
>>>>>>> 2207be17
              <argLine>-Xmx1500m -Derrai.devel.nocache=true -Dgwt.args='-testBeginTimeout 5' -Derrai.hosted_mode_testing=true -Derrai.ioc.experimental.infer_dependent_by_reachability=true</argLine>

              <systemProperties>
                <!-- Must disable long polling for automated tests to succeed -->
                <property>
                  <name>errai.hosted_mode_testing</name>
                  <value>true</value>
                </property>
                <!--
                Do not accidently package server test marshallers when building Errai
                -->
                <property>
                  <name>errai.marshalling.server.classOutput.enabled</name>
                  <value>false</value>
                </property>

              </systemProperties>
            </configuration>
          </plugin>
        </plugins>
      </build>

      <dependencies>
        <dependency>
          <groupId>javax.servlet</groupId>
          <artifactId>servlet-api</artifactId>
          <version>2.5</version>
          <scope>provided</scope>
        </dependency>
        <dependency>
          <groupId>javax.servlet</groupId>
          <artifactId>jsp-api</artifactId>
          <version>2.0</version>
          <scope>provided</scope>
        </dependency>
        <dependency>
          <groupId>log4j</groupId>
          <artifactId>log4j</artifactId>
          <version>1.2.16</version>
        </dependency>
        <dependency>
          <groupId>junit</groupId>
          <artifactId>junit</artifactId>
          <scope>compile</scope>
        </dependency>

        <!-- Errai Core -->
        <dependency>
          <groupId>org.jboss.errai</groupId>
          <artifactId>errai-common</artifactId>
          <version>${project.version}</version>
        </dependency>

        <dependency>
          <groupId>org.jboss.errai</groupId>
          <artifactId>errai-ioc</artifactId>
          <exclusions>
            <exclusion>
              <groupId>javax.inject</groupId>
              <artifactId>javax.inject</artifactId>
            </exclusion>
            <exclusion>
              <groupId>javax.annotation</groupId>
              <artifactId>jsr250-api</artifactId>
            </exclusion>
          </exclusions>
        </dependency>

        <dependency>
          <groupId>org.jboss.errai</groupId>
          <artifactId>errai-cdi-client</artifactId>
          <version>${project.version}</version>
          <scope>compile</scope>
        </dependency>

        <dependency>
          <groupId>org.jboss.errai</groupId>
          <artifactId>errai-ioc-bus-support</artifactId>
          <version>${project.version}</version>
        </dependency>

        <dependency>
          <groupId>org.jboss.errai</groupId>
          <artifactId>errai-tools</artifactId>
          <version>${project.version}</version>
        </dependency>

        <dependency>
          <groupId>org.mvel</groupId>
          <artifactId>mvel2</artifactId>
          <version>${mvel.version}</version>
        </dependency>

        <dependency>
          <groupId>org.jboss.errai</groupId>
          <artifactId>errai-cdi-jetty</artifactId>
          <version>${project.version}</version>
        </dependency>

        <!-- CDI Development Utils -->
        <!-- This must be placed above com.google.gwt:gwt-dev to override the
                    Jetty that is present there -->
        <dependency>
          <groupId>org.mortbay.jetty</groupId>
          <artifactId>jetty</artifactId>
          <version>${jetty.version}</version>
        </dependency>
        <dependency>
          <groupId>org.mortbay.jetty</groupId>
          <artifactId>jetty-plus</artifactId>
          <version>${jetty.version}</version>
        </dependency>
        <dependency>
          <groupId>org.mortbay.jetty</groupId>
          <artifactId>jetty-naming</artifactId>
          <version>${jetty.version}</version>
        </dependency>

        <!-- Weld Modules -->
        <dependency>
          <groupId>org.jboss.weld.se</groupId>
          <artifactId>weld-se-core</artifactId>
          <version>${weld.version}</version>
          <scope>compile</scope>
        </dependency>
        <dependency>
          <groupId>org.jboss.weld.servlet</groupId>
          <artifactId>weld-servlet-core</artifactId>
          <version>${weld.version}</version>
          <scope>compile</scope>
        </dependency>
        <dependency>
          <groupId>org.glassfish.web</groupId>
          <artifactId>el-impl</artifactId>
          <scope>runtime</scope>
          <version>2.1.2-b04</version>
        </dependency>

        <!-- GWT and GWT Extensions -->
        <dependency>
          <groupId>com.google.gwt</groupId>
          <artifactId>gwt-user</artifactId>
          <version>${gwt.version}</version>
          <scope>compile</scope>
        </dependency>

        <dependency>
          <groupId>com.google.gwt</groupId>
          <artifactId>gwt-dev</artifactId>
          <version>${gwt.version}</version>
          <scope>compile</scope>
        </dependency>

        <dependency>
          <groupId>javax.validation</groupId>
          <artifactId>validation-api</artifactId>
          <scope>compile</scope>
        </dependency>

        <dependency>
          <groupId>javax.validation</groupId>
          <artifactId>validation-api</artifactId>
          <classifier>sources</classifier>
          <scope>compile</scope>
        </dependency>

        <!-- Runtime / Container dependencies -->
        <dependency>
          <groupId>org.slf4j</groupId>
          <artifactId>slf4j-api</artifactId>
          <version>${slf4j.version}</version>
        </dependency>
        <dependency>
          <groupId>org.slf4j</groupId>
          <artifactId>slf4j-log4j12</artifactId>
          <version>${slf4j.version}</version>
          <scope>test</scope>
        </dependency>

        <dependency>
          <groupId>org.jboss</groupId>
          <artifactId>jboss-common-core</artifactId>
          <version>2.2.14.GA</version>
        </dependency>

        <dependency>
          <groupId>org.jboss.errai</groupId>
          <artifactId>errai-javax-enterprise</artifactId>
          <version>${project.version}</version>
          <scope>provided</scope>
        </dependency>

        <dependency>
          <groupId>org.jboss.errai</groupId>
          <artifactId>errai-data-binding</artifactId>
          <version>${project.version}</version>
          <scope>provided</scope>
        </dependency>
      </dependencies>
    </profile>
  </profiles>
</project><|MERGE_RESOLUTION|>--- conflicted
+++ resolved
@@ -252,13 +252,8 @@
               </additionalClasspathElements>
               <useManifestOnlyJar>false</useManifestOnlyJar>
               <forkMode>pertest</forkMode>
-<<<<<<< HEAD
-
-              <!-- DO NOT REMOVE THE errai.ioc.experimental.infer_dependent_by_reachability flag or the testsuite WILL fail.-->
-=======
               <!-- DO NOT REMOVE THE errai.ioc.experimental.infer_dependent_by_reachability 
                 flag or the testsuite WILL fail. -->
->>>>>>> 2207be17
               <argLine>-Xmx1500m -Derrai.devel.nocache=true -Dgwt.args='-testBeginTimeout 5' -Derrai.hosted_mode_testing=true -Derrai.ioc.experimental.infer_dependent_by_reachability=true</argLine>
 
               <systemProperties>
