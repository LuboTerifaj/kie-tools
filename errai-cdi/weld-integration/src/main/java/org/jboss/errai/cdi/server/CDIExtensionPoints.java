--- conflicted
+++ resolved
@@ -366,11 +366,7 @@
 
       for (final org.jboss.errai.enterprise.rebind.ObserversMarshallingExtension.ObserverPoint observerPoint :
               observerPoints) {
-<<<<<<< HEAD
-        if (org.jboss.errai.common.rebind.EnvUtil.isPortableType(observerPoint.getObservedType())) {
-=======
         if (org.jboss.errai.config.rebind.EnvUtil.isPortableType(observerPoint.getObservedType())) {
->>>>>>> 727a8415
           if (observerPoint.getObservedType().isAnnotationPresent(Conversational.class)) {
             abd.addObserverMethod(new ConversationalEventObserverMethod(observerPoint.getObservedType(), bus, observerPoint.getQualifiers()));
           }
