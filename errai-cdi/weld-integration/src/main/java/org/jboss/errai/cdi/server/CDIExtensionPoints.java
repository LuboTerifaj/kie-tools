--- conflicted
+++ resolved
@@ -15,6 +15,44 @@
  */
 package org.jboss.errai.cdi.server;
 
+
+import static java.util.ResourceBundle.getBundle;
+import static org.jboss.errai.cdi.server.CDIServerUtil.lookupRPCBean;
+
+import java.lang.annotation.Annotation;
+import java.lang.reflect.Constructor;
+import java.lang.reflect.Field;
+import java.lang.reflect.Method;
+import java.lang.reflect.ParameterizedType;
+import java.lang.reflect.Type;
+import java.util.ArrayList;
+import java.util.Arrays;
+import java.util.Collections;
+import java.util.HashMap;
+import java.util.HashSet;
+import java.util.LinkedHashSet;
+import java.util.List;
+import java.util.Map;
+import java.util.MissingResourceException;
+import java.util.Random;
+import java.util.ResourceBundle;
+import java.util.Set;
+import java.util.concurrent.Executors;
+import java.util.concurrent.ScheduledExecutorService;
+import java.util.concurrent.TimeUnit;
+
+import javax.enterprise.event.Event;
+import javax.enterprise.event.Observes;
+import javax.enterprise.inject.spi.AfterBeanDiscovery;
+import javax.enterprise.inject.spi.AnnotatedMethod;
+import javax.enterprise.inject.spi.AnnotatedType;
+import javax.enterprise.inject.spi.BeanManager;
+import javax.enterprise.inject.spi.BeforeBeanDiscovery;
+import javax.enterprise.inject.spi.Extension;
+import javax.enterprise.inject.spi.ProcessAnnotatedType;
+import javax.enterprise.inject.spi.ProcessObserverMethod;
+import javax.inject.Inject;
+import javax.inject.Qualifier;
 
 import org.jboss.errai.bus.client.api.Message;
 import org.jboss.errai.bus.client.api.MessageCallback;
@@ -57,43 +95,6 @@
 import org.slf4j.Logger;
 import org.slf4j.LoggerFactory;
 
-import javax.enterprise.event.Event;
-import javax.enterprise.event.Observes;
-import javax.enterprise.inject.spi.AfterBeanDiscovery;
-import javax.enterprise.inject.spi.AnnotatedMethod;
-import javax.enterprise.inject.spi.AnnotatedType;
-import javax.enterprise.inject.spi.BeanManager;
-import javax.enterprise.inject.spi.BeforeBeanDiscovery;
-import javax.enterprise.inject.spi.Extension;
-import javax.enterprise.inject.spi.ProcessAnnotatedType;
-import javax.enterprise.inject.spi.ProcessObserverMethod;
-import javax.inject.Inject;
-import javax.inject.Qualifier;
-import java.lang.annotation.Annotation;
-import java.lang.reflect.Constructor;
-import java.lang.reflect.Field;
-import java.lang.reflect.Method;
-import java.lang.reflect.ParameterizedType;
-import java.lang.reflect.Type;
-import java.util.ArrayList;
-import java.util.Arrays;
-import java.util.Collections;
-import java.util.HashMap;
-import java.util.HashSet;
-import java.util.LinkedHashSet;
-import java.util.List;
-import java.util.Map;
-import java.util.MissingResourceException;
-import java.util.Random;
-import java.util.ResourceBundle;
-import java.util.Set;
-import java.util.concurrent.Executors;
-import java.util.concurrent.ScheduledExecutorService;
-import java.util.concurrent.TimeUnit;
-
-import static java.util.ResourceBundle.getBundle;
-import static org.jboss.errai.cdi.server.CDIServerUtil.lookupRPCBean;
-
 /**
  * Extension points to the CDI container. Makes Errai components available as CDI beans (i.e. the message bus) and
  * registers CDI components as services with Errai.
@@ -334,19 +335,9 @@
 
   @SuppressWarnings({"UnusedDeclaration", "CdiInjectionPointsInspection"})
   public void afterBeanDiscovery(@Observes final AfterBeanDiscovery abd, final BeanManager bm) {
-<<<<<<< HEAD
-
-    ErraiService<?> service = ErraiServiceSingleton.getService();
-    // subscribe event dispatcher
-    // Errai Service wrapper
-
-    final MessageBus bus = service.getBus();
-
-=======
     final ErraiService service = ErraiServiceSingleton.getService();
     final MessageBus bus = service.getBus();
 
->>>>>>> 27bc2a05
     if (bus.isSubscribed(CDI.SERVER_DISPATCHER_SUBJECT)) {
       return;
     }
@@ -358,7 +349,6 @@
 
     abd.addBean(new ErraiServiceBean(bm, SecureHashUtil.hashToHexString(randBytes)));
 
-<<<<<<< HEAD
     if (MarshallingGenUtil.isUseStaticMarshallers()) {
 
       final Set<ObserversMarshallingExtension.ObserverPoint> observerPoints
@@ -417,55 +407,6 @@
 
     // subscribe event dispatcher
     bus.subscribe(CDI.SERVER_DISPATCHER_SUBJECT, eventDispatcher);
-=======
-    final Set<ObserversMarshallingExtension.ObserverPoint> observerPoints
-            = new HashSet<ObserversMarshallingExtension.ObserverPoint>();
-
-    for (EventConsumer ec : eventConsumers) {
-      if (ec.getEventBeanType() != null) {
-        abd.addBean(new ConversationalEventBean(ec.getEventBeanType(), (BeanManagerImpl) bm, bus));
-      }
-
-      observerPoints.add(new ObserversMarshallingExtension.ObserverPoint(ec.getRawType(), ec.getQualifiers()));
-    }
-
-    observerPoints.addAll(org.jboss.errai.enterprise.rebind.ObserversMarshallingExtension.scanForObserverPointsInClassPath());
-
-    for (org.jboss.errai.enterprise.rebind.ObserversMarshallingExtension.ObserverPoint observerPoint :
-            observerPoints) {
-
-      if (org.jboss.errai.common.rebind.EnvUtil.isPortableType(observerPoint.getObservedType())) {
-        if (observerPoint.getObservedType().isAnnotationPresent(Conversational.class)) {
-          abd.addObserverMethod(new ConversationalEventObserverMethod(observerPoint.getObservedType(), bus, observerPoint.getQualifiers()));
-        }
-        else {
-          abd.addObserverMethod(new EventObserverMethod(observerPoint.getObservedType(), bus, observerPoint.getQualifiers()));
-        }
-      }
-    }
-
-    for (MessageSender ms : messageSenders) {
-      abd.addBean(new SenderBean(ms.getSenderType(), ms.getQualifiers(), bus));
-    }
-
-    final EventDispatcher eventDispatcher = new EventDispatcher(bm, observableEvents, eventQualifiers);
-
-    bus.subscribe(CDI.SERVER_DISPATCHER_SUBJECT, eventDispatcher);
-
-    // Errai bus injection
-    abd.addBean(new MessageBusBean(bus));
-
-    // Support to inject the request dispatcher.
-    abd.addBean(new RequestDispatcherMetaData(bm, service.getDispatcher()));
-
-    // Register observers
-    abd.addObserverMethod(new ShutdownEventObserver(managedTypes, bus));
-
-    // subscribe service and rpc endpoints
-    subscribeServices(bm, bus);
->>>>>>> 27bc2a05
-
-
   }
 
   private class StartupCallback implements Runnable {
