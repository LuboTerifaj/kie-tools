/*
 * Copyright 2009 JBoss, a divison Red Hat, Inc
 *
 * Licensed under the Apache License, Version 2.0 (the "License");
 * you may not use this file except in compliance with the License.
 * You may obtain a copy of the License at
 *
 *    http://www.apache.org/licenses/LICENSE-2.0
 *
 * Unless required by applicable law or agreed to in writing, software
 * distributed under the License is distributed on an "AS IS" BASIS,
 * WITHOUT WARRANTIES OR CONDITIONS OF ANY KIND, either express or implied.
 * See the License for the specific language governing permissions and
 * limitations under the License.
 */
package org.jboss.errai.cdi.server;

import static java.util.ResourceBundle.getBundle;
import static org.jboss.errai.cdi.server.CDIServerUtil.lookupRPCBean;

import java.lang.annotation.Annotation;
import java.lang.reflect.Constructor;
import java.lang.reflect.Field;
import java.lang.reflect.Method;
import java.lang.reflect.ParameterizedType;
import java.lang.reflect.Type;
import java.util.ArrayList;
import java.util.Arrays;
import java.util.Collections;
import java.util.HashMap;
import java.util.HashSet;
import java.util.LinkedHashSet;
import java.util.List;
import java.util.Map;
import java.util.MissingResourceException;
import java.util.ResourceBundle;
import java.util.Set;
<<<<<<< HEAD
import java.util.concurrent.Executors;
import java.util.concurrent.ScheduledExecutorService;
=======
import java.util.concurrent.BlockingQueue;
import java.util.concurrent.Executors;
import java.util.concurrent.ScheduledExecutorService;
import java.util.concurrent.ScheduledFuture;
>>>>>>> 186da556
import java.util.concurrent.TimeUnit;

import javax.enterprise.event.Event;
import javax.enterprise.event.Observes;
import javax.enterprise.inject.spi.AfterBeanDiscovery;
import javax.enterprise.inject.spi.AfterDeploymentValidation;
import javax.enterprise.inject.spi.AnnotatedMethod;
import javax.enterprise.inject.spi.AnnotatedType;
import javax.enterprise.inject.spi.BeanManager;
import javax.enterprise.inject.spi.BeforeBeanDiscovery;
import javax.enterprise.inject.spi.Extension;
import javax.enterprise.inject.spi.ProcessAnnotatedType;
import javax.enterprise.inject.spi.ProcessObserverMethod;
import javax.inject.Inject;
import javax.inject.Qualifier;

import org.jboss.errai.bus.client.api.Message;
import org.jboss.errai.bus.client.api.MessageCallback;
import org.jboss.errai.bus.client.api.builder.DefaultRemoteCallBuilder;
import org.jboss.errai.bus.client.framework.MessageBus;
import org.jboss.errai.bus.client.framework.ProxyFactory;
import org.jboss.errai.bus.client.framework.RequestDispatcher;
import org.jboss.errai.bus.client.util.ErrorHelper;
import org.jboss.errai.bus.rebind.RebindUtils;
import org.jboss.errai.bus.server.AsyncDispatcher;
import org.jboss.errai.bus.server.ErraiBootstrapFailure;
import org.jboss.errai.bus.server.ServerMessageBusImpl;
import org.jboss.errai.bus.server.SimpleDispatcher;
import org.jboss.errai.bus.server.annotations.Command;
import org.jboss.errai.bus.server.annotations.Remote;
import org.jboss.errai.bus.server.annotations.Service;
import org.jboss.errai.bus.server.io.CommandBindingsCallback;
import org.jboss.errai.bus.server.io.ConversationalEndpointCallback;
import org.jboss.errai.bus.server.io.RemoteServiceCallback;
import org.jboss.errai.bus.server.io.ServiceInstanceProvider;
import org.jboss.errai.bus.server.service.ErraiService;
import org.jboss.errai.bus.server.service.ErraiServiceSingleton;
import org.jboss.errai.cdi.server.events.ConversationalEvent;
import org.jboss.errai.cdi.server.events.ConversationalEventBean;
import org.jboss.errai.cdi.server.events.ConversationalEventObserverMethod;
import org.jboss.errai.cdi.server.events.EventDispatcher;
import org.jboss.errai.cdi.server.events.EventObserverMethod;
import org.jboss.errai.cdi.server.events.ShutdownEventObserver;
import org.jboss.errai.common.client.framework.Assert;
import org.jboss.errai.common.rebind.EnvUtil;
import org.jboss.errai.enterprise.client.cdi.CDIProtocol;
import org.jboss.errai.enterprise.client.cdi.api.CDI;
import org.jboss.errai.enterprise.client.cdi.api.Conversational;
import org.jboss.errai.ioc.client.api.Sender;
import org.jboss.weld.manager.BeanManagerImpl;
import org.slf4j.Logger;
import org.slf4j.LoggerFactory;

/**
 * Extension points to the CDI container. Makes Errai components available as CDI beans (i.e. the message bus) and
 * registers CDI components as services with Errai.
 *
 * @author Heiko Braun <hbraun@redhat.com>
 * @author Mike Brock <cbrock@redhat.com>
 * @author Christian Sadilek <csadilek@redhat.com>
 */
@SuppressWarnings("CdiManagedBeanInconsistencyInspection")
public class CDIExtensionPoints implements Extension {
  private static final Logger log = LoggerFactory.getLogger(CDIExtensionPoints.class);

  private final TypeRegistry managedTypes = new TypeRegistry();

  private final Set<EventConsumer> eventConsumers = new LinkedHashSet<EventConsumer>();
  private final Set<MessageSender> messageSenders = new LinkedHashSet<MessageSender>();

  private final Map<String, Annotation> eventQualifiers = new HashMap<String, Annotation>();
  private final Map<String, Annotation> beanQualifiers = new HashMap<String, Annotation>();

  private final Set<String> observableEvents = new HashSet<String>();

  private static final Set<String> vetoClasses;

  private static final String ERRAI_CDI_STANDALONE = "errai.cdi.standalone";


  static {
    final Set<String> veto = new HashSet<String>();
    veto.add(ServerMessageBusImpl.class.getName());
    veto.add(RequestDispatcher.class.getName());
    veto.add(ErraiService.class.getName());

    vetoClasses = Collections.unmodifiableSet(veto);
  }

  @SuppressWarnings("UnusedDeclaration")
  public void beforeBeanDiscovery(@Observes BeforeBeanDiscovery bbd) {
    log.info("starting errai cdi ...");
    final ResourceBundle erraiServiceConfig;
    try {
      erraiServiceConfig = getBundle("ErraiService");
    }
    catch (MissingResourceException e) {
      // ErraiService is optional!
      return;
    }

    if (erraiServiceConfig.containsKey(ERRAI_CDI_STANDALONE)) {
      boolean standalone = "true".equals(erraiServiceConfig.getString(ERRAI_CDI_STANDALONE).trim());

      if (standalone) {
        log.info("errai cdi running in standalone mode.");
      }
      else {
        log.info("errai cdi running as regular extension.");
      }
    }

    final String dispatchImplKey = "errai.dispatcher_implementation";
    if (erraiServiceConfig.containsKey(dispatchImplKey)) {
      if (AsyncDispatcher.class.getName().equals(erraiServiceConfig.getString(dispatchImplKey))) {
        throw new ErraiBootstrapFailure("Cannot start Errai CDI. You have have configured the service to use the " +
                AsyncDispatcher.class.getName()
                + " dispatcher implementation. Due to limitations of Weld, you must use the " +
                SimpleDispatcher.class.getName() + " in order to use this module.");
      }
    }
  }

  /**
   * Register managed beans as Errai services
   *
   * @param event -
   * @param <T>   -
   */
  @SuppressWarnings("UnusedDeclaration")
  public <T> void observeResources(@Observes ProcessAnnotatedType<T> event) {
    final AnnotatedType<T> type = event.getAnnotatedType();

    for (Annotation a : type.getJavaClass().getAnnotations()) {
      if (a.annotationType().isAnnotationPresent(Qualifier.class)) {
        beanQualifiers.put(a.annotationType().getName(), a);
      }
    }

    // services
    if (type.isAnnotationPresent(Service.class)) {
      log.debug("discovered Errai annotation on type: " + type);
      boolean isRpc = false;

      Class<T> javaClass = type.getJavaClass();
      for (Class<?> intf : javaClass.getInterfaces()) {
        isRpc = intf.isAnnotationPresent(Remote.class);

        if (isRpc) {
          if (!managedTypes.getRemoteInterfaces().contains(intf)) {
            managedTypes.addRemoteInterface(intf);
          }
        }
      }

      if (!isRpc) {
        managedTypes.addServiceEndpoint(type);
      }
    }
    else {
      for (AnnotatedMethod method : type.getMethods()) {
        if (method.isAnnotationPresent(Service.class)) {
          managedTypes.addServiceMethod(type, method);
        }
      }
    }

    // veto on client side implementations that contain CDI annotations
    // (i.e. @Observes) Otherwise Weld might try to invoke on them
    if (vetoClasses.contains(type.getJavaClass().getName())
            || (type.getJavaClass().getPackage().getName().contains("client") && !type.getJavaClass().isInterface())) {
      event.veto();
    }
    /**
     * We must scan for Event consumer injection points to build the tables
     */
    Class clazz = type.getJavaClass();

    for (Field f : clazz.getDeclaredFields()) {
      if (f.isAnnotationPresent(Inject.class)) {
        processEventInjector(f.getType(), f.getGenericType(), f.getAnnotations());
      }
    }
    for (Method m : clazz.getDeclaredMethods()) {
      if (m.isAnnotationPresent(Inject.class)) {
        Class<?>[] parameterTypes = m.getParameterTypes();
        for (int i = 0, parameterTypesLength = parameterTypes.length; i < parameterTypesLength; i++) {
          Class<?> parmType = parameterTypes[i];
          processEventInjector(parmType, m.getGenericParameterTypes()[i], m.getParameterAnnotations()[i]);
        }
      }
    }
    for (Constructor c : clazz.getDeclaredConstructors()) {
      if (c.isAnnotationPresent(Inject.class)) {
        Class<?>[] parameterTypes = c.getParameterTypes();
        for (int i = 0, parameterTypesLength = parameterTypes.length; i < parameterTypesLength; i++) {
          Class<?> parmType = parameterTypes[i];
          processEventInjector(parmType, c.getGenericParameterTypes()[i], c.getParameterAnnotations()[i]);
        }
      }
    }
  }

  private void processEventInjector(Class<?> type, Type typeParm, Annotation[] annotations) {
    if (Event.class.isAssignableFrom(type)) {
      ParameterizedType pType = (ParameterizedType) typeParm;
      final Class eventType = (Class) pType.getActualTypeArguments()[0];

      for (Class<?> observesType : EnvUtil.getAllPortableSubtypes(eventType)) {
        List<Annotation> qualifiers = new ArrayList<Annotation>();

        /**
         * Collect Qualifier types for the Event consumer.
         */
        for (Annotation annotation : annotations) {
          if (annotation.annotationType().isAnnotationPresent(Qualifier.class)) {
            qualifiers.add(annotation);
            eventQualifiers.put(annotation.annotationType().getName(), annotation);
          }
        }

        eventConsumers.add(new EventConsumer(observesType.isAnnotationPresent(Conversational.class),
                null, observesType, qualifiers.toArray(new Annotation[qualifiers.size()])));
      }
    }
    else if (ConversationalEvent.class.isAssignableFrom(type)) {
      ParameterizedType pType = (ParameterizedType) typeParm;

      final Class eventType = (Class) pType.getActualTypeArguments()[0];

      for (Class<?> observesType : EnvUtil.getAllPortableSubtypes(eventType)) {
        List<Annotation> qualifiers = new ArrayList<Annotation>();

        /**
         * Collect Qualifier types for the Event consumer.
         */
        for (Annotation annotation : annotations) {
          if (annotation.annotationType().isAnnotationPresent(Qualifier.class)) {
            qualifiers.add(annotation);
            eventQualifiers.put(annotation.annotationType().getName(), annotation);
          }
        }
        eventConsumers.add(new EventConsumer(true, typeParm, observesType,
                qualifiers.toArray(new Annotation[qualifiers.size()])));
      }
    }
    else if (Sender.class.isAssignableFrom(type)) {
      ParameterizedType pType = (ParameterizedType) typeParm;
      Class sendType = (Class) pType.getActualTypeArguments()[0];
      Set<Annotation> qualifiers = new HashSet<Annotation>();

      /**
       * Collect Qualifier types for the Event consumer.
       */
      for (Annotation annotation : annotations) {
        if (annotation.annotationType().isAnnotationPresent(Qualifier.class)) {
          qualifiers.add(annotation);
          eventQualifiers.put(annotation.annotationType().getName(), annotation);
        }
      }

      if (EnvUtil.isPortableType(sendType)) {
        messageSenders.add(new MessageSender(typeParm, qualifiers));
      }
    }
  }

  @SuppressWarnings({"UnusedDeclaration", "unchecked"})
  public void processObserverMethod(@Observes ProcessObserverMethod processObserverMethod) {
    Type t = processObserverMethod.getObserverMethod().getObservedType();
    Class type = null;

    if (t instanceof Class) {
      type = (Class) t;
    }

    if (type != null && EnvUtil.isPortableType(type)) {
      Set<Annotation> annotations = processObserverMethod.getObserverMethod().getObservedQualifiers();
      Annotation[] methodQualifiers = annotations.toArray(new Annotation[annotations.size()]);
      for (Annotation qualifier : methodQualifiers) {
        eventQualifiers.put(qualifier.annotationType().getName(), qualifier);
      }

      observableEvents.add(type.getName());
    }
  }

  @SuppressWarnings({"UnusedDeclaration", "CdiInjectionPointsInspection"})
  public void afterBeanDiscovery(@Observes AfterBeanDiscovery abd, BeanManager bm) {
    // Errai Service wrapper
    ErraiService<?> service = ErraiServiceSingleton.getService();

    final MessageBus bus = service.getBus();

    if (bus.isSubscribed(CDI.SERVER_DISPATCHER_SUBJECT)) {
      return;
    }

    abd.addBean(new ErraiServiceBean(bm));

    for (EventConsumer ec : eventConsumers) {
      if (ec.getEventBeanType() != null) {
        abd.addBean(new ConversationalEventBean(ec.getEventBeanType(), (BeanManagerImpl) bm, bus));
      }

      if (ec.isConversational()) {
        abd.addObserverMethod(new ConversationalEventObserverMethod(ec.getRawType(), bus, ec.getQualifiers()));
      }
      else {
        abd.addObserverMethod(new EventObserverMethod(ec.getRawType(), bus, ec.getQualifiers()));
      }
    }

    for (MessageSender ms : messageSenders) {
      abd.addBean(new SenderBean(ms.getSenderType(), ms.getQualifiers(), bus));
    }

    // Errai bus injection
    abd.addBean(new MessageBusBean(bus));

    // Support to inject the request dispatcher.
    abd.addBean(new RequestDispatcherMetaData(bm, service.getDispatcher()));

    // Register observers
    abd.addObserverMethod(new ShutdownEventObserver(managedTypes, bus));

    // subscribe service and rpc endpoints
    subscribeServices(bm, bus);

    EventDispatcher eventDispatcher = new EventDispatcher(bm, observableEvents, eventQualifiers);

    // subscribe event dispatcher
    bus.subscribe(CDI.SERVER_DISPATCHER_SUBJECT, eventDispatcher);
  }

  private class StartupCallback implements Runnable {
    private final Set<Object> registered = new HashSet<Object>();
    private final BeanManager beanManager;
    private final MessageBus bus;
    private final ScheduledExecutorService scheduledExecutorService;
    private final long expiryTime;

    private StartupCallback(BeanManager beanManager, MessageBus bus,
                            ScheduledExecutorService scheduledExecutorService,
                            int timeOutInSeconds) {
      this.beanManager = beanManager;
      this.bus = bus;
      this.scheduledExecutorService = scheduledExecutorService;
      registered.addAll(managedTypes.getServiceEndpoints());

      this.expiryTime = System.currentTimeMillis() + (timeOutInSeconds * 1000);
    }

    @Override
    public void run() {
      if (System.currentTimeMillis() > expiryTime) {
        scheduledExecutorService.shutdown();
        throw new RuntimeException("failed to discover beans: " + managedTypes.getServiceEndpoints());
      }

      if (registered.isEmpty()) {
        scheduledExecutorService.shutdown();
        log.info("all services registered successfully");
        return;
      }

      for (final AnnotatedType<?> type : managedTypes.getServiceEndpoints()) {
        if (!registered.contains(type) || beanManager.getBeans(type.getJavaClass()).size() == 0) {
          continue;
        }

        final MessageCallback callback = (MessageCallback) CDIServerUtil.lookupBean(beanManager,
                type.getJavaClass());

        registered.remove(type);

        // Discriminate on @Command
        final Map<String, Method> commandPoints = new HashMap<String, Method>();
        for (final AnnotatedMethod method : type.getMethods()) {
          if (method.isAnnotationPresent(Command.class)) {
            Command command = method.getAnnotation(Command.class);
            for (String cmdName : command.value()) {
              if (cmdName.equals(""))
                cmdName = method.getJavaMember().getName();
              commandPoints.put(cmdName, method.getJavaMember());
            }
          }
        }
<<<<<<< HEAD

        final String subjectName = CDIServerUtil.resolveServiceName(type.getJavaClass());

=======

        final String subjectName = CDIServerUtil.resolveServiceName(type.getJavaClass());

>>>>>>> 186da556
        if (commandPoints.isEmpty()) {
          bus.subscribe(subjectName, callback);
        }
        else {
          bus.subscribeLocal(subjectName, new CommandBindingsCallback(commandPoints, callback, bus));
        }
      }
    }
  }

  private void subscribeServices(final BeanManager beanManager, final MessageBus bus) {
    for (Map.Entry<AnnotatedType, List<AnnotatedMethod>> entry : managedTypes.getServiceMethods().entrySet()) {
      final Class<?> type = entry.getKey().getJavaClass();

      for (final AnnotatedMethod method : entry.getValue()) {
        Service svc = method.getAnnotation(Service.class);
        String svcName = svc.value().equals("") ? method.getJavaMember().getName() : svc.value();

        final Method callMethod = method.getJavaMember();

        bus.subscribe(svcName, new MessageCallback() {

          @Override
          public void callback(Message message) {
            Object targetBean = CDIServerUtil.lookupBean(beanManager, type);

            try {
              callMethod.invoke(targetBean, message);
            }
            catch (Exception e) {
              ErrorHelper.sendClientError(bus, message, "Error dispatching service", e);
            }
          }
        });
      }
    }

    /**
     * Due to the lack of contract in CDI guaranteeing when beans will be available, we use an executor to search for
     * the beans every 100ms until it finds them. Or, after a 25 seconds, blow up if they don't become available.
     */
    final ScheduledExecutorService startupScheduler = Executors.newScheduledThreadPool(1);
    startupScheduler.scheduleAtFixedRate(
            new StartupCallback(beanManager, bus, startupScheduler, 25), 0, 100, TimeUnit.MILLISECONDS);

    for (final Class<?> rpcIntf : managedTypes.getRemoteInterfaces()) {
      createRPCScaffolding(rpcIntf, bus, beanManager);
    }
  }


  private void createRPCScaffolding(final Class remoteIface, final MessageBus bus, final BeanManager beanManager) {
    Map<String, MessageCallback> epts = new HashMap<String, MessageCallback>();

    // beware of classloading issues. better reflect on the actual instance
    for (final Method method : remoteIface.getMethods()) {
      if (RebindUtils.isMethodInInterface(remoteIface, method)) {
<<<<<<< HEAD
        epts.put(RebindUtils.createCallSignature(method), new ConversationalEndpointCallback(
            new ServiceInstanceProvider() {
              @SuppressWarnings("unchecked")
              @Override
              public Object get(Message message) {
                if (message.hasPart(CDIProtocol.Qualifiers)) {
                  final List<String> quals = message.get(List.class, CDIProtocol.Qualifiers);
                  final Annotation[] qualAnnos = new Annotation[quals.size()];
                  for (int i = 0; i < quals.size(); i++) {
                    qualAnnos[i] = beanQualifiers.get(quals.get(i));
=======
        epts.put(RebindUtils.createCallSignature(remoteIface, method), new ConversationalEndpointCallback(
                new ServiceInstanceProvider() {
                  @SuppressWarnings("unchecked")
                  @Override
                  public Object get(Message message) {
                    if (message.hasPart(CDIProtocol.Qualifiers)) {
                      List<String> quals = message.get(List.class, CDIProtocol.Qualifiers);
                      Annotation[] qualAnnos = new Annotation[quals.size()];
                      for (int i = 0; i < quals.size(); i++) {
                        qualAnnos[i] = beanQualifiers.get(quals.get(i));
                      }
                      return lookupRPCBean(beanManager, remoteIface, qualAnnos);
                    }
                    else {
                      return lookupRPCBean(beanManager, remoteIface, null);
                    }
>>>>>>> 186da556
                  }

                }, method, bus));
      }
    }

    final RemoteServiceCallback delegate = new RemoteServiceCallback(epts);
    bus.subscribe(remoteIface.getName() + ":RPC", new MessageCallback() {
      @Override
      public void callback(Message message) {
        delegate.callback(message);
      }
    });

    // note: this method just exists because we want AbstractRemoteCallBuilder to be package private.
    DefaultRemoteCallBuilder.setProxyFactory(Assert.notNull(new ProxyFactory() {
      @Override
      public <T> T getRemoteProxy(Class<T> proxyType) {
        throw new RuntimeException(
                "There is not yet an available Errai RPC implementation for the server-side environment.");
      }
    }));
  }

  static class EventConsumer {
    private boolean conversational;
    private Type eventBeanType;
    private Type eventType;
    private Annotation[] qualifiers;

    EventConsumer(boolean conversational, Type eventBeanType, Type type, Annotation[] qualifiers) {
      this.conversational = conversational;
      this.eventBeanType = eventBeanType;
      this.eventType = type;
      this.qualifiers = qualifiers;
    }

    public boolean isConversational() {
      return conversational;
    }

    public Class<?> getRawType() {
      if (eventType instanceof Class) {
        return (Class) eventType;
      }
      else if (eventType instanceof ParameterizedType) {
        return (Class) ((ParameterizedType) eventType).getRawType();
      }
      else {
        throw new RuntimeException("bad type: " + eventType);
      }
    }

    public Type getEventBeanType() {
      return eventBeanType;
    }

    public Annotation[] getQualifiers() {
      return qualifiers;
    }

    @Override
    public String toString() {
      return "EventConsumer " + eventType + " " + Arrays.toString(qualifiers);
    }

    @Override
    public boolean equals(Object o) {
      if (this == o)
        return true;
      if (!(o instanceof EventConsumer))
        return false;

      EventConsumer that = (EventConsumer) o;

      return that.toString().equals(toString());
    }

    @Override
    public int hashCode() {
      return toString().hashCode();
    }
  }

  static class MessageSender {
    private Type senderType;
    private Set<Annotation> qualifiers;

    MessageSender(Type senderType, Set<Annotation> qualifiers) {
      this.senderType = senderType;
      this.qualifiers = qualifiers;
    }

    public Type getSenderType() {
      return senderType;
    }

    public Set<Annotation> getQualifiers() {
      return qualifiers;
    }
  }
}<|MERGE_RESOLUTION|>--- conflicted
+++ resolved
@@ -14,51 +14,6 @@
  * limitations under the License.
  */
 package org.jboss.errai.cdi.server;
-
-import static java.util.ResourceBundle.getBundle;
-import static org.jboss.errai.cdi.server.CDIServerUtil.lookupRPCBean;
-
-import java.lang.annotation.Annotation;
-import java.lang.reflect.Constructor;
-import java.lang.reflect.Field;
-import java.lang.reflect.Method;
-import java.lang.reflect.ParameterizedType;
-import java.lang.reflect.Type;
-import java.util.ArrayList;
-import java.util.Arrays;
-import java.util.Collections;
-import java.util.HashMap;
-import java.util.HashSet;
-import java.util.LinkedHashSet;
-import java.util.List;
-import java.util.Map;
-import java.util.MissingResourceException;
-import java.util.ResourceBundle;
-import java.util.Set;
-<<<<<<< HEAD
-import java.util.concurrent.Executors;
-import java.util.concurrent.ScheduledExecutorService;
-=======
-import java.util.concurrent.BlockingQueue;
-import java.util.concurrent.Executors;
-import java.util.concurrent.ScheduledExecutorService;
-import java.util.concurrent.ScheduledFuture;
->>>>>>> 186da556
-import java.util.concurrent.TimeUnit;
-
-import javax.enterprise.event.Event;
-import javax.enterprise.event.Observes;
-import javax.enterprise.inject.spi.AfterBeanDiscovery;
-import javax.enterprise.inject.spi.AfterDeploymentValidation;
-import javax.enterprise.inject.spi.AnnotatedMethod;
-import javax.enterprise.inject.spi.AnnotatedType;
-import javax.enterprise.inject.spi.BeanManager;
-import javax.enterprise.inject.spi.BeforeBeanDiscovery;
-import javax.enterprise.inject.spi.Extension;
-import javax.enterprise.inject.spi.ProcessAnnotatedType;
-import javax.enterprise.inject.spi.ProcessObserverMethod;
-import javax.inject.Inject;
-import javax.inject.Qualifier;
 
 import org.jboss.errai.bus.client.api.Message;
 import org.jboss.errai.bus.client.api.MessageCallback;
@@ -97,6 +52,42 @@
 import org.slf4j.Logger;
 import org.slf4j.LoggerFactory;
 
+import javax.enterprise.event.Event;
+import javax.enterprise.event.Observes;
+import javax.enterprise.inject.spi.AfterBeanDiscovery;
+import javax.enterprise.inject.spi.AnnotatedMethod;
+import javax.enterprise.inject.spi.AnnotatedType;
+import javax.enterprise.inject.spi.BeanManager;
+import javax.enterprise.inject.spi.BeforeBeanDiscovery;
+import javax.enterprise.inject.spi.Extension;
+import javax.enterprise.inject.spi.ProcessAnnotatedType;
+import javax.enterprise.inject.spi.ProcessObserverMethod;
+import javax.inject.Inject;
+import javax.inject.Qualifier;
+import java.lang.annotation.Annotation;
+import java.lang.reflect.Constructor;
+import java.lang.reflect.Field;
+import java.lang.reflect.Method;
+import java.lang.reflect.ParameterizedType;
+import java.lang.reflect.Type;
+import java.util.ArrayList;
+import java.util.Arrays;
+import java.util.Collections;
+import java.util.HashMap;
+import java.util.HashSet;
+import java.util.LinkedHashSet;
+import java.util.List;
+import java.util.Map;
+import java.util.MissingResourceException;
+import java.util.ResourceBundle;
+import java.util.Set;
+import java.util.concurrent.Executors;
+import java.util.concurrent.ScheduledExecutorService;
+import java.util.concurrent.TimeUnit;
+
+import static java.util.ResourceBundle.getBundle;
+import static org.jboss.errai.cdi.server.CDIServerUtil.lookupRPCBean;
+
 /**
  * Extension points to the CDI container. Makes Errai components available as CDI beans (i.e. the message bus) and
  * registers CDI components as services with Errai.
@@ -432,15 +423,9 @@
             }
           }
         }
-<<<<<<< HEAD
 
         final String subjectName = CDIServerUtil.resolveServiceName(type.getJavaClass());
 
-=======
-
-        final String subjectName = CDIServerUtil.resolveServiceName(type.getJavaClass());
-
->>>>>>> 186da556
         if (commandPoints.isEmpty()) {
           bus.subscribe(subjectName, callback);
         }
@@ -498,18 +483,7 @@
     // beware of classloading issues. better reflect on the actual instance
     for (final Method method : remoteIface.getMethods()) {
       if (RebindUtils.isMethodInInterface(remoteIface, method)) {
-<<<<<<< HEAD
-        epts.put(RebindUtils.createCallSignature(method), new ConversationalEndpointCallback(
-            new ServiceInstanceProvider() {
-              @SuppressWarnings("unchecked")
-              @Override
-              public Object get(Message message) {
-                if (message.hasPart(CDIProtocol.Qualifiers)) {
-                  final List<String> quals = message.get(List.class, CDIProtocol.Qualifiers);
-                  final Annotation[] qualAnnos = new Annotation[quals.size()];
-                  for (int i = 0; i < quals.size(); i++) {
-                    qualAnnos[i] = beanQualifiers.get(quals.get(i));
-=======
+
         epts.put(RebindUtils.createCallSignature(remoteIface, method), new ConversationalEndpointCallback(
                 new ServiceInstanceProvider() {
                   @SuppressWarnings("unchecked")
@@ -526,7 +500,6 @@
                     else {
                       return lookupRPCBean(beanManager, remoteIface, null);
                     }
->>>>>>> 186da556
                   }
 
                 }, method, bus));
