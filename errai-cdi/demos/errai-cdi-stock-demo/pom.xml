<?xml version="1.0" encoding="UTF-8"?>
<project xmlns="http://maven.apache.org/POM/4.0.0" xmlns:xsi="http://www.w3.org/2001/XMLSchema-instance"
  xsi:schemaLocation="http://maven.apache.org/POM/4.0.0 http://maven.apache.org/maven-v4_0_0.xsd">
  <modelVersion>4.0.0</modelVersion>
  <name>Errai::CDI::Demo::Stock Ticker</name>
  <artifactId>errai-cdi-demo-stock</artifactId>
  <packaging>war</packaging>

  <parent>
    <groupId>org.jboss.errai</groupId>
    <artifactId>cdi-integration-parent</artifactId>
    <version>3.0-SNAPSHOT</version>
    <relativePath>../../pom.xml</relativePath>
  </parent>

  <dependencies>

    <dependency>
      <groupId>log4j</groupId>
      <artifactId>log4j</artifactId>
    </dependency>

    <dependency>
        <groupId>org.jboss.ejb3</groupId>
        <artifactId>jboss-ejb3-api</artifactId>
        <scope>provided</scope>
        <version>3.1.0</version>
    </dependency>

    <dependency>
        <groupId>javax.enterprise</groupId>
        <artifactId>cdi-api</artifactId>
        <scope>provided</scope>
    </dependency>

    <!-- Errai Core -->
    <dependency>
      <groupId>org.jboss.errai</groupId>
      <artifactId>errai-bus</artifactId>
      <exclusions>
        <exclusion>
          <groupId>javax.inject</groupId>
          <artifactId>javax.inject</artifactId>
        </exclusion>
        <exclusion>
          <groupId>javax.annotation</groupId>
          <artifactId>jsr250-api</artifactId>
        </exclusion>
      </exclusions>
    </dependency>
    <dependency>
      <groupId>org.jboss.errai</groupId>
      <artifactId>errai-ioc</artifactId>
      <exclusions>
        <exclusion>
          <groupId>javax.inject</groupId>
          <artifactId>javax.inject</artifactId>
        </exclusion>
        <exclusion>
          <groupId>javax.annotation</groupId>
          <artifactId>jsr250-api</artifactId>
        </exclusion>
      </exclusions>
    </dependency>
    <dependency>
      <groupId>org.jboss.errai</groupId>
      <artifactId>errai-tools</artifactId>
    </dependency>
    <dependency>
      <groupId>org.mvel</groupId>
      <artifactId>mvel2</artifactId>
    </dependency>

    <!-- CDI Integration Modules -->
    <dependency>
      <groupId>org.jboss.errai</groupId>
      <artifactId>errai-cdi-client</artifactId>
      <version>${project.version}</version>
    </dependency>

    <dependency>
      <groupId>org.jboss.errai</groupId>
      <artifactId>errai-javax-enterprise</artifactId>
      <version>${project.version}</version>
      <scope>provided</scope>
    </dependency>

    <dependency>
      <groupId>org.jboss.errai</groupId>
      <artifactId>errai-weld-integration</artifactId>
      <version>${project.version}</version>
    </dependency>

    <dependency>
      <groupId>org.jboss.errai</groupId>
      <artifactId>errai-cdi-jetty</artifactId>
      <version>${project.version}</version>
    </dependency>

    <!-- CDI Development Utils -->
    <!-- This must be placed above com.google.gwt:gwt-dev to override the Jetty that is present there -->
    <dependency>
      <groupId>org.mortbay.jetty</groupId>
      <artifactId>jetty</artifactId>
      <version>${jetty.version}</version>
    </dependency>

    <dependency>
      <groupId>org.mortbay.jetty</groupId>
      <artifactId>jetty-plus</artifactId>
    </dependency>

    <dependency>
      <groupId>org.mortbay.jetty</groupId>
      <artifactId>jetty-naming</artifactId>
    </dependency>

    <!-- Weld Modules -->
    <dependency>
      <groupId>org.jboss.weld.se</groupId>
      <artifactId>weld-se-core</artifactId>
      <scope>compile</scope>
    </dependency>

    <dependency>
      <groupId>org.jboss.weld.servlet</groupId>
      <artifactId>weld-servlet-core</artifactId>
      <scope>compile</scope>
    </dependency>

    <!-- GWT and GWT Extensions -->
    <dependency>
      <groupId>com.google.gwt</groupId>
      <artifactId>gwt-user</artifactId>
      <scope>provided</scope>
    </dependency>

    <dependency>
      <groupId>com.google.gwt</groupId>
      <artifactId>gwt-dev</artifactId>
      <scope>provided</scope>
    </dependency>

    <!-- Runtime / Container dependencies -->
    <dependency>
      <groupId>org.slf4j</groupId>
      <artifactId>slf4j-api</artifactId>
    </dependency>

    <dependency>
      <groupId>org.slf4j</groupId>
      <artifactId>slf4j-log4j12</artifactId>
    </dependency>
  </dependencies>

  <profiles>
    <profile>
      <id>jetty</id>
      <activation>
        <activeByDefault>true</activeByDefault>
      </activation>
      <properties>
        <webDescriptor>jetty</webDescriptor>
      </properties>
      <dependencies>
        <!-- We need this for CDI BeanManager to work in Dev Mode -->
        <dependency>
          <groupId>org.mortbay.jetty</groupId>
          <artifactId>jetty-naming</artifactId>
          <scope>compile</scope>
        </dependency>
      </dependencies>
    </profile>

    <profile>
      <id>jboss7</id>
      <properties>
        <webDescriptor>jboss7</webDescriptor>
      </properties>

      <dependencies>
        <dependency>
          <groupId>org.jboss.errai</groupId>
          <artifactId>errai-jboss-as-support</artifactId>
          <version>${project.version}</version>
        </dependency>

<<<<<<< HEAD
=======
        <!-- Exclude all the stuff provided by AS6 -->
        <dependency>
          <groupId>javax.inject</groupId>
          <artifactId>javax.inject</artifactId>
          <version>1</version>
          <scope>provided</scope>
        </dependency>

        <dependency>
          <groupId>javax.annotation</groupId>
          <artifactId>jsr250-api</artifactId>
          <version>1.0</version>
          <scope>provided</scope>
        </dependency>

        <dependency>
          <groupId>log4j</groupId>
          <artifactId>log4j</artifactId>
          <version>1.2.16</version>
          <scope>provided</scope>
        </dependency>

        <dependency>
          <groupId>dom4j</groupId>
          <artifactId>dom4j</artifactId>
          <version>1.6</version>
          <scope>provided</scope>
        </dependency>

        <dependency>
          <groupId>xml-apis</groupId>
          <artifactId>xml-apis</artifactId>
          <version>1.0.b2</version>
          <scope>provided</scope>
        </dependency>

        <dependency>
          <groupId>org.javassist</groupId>
          <artifactId>javassist</artifactId>
          <scope>provided</scope>
        </dependency>

        <dependency>
          <groupId>org.slf4j</groupId>
          <artifactId>slf4j-api</artifactId>
          <scope>provided</scope>
          <version>${slf4j.version}</version>
        </dependency>

        <dependency>
          <groupId>org.jboss.errai</groupId>
          <artifactId>errai-ioc</artifactId>
          <exclusions>
            <exclusion>
              <artifactId>jsr250-api</artifactId>
              <groupId>javax.annotation</groupId>
            </exclusion>
            <exclusion>
              <artifactId>javax.inject</artifactId>
              <groupId>javax.inject</groupId>
            </exclusion>
          </exclusions>
          <scope>compile</scope>
          <version>${project.version}</version>
        </dependency>

        <dependency>
          <groupId>org.jboss.errai</groupId>
          <artifactId>errai-tools</artifactId>
          <scope>provided</scope>
          <version>${project.version}</version>
        </dependency>

        <dependency>
          <groupId>org.jboss.errai</groupId>
          <artifactId>errai-javax-enterprise</artifactId>
          <version>${project.version}</version>
          <scope>provided</scope>
        </dependency>

        <!-- exclude development tools -->
        <dependency>
          <groupId>org.jboss.errai</groupId>
          <artifactId>errai-cdi-jetty</artifactId>
          <version>${project.version}</version>
          <scope>provided</scope>
        </dependency>

        <dependency>
          <groupId>org.jboss.weld.servlet</groupId>
          <artifactId>weld-servlet-core</artifactId>
          <scope>provided</scope>
          <version>${weld.version}</version>
        </dependency>

        <dependency>
          <groupId>org.jboss.weld</groupId>
          <artifactId>weld-core</artifactId>
          <scope>provided</scope>
          <version>${weld.version}</version>
        </dependency>

        <dependency>
          <groupId>org.jboss.weld.se</groupId>
          <artifactId>weld-se-core</artifactId>
          <scope>provided</scope>
          <version>${weld.version}</version>
        </dependency>

        <dependency>
          <groupId>org.jboss.weld</groupId>
          <artifactId>weld-spi</artifactId>
          <scope>provided</scope>
          <version>1.1.Final</version>
        </dependency>

        <dependency>
          <groupId>org.mortbay.jetty</groupId>
          <artifactId>jetty</artifactId>
          <version>${jetty.version}</version>
          <scope>provided</scope>
        </dependency>

        <dependency>
          <groupId>org.mortbay.jetty</groupId>
          <artifactId>jetty-plus</artifactId>
          <scope>provided</scope>
          <version>${jetty.version}</version>
        </dependency>

        <dependency>
          <groupId>org.mortbay.jetty</groupId>
          <artifactId>jetty-naming</artifactId>
          <scope>provided</scope>
          <version>${jetty.version}</version>
        </dependency>

        <dependency>
          <groupId>org.jboss.logging</groupId>
          <artifactId>jboss-logging</artifactId>
          <scope>provided</scope>
          <version>3.0.0.Beta4</version>
        </dependency>
      </dependencies>
    </profile>

    <profile>
      <id>jboss7</id>
      <properties>
        <webDescriptor>jboss7</webDescriptor>
      </properties>

      <dependencies>
>>>>>>> 865d8e3e
        <dependency>
          <groupId>org.jboss.errai</groupId>
          <artifactId>errai-bus</artifactId>
          <exclusions>
            <exclusion>
              <groupId>junit</groupId>
              <artifactId>junit</artifactId>
            </exclusion>
            <exclusion>
              <artifactId>javax.inject</artifactId>
              <groupId>javax.inject</groupId>
            </exclusion>
          </exclusions>
        </dependency>

        <dependency>
          <groupId>xml-apis</groupId>
          <artifactId>xml-apis</artifactId>
          <version>1.0.b2</version>
          <scope>provided</scope>
        </dependency>

        <dependency>
          <groupId>org.javassist</groupId>
          <artifactId>javassist</artifactId>
          <scope>provided</scope>
        </dependency>

        <dependency>
          <groupId>org.jboss.errai</groupId>
          <artifactId>errai-tools</artifactId>
          <scope>provided</scope>
        </dependency>

        <dependency>
          <groupId>org.jboss.errai</groupId>
          <artifactId>errai-javax-enterprise</artifactId>
          <version>${project.version}</version>
          <scope>provided</scope>
        </dependency>

        <!-- Exclude development tools -->
        <dependency>
          <groupId>org.jboss.errai</groupId>
          <artifactId>errai-cdi-jetty</artifactId>
          <version>${project.version}</version>
          <scope>provided</scope>
        </dependency>

        <dependency>
          <groupId>org.jboss.weld.servlet</groupId>
          <artifactId>weld-servlet-core</artifactId>
          <scope>provided</scope>
        </dependency>

        <dependency>
          <groupId>org.jboss.weld</groupId>
          <artifactId>weld-core</artifactId>
          <version>${weld.version}</version>
          <scope>provided</scope>
        </dependency>

        <dependency>
          <groupId>org.jboss.weld.se</groupId>
          <artifactId>weld-se-core</artifactId>
          <scope>provided</scope>
        </dependency>

        <!-- Jetty is used for testing only -->
        <dependency>
          <groupId>org.mortbay.jetty</groupId>
          <artifactId>jetty</artifactId>
          <version>${jetty.version}</version>
          <scope>provided</scope>
        </dependency>

        <dependency>
          <groupId>org.mortbay.jetty</groupId>
          <artifactId>jetty-plus</artifactId>
          <scope>provided</scope>
        </dependency>

        <dependency>
          <groupId>org.mortbay.jetty</groupId>
          <artifactId>jetty-naming</artifactId>
          <scope>provided</scope>
        </dependency>
      </dependencies>
    </profile>

    <!-- Tomcat 6 and 7 support -->
    <profile>
      <id>tomcat</id>
      <properties>
        <webDescriptor>tomcat</webDescriptor>
      </properties>

      <dependencies>
        <dependency>
          <groupId>javax.enterprise</groupId>
          <artifactId>cdi-api</artifactId>
          <scope>compile</scope>
          <version>1.0-SP4</version>
        </dependency>

        <dependency>
          <groupId>org.jboss.errai</groupId>
          <artifactId>errai-cdi-jetty</artifactId>
          <version>${project.version}</version>
        </dependency>

        <dependency>
          <groupId>org.mortbay.jetty</groupId>
          <artifactId>jetty</artifactId>
          <version>${jetty.version}</version>
          <scope>provided</scope>
        </dependency>

        <dependency>
          <groupId>org.mortbay.jetty</groupId>
          <artifactId>jetty-plus</artifactId>
          <scope>provided</scope>
        </dependency>

        <dependency>
          <groupId>org.mortbay.jetty</groupId>
          <artifactId>jetty-naming</artifactId>
          <scope>provided</scope>
        </dependency>

        <dependency>
          <groupId>org.jboss.weld.se</groupId>
          <artifactId>weld-se-core</artifactId>
          <scope>compile</scope>
          <exclusions>
            <exclusion>
              <groupId>javax.el</groupId>
              <artifactId>el-api</artifactId>
            </exclusion>
          </exclusions>
        </dependency>
      </dependencies>
    </profile>

  </profiles>

  <build>
    <outputDirectory>src/main/webapp/WEB-INF/classes</outputDirectory>

    <plugins>
      <plugin>
        <groupId>org.codehaus.mojo</groupId>
        <artifactId>gwt-maven-plugin</artifactId>
        <configuration>
          <logLevel>INFO</logLevel>
          <runTarget>App.html</runTarget>
          <extraJvmArgs>${argLine} -Xmx512m</extraJvmArgs>
          <soyc>false</soyc>
          <hostedWebapp>src/main/webapp/</hostedWebapp>
          <server>org.jboss.errai.cdi.server.gwt.JettyLauncher</server>
        </configuration>
        <executions>
          <execution>
            <id>gwt-clean</id>
            <phase>clean</phase>
            <goals>
              <goal>clean</goal>
            </goals>
          </execution>
          <execution>
            <id>gwt-compile</id>
            <goals>
              <goal>resources</goal>
              <goal>compile</goal>
            </goals>
          </execution>
        </executions>
      </plugin>
      <plugin>
        <artifactId>maven-war-plugin</artifactId>
        <version>2.1.1</version>
        <configuration>
          <warName>${project.artifactId}</warName>
          <outputFileNameMapping>@{artifactId}@-@{baseVersion}@@{dashClassifier?}@.@{extension}@</outputFileNameMapping>
          <packagingExcludes>**/javax/**/*.*,**/client/local/**/*.class</packagingExcludes>

          <webResources>
            <resource>
              <!-- this is relative to the pom.xml directory -->
              <directory>src/${webDescriptor}</directory>
            </resource>
          </webResources>
        </configuration>
      </plugin>
      <plugin>
        <artifactId>maven-clean-plugin</artifactId>
        <version>2.4.1</version>
        <configuration>
          <filesets>
            <fileset>
              <directory>${basedir}</directory>
              <includes>
                <include>www-test/**</include>
                <include>.gwt/**</include>
                <include>.errai/**</include>
                <include>src/main/webapp/app/**</include>
                <include>src/main/webapp/WEB-INF/deploy/**</include>
                <include>src/main/webapp/WEB-INF/lib/**</include>
                <include>src/main/webapp/WEB-INF/classes/**</include>
                <include>**/gwt-unitCache/**</include>
                <include>**/*.JUnit/**</include>
                <include>monitordb.*</include>
              </includes>
            </fileset>
          </filesets>
        </configuration>
      </plugin>

      <!-- We do not want to deploy the .war files for demos to Maven Central. -->
      <plugin>
        <groupId>org.apache.maven.plugins</groupId>
        <artifactId>maven-deploy-plugin</artifactId>
        <configuration>
          <skip>true</skip>
        </configuration>
      </plugin>
    </plugins>

    <pluginManagement>
      <plugins>
        <plugin>
          <groupId>org.eclipse.m2e</groupId>
          <artifactId>lifecycle-mapping</artifactId>
          <version>1.0.0</version>
          <configuration>
            <lifecycleMappingMetadata>
              <pluginExecutions>
                <pluginExecution>
                  <pluginExecutionFilter>
                    <groupId>org.codehaus.mojo</groupId>
                    <artifactId>exec-maven-plugin</artifactId>
                    <versionRange>[1.2.1,)</versionRange>
                    <goals>
                      <goal>java</goal>
                    </goals>
                  </pluginExecutionFilter>
                  <action>
                    <ignore />
                  </action>
                </pluginExecution>
              </pluginExecutions>
            </lifecycleMappingMetadata>
          </configuration>
        </plugin>
      </plugins>
    </pluginManagement>
  </build>

  <!-- Repositories -->
  <repositories>
    <repository>
      <id>jboss-public-repository-group</id>
      <name>JBoss Public Maven Repository Group</name>
      <url>https://repository.jboss.org/nexus/content/groups/public/</url>
      <layout>default</layout>
      <releases>
        <updatePolicy>never</updatePolicy>
      </releases>
      <snapshots>
        <updatePolicy>never</updatePolicy>
      </snapshots>
    </repository>
  </repositories>

  <pluginRepositories>
    <pluginRepository>
      <id>jboss-public-repository-group</id>
      <name>JBoss Public Maven Repository Group</name>
      <url>https://repository.jboss.org/nexus/content/groups/public/</url>
      <layout>default</layout>
      <releases>
        <updatePolicy>never</updatePolicy>
      </releases>
      <snapshots>
        <updatePolicy>never</updatePolicy>
      </snapshots>
    </pluginRepository>
  </pluginRepositories>

  <!-- DistributionManagement -->
  <distributionManagement>
    <repository>
      <id>jboss-releases-repository</id>
      <name>JBoss Releases Repository</name>
      <url>https://repository.jboss.org/nexus/service/local/staging/deploy/maven2/</url>
    </repository>

    <snapshotRepository>
      <id>jboss-snapshots-repository</id>
      <name>JBoss Snapshots Repository</name>
      <url>https://repository.jboss.org/nexus/content/repositories/snapshots/</url>
    </snapshotRepository>
  </distributionManagement>
</project><|MERGE_RESOLUTION|>--- conflicted
+++ resolved
@@ -185,162 +185,6 @@
           <version>${project.version}</version>
         </dependency>
 
-<<<<<<< HEAD
-=======
-        <!-- Exclude all the stuff provided by AS6 -->
-        <dependency>
-          <groupId>javax.inject</groupId>
-          <artifactId>javax.inject</artifactId>
-          <version>1</version>
-          <scope>provided</scope>
-        </dependency>
-
-        <dependency>
-          <groupId>javax.annotation</groupId>
-          <artifactId>jsr250-api</artifactId>
-          <version>1.0</version>
-          <scope>provided</scope>
-        </dependency>
-
-        <dependency>
-          <groupId>log4j</groupId>
-          <artifactId>log4j</artifactId>
-          <version>1.2.16</version>
-          <scope>provided</scope>
-        </dependency>
-
-        <dependency>
-          <groupId>dom4j</groupId>
-          <artifactId>dom4j</artifactId>
-          <version>1.6</version>
-          <scope>provided</scope>
-        </dependency>
-
-        <dependency>
-          <groupId>xml-apis</groupId>
-          <artifactId>xml-apis</artifactId>
-          <version>1.0.b2</version>
-          <scope>provided</scope>
-        </dependency>
-
-        <dependency>
-          <groupId>org.javassist</groupId>
-          <artifactId>javassist</artifactId>
-          <scope>provided</scope>
-        </dependency>
-
-        <dependency>
-          <groupId>org.slf4j</groupId>
-          <artifactId>slf4j-api</artifactId>
-          <scope>provided</scope>
-          <version>${slf4j.version}</version>
-        </dependency>
-
-        <dependency>
-          <groupId>org.jboss.errai</groupId>
-          <artifactId>errai-ioc</artifactId>
-          <exclusions>
-            <exclusion>
-              <artifactId>jsr250-api</artifactId>
-              <groupId>javax.annotation</groupId>
-            </exclusion>
-            <exclusion>
-              <artifactId>javax.inject</artifactId>
-              <groupId>javax.inject</groupId>
-            </exclusion>
-          </exclusions>
-          <scope>compile</scope>
-          <version>${project.version}</version>
-        </dependency>
-
-        <dependency>
-          <groupId>org.jboss.errai</groupId>
-          <artifactId>errai-tools</artifactId>
-          <scope>provided</scope>
-          <version>${project.version}</version>
-        </dependency>
-
-        <dependency>
-          <groupId>org.jboss.errai</groupId>
-          <artifactId>errai-javax-enterprise</artifactId>
-          <version>${project.version}</version>
-          <scope>provided</scope>
-        </dependency>
-
-        <!-- exclude development tools -->
-        <dependency>
-          <groupId>org.jboss.errai</groupId>
-          <artifactId>errai-cdi-jetty</artifactId>
-          <version>${project.version}</version>
-          <scope>provided</scope>
-        </dependency>
-
-        <dependency>
-          <groupId>org.jboss.weld.servlet</groupId>
-          <artifactId>weld-servlet-core</artifactId>
-          <scope>provided</scope>
-          <version>${weld.version}</version>
-        </dependency>
-
-        <dependency>
-          <groupId>org.jboss.weld</groupId>
-          <artifactId>weld-core</artifactId>
-          <scope>provided</scope>
-          <version>${weld.version}</version>
-        </dependency>
-
-        <dependency>
-          <groupId>org.jboss.weld.se</groupId>
-          <artifactId>weld-se-core</artifactId>
-          <scope>provided</scope>
-          <version>${weld.version}</version>
-        </dependency>
-
-        <dependency>
-          <groupId>org.jboss.weld</groupId>
-          <artifactId>weld-spi</artifactId>
-          <scope>provided</scope>
-          <version>1.1.Final</version>
-        </dependency>
-
-        <dependency>
-          <groupId>org.mortbay.jetty</groupId>
-          <artifactId>jetty</artifactId>
-          <version>${jetty.version}</version>
-          <scope>provided</scope>
-        </dependency>
-
-        <dependency>
-          <groupId>org.mortbay.jetty</groupId>
-          <artifactId>jetty-plus</artifactId>
-          <scope>provided</scope>
-          <version>${jetty.version}</version>
-        </dependency>
-
-        <dependency>
-          <groupId>org.mortbay.jetty</groupId>
-          <artifactId>jetty-naming</artifactId>
-          <scope>provided</scope>
-          <version>${jetty.version}</version>
-        </dependency>
-
-        <dependency>
-          <groupId>org.jboss.logging</groupId>
-          <artifactId>jboss-logging</artifactId>
-          <scope>provided</scope>
-          <version>3.0.0.Beta4</version>
-        </dependency>
-      </dependencies>
-    </profile>
-
-    <profile>
-      <id>jboss7</id>
-      <properties>
-        <webDescriptor>jboss7</webDescriptor>
-      </properties>
-
-      <dependencies>
->>>>>>> 865d8e3e
         <dependency>
           <groupId>org.jboss.errai</groupId>
           <artifactId>errai-bus</artifactId>
