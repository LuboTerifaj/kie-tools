--- conflicted
+++ resolved
@@ -20,11 +20,8 @@
     <parent>
         <artifactId>cdi-integration-parent</artifactId>
         <groupId>org.jboss.errai</groupId>
-<<<<<<< HEAD
         <version>3.0-SNAPSHOT</version>
-=======
-        <version>2.1.1-SNAPSHOT</version>
->>>>>>> 52297428
+
     </parent>
     <modelVersion>4.0.0</modelVersion>
 
