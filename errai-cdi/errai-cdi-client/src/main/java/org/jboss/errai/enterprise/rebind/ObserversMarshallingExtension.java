--- conflicted
+++ resolved
@@ -94,16 +94,6 @@
         final Class<?> fieldType = field.getType();
 
         if (field.isAnnotationPresent(Inject.class)) {
-<<<<<<< HEAD
-          visit(visitedTypes, observerPoints, beanType);
-          for (final Class<?> type : ScannerSingleton.getOrCreateInstance().getSubTypesOf(fieldType)) {
-            visit(visitedTypes, observerPoints, type);
-          }
-        }
-      }
-
-      for (final Method method : beanType.getMethods()) {
-=======
           visit(visitedTypes, observerPoints, fieldType);
           for (final Class<?> subType : ScannerSingleton.getOrCreateInstance().getSubTypesOf(fieldType)) {
             visit(visitedTypes, observerPoints, subType);
@@ -112,7 +102,6 @@
       }
 
       for (final Method method : beanType.getDeclaredMethods()) {
->>>>>>> 43427805
         final int parameterLength = method.getParameterTypes().length;
         for (int i = 0; i < parameterLength; i++) {
           final Annotation[] parmAnnotations = method.getParameterAnnotations()[i];
