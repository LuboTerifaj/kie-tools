--- conflicted
+++ resolved
@@ -46,37 +46,6 @@
     injectionContext.mapElementType(WiringElementType.SingletonBean, ApplicationScoped.class);
     injectionContext.mapElementType(WiringElementType.ProducerElement, Produces.class);
 
-<<<<<<< HEAD
-=======
-    final Set<MetaClass> knownObserverTypes = new HashSet<MetaClass>();
-
-    for (MetaClass type : injectionContext.getAllKnownInjectionTypes()) {
-      for (MetaMethod method : type.getMethods()) {
-        for (MetaParameter parameter : method.getParameters()) {
-          if (parameter.isAnnotationPresent(Observes.class)) {
-            knownObserverTypes.add(parameter.getType());
-          }
-        }
-      }
-    }
-
-    final MetaDataScanner scanner = ScannerSingleton.getOrCreateInstance();
-
-    final Set<MetaClass> knownTypesWithSuperTypes = new HashSet<MetaClass>(knownObserverTypes);
-    for (MetaClass cls : knownObserverTypes) {
-      for (Class subClass : scanner.getSubTypesOf(cls.asClass())) {
-        knownTypesWithSuperTypes.add(MetaClassFactory.get(subClass));
-      }
-    }
-
-    addTypeHeirarchyFor(context, knownTypesWithSuperTypes);
-//
-//    context.append(Stmt.nestedCall(Stmt.newObject(CDI.class))
-//                .invoke("__resetSubsystem"));
-
-    context.append(Stmt.nestedCall(Stmt.newObject(CDI.class))
-            .invoke("initLookupTable", Stmt.invokeStatic(CDIEventTypeLookup.class, "get")));
->>>>>>> ca8118b5
   }
 
   public static void addTypeHeirarchyFor(IOCProcessingContext context, final Set<MetaClass> classes) {
@@ -124,9 +93,6 @@
     addTypeHeirarchyFor(context, knownTypesWithSuperTypes);
 
     context.append(Stmt.nestedCall(Stmt.newObject(CDI.class))
-            .invoke("__resetSubsystem"));
-
-    context.append(Stmt.nestedCall(Stmt.newObject(CDI.class))
             .invoke("initLookupTable", Stmt.invokeStatic(CDIEventTypeLookup.class, "get")));
 
   }
