--- conflicted
+++ resolved
@@ -57,16 +57,6 @@
         this.model = model;
     }
 
-<<<<<<< HEAD
-    public static FactModelTree getSimpleClassFactModelTree(String simpleClass, String canonicalName) {
-        Map<String, FactModelTree.PropertyTypeName> simpleProperties = new HashMap<>();
-        simpleProperties.put(VALUE, new FactModelTree.PropertyTypeName(canonicalName));
-        String packageName = canonicalName.substring(0, canonicalName.lastIndexOf('.'));
-        String factClassName = canonicalName.substring(canonicalName.lastIndexOf('.') + 1);
-        FactModelTree toReturn = FactModelTree.ofDMO(simpleClass, packageName, simpleProperties, new HashMap<>(), factClassName);
-        toReturn.setSimple(true);
-        return toReturn;
-=======
     /**
      * It creates a FactModelTree for a Simple Class Fact.
      * @param classSimpleName The class simple name (eg. for 'com.Test' is 'Test'. For 'com.Test.Nested' is 'Test.Nested')
@@ -77,7 +67,6 @@
         String packageName = fullClassName.substring(0, fullClassName.lastIndexOf('.'));
         String factClassName = fullClassName.substring(fullClassName.lastIndexOf('.') + 1);
         return FactModelTree.ofSimpleDMO(classSimpleName, packageName, fullClassName, factClassName);
->>>>>>> 7768fe7a
     }
 
     /**
