--- conflicted
+++ resolved
@@ -371,12 +371,8 @@
                                                factModelTree.getTypeName(),
                                                Collections.unmodifiableList(Arrays.asList(className)),
                                                factModelTree.getFullTypeName(),
-<<<<<<< HEAD
-                                               FactMappingValueType.EXPRESSION)));
-=======
                                                FactMappingValueType.EXPRESSION,
                                                factModelTree.getImportPrefix())));
->>>>>>> 7768fe7a
             } else if (selectedFieldItemView != null) {
                 String baseClass = selectedFieldItemView.getFullPath().get(0);
                 List<String> propertyNameElements = new ArrayList<>(selectedFieldItemView.getFullPath());
@@ -389,12 +385,8 @@
                                                factModelTree.getTypeName(),
                                                Collections.unmodifiableList(propertyNameElements),
                                                selectedFieldItemView.getClassName(),
-<<<<<<< HEAD
-                                               FactMappingValueType.NOT_EXPRESSION)));
-=======
                                                FactMappingValueType.NOT_EXPRESSION,
                                                factModelTree.getImportPrefix())));
->>>>>>> 7768fe7a
             }
         }
     }
