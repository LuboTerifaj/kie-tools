/*
 * Copyright 2018 Red Hat, Inc. and/or its affiliates.
 *
 * Licensed under the Apache License, Version 2.0 (the "License");
 * you may not use this file except in compliance with the License.
 * You may obtain a copy of the License at
 *
 *     http://www.apache.org/licenses/LICENSE-2.0
 *
 * Unless required by applicable law or agreed to in writing, software
 * distributed under the License is distributed on an "AS IS" BASIS,
 * WITHOUT WARRANTIES OR CONDITIONS OF ANY KIND, either express or implied.
 * See the License for the specific language governing permissions and
 * limitations under the License.
 */
package org.drools.workbench.screens.scenariosimulation.model.typedescriptor;

import java.util.ArrayList;
import java.util.Collections;
import java.util.HashMap;
import java.util.List;
import java.util.Map;
import java.util.Optional;
import java.util.stream.Collectors;

import org.jboss.errai.common.client.api.annotations.Portable;

import static org.drools.scenariosimulation.api.utils.ConstantsHolder.VALUE;

/**
 * Class used to recursively represent a given fact with its ModelFields eventually expanded
 */
@Portable
public class FactModelTree {

    public enum Type {
        INPUT,
        DECISION,
        UNDEFINED
    }

    private String factName;  // The name of the asset
    private String fullPackage;  // The package of the asset
    private String typeName; // The type of the asset. In rule case, it's the class name. In dmn it's the full fact name (eg. with prefix)
    private boolean isSimple = false;
    /**
     * Map of the simple properties: key = property name, value = property' type name
     */
    private Map<String, PropertyTypeName> simpleProperties;
    /**
     * Map of the collection' properties generic-type: key = property name (ex "books"), value = list of property' generic types (ex "com.Book")
     */
    private Map<String, List<String>> genericTypesMap;
    /**
     * Map of the expandable properties: key = property name, value = property' expandable/complex type
     */
    private Map<String, String> expandableProperties = new HashMap<>();
    private Type type;
    /**
     * The import prefix used in case of DMN imported nodes.
     */
    private String importPrefix;

    /**
     * Static factory method to be used in DMO (Rule) context.
     * @param factName
     * @param fullPackage
     * @param simpleProperties
     * @param genericTypesMap
     * @param typeName
     * @return
     */
    public static FactModelTree ofDMO(String factName, String fullPackage, Map<String, PropertyTypeName> simpleProperties, Map<String, List<String>> genericTypesMap, String typeName) {
        return new FactModelTree(factName, fullPackage, simpleProperties, genericTypesMap, Type.UNDEFINED, typeName, null);
    }

    /**
     * Static factory method to be used in DMO (Rule) context, to create a Simple Type FactModelTree.
     * @param factName
     * @param fullPackage
     * @param simplePropertyFullClass
     * @param typeName
     * @return
     */
    public static FactModelTree ofSimpleDMO(String factName, String fullPackage, String simplePropertyFullClass, String typeName) {
        Map<String, FactModelTree.PropertyTypeName> simpleProperties = new HashMap<>();
        simpleProperties.put(VALUE, new FactModelTree.PropertyTypeName(simplePropertyFullClass));
        FactModelTree toReturn = new FactModelTree(factName, fullPackage, simpleProperties, Collections.emptyMap(), Type.UNDEFINED, typeName, null);
        toReturn.setSimple(true);
        return toReturn;
    }

    /**
     * Static factory method to be used in DMN context.
     * @param factName
     * @param simpleProperties
     * @param genericTypesMap
     * @param typeName
     * @param type
     * @return
     */
    public static FactModelTree ofDMN(String factName, String importPrefix, Map<String, PropertyTypeName> simpleProperties, Map<String, List<String>> genericTypesMap, String typeName, Type type) {
        return new FactModelTree(factName, "", simpleProperties, genericTypesMap, type, typeName, importPrefix);
    }

    /**
     * Static factory method to be used in DMN context, to create a Simple Type FactModelTree.
     * @param factName
     * @param simplePropertyType
     * @param genericTypeInfoMap
     * @param typeName
     * @param type
     * @return
     */
    public static FactModelTree ofSimpleDMN(String factName, String importPrefix, String simplePropertyType, Map<String, List<String>> genericTypeInfoMap, String typeName, Type type) {
        Map<String, FactModelTree.PropertyTypeName> simpleProperties = new HashMap<>();
        simpleProperties.put(VALUE, new FactModelTree.PropertyTypeName(simplePropertyType));
        FactModelTree toReturn = new FactModelTree(factName, "", simpleProperties, genericTypeInfoMap, type, typeName, importPrefix);
        toReturn.setSimple(true);
        return toReturn;
    }

    /**
     * Static factory method to be used in DMO context. type is not managed. Managing factName and typeName.
     * @param factName
     * @param fullPackage
     * @param simpleProperties
     * @param genericTypesMap
     * @param typeName
     * @return
     */
    public static FactModelTree ofDMO(String factName, String fullPackage, Map<String, PropertyTypeName> simpleProperties, Map<String, List<String>> genericTypesMap, String typeName) {
        if (typeName == null || factName.equals(typeName)) {
            return new FactModelTree(factName, fullPackage, simpleProperties, genericTypesMap);
        }
        return new FactModelTree(factName, fullPackage, simpleProperties, genericTypesMap, typeName);
    }

    public FactModelTree() {
        // CDI
    }

    /**
     * Call this constructor to have a <code>FactModelTree</code> with <b>UNDEFINED</b> <code>Type</code>. RULE Test Scenario specific.
     * @param factName
     * @param fullPackage
     * @param simpleProperties
     * @param genericTypesMap the <b>generic type</b> info, in the format {collection_class_name}#{generic_type}: ex "java.util.List#com.Book"
     */
    public FactModelTree(String factName, String fullPackage, Map<String, PropertyTypeName> simpleProperties, Map<String, List<String>> genericTypesMap) {
        this(factName, fullPackage, simpleProperties, genericTypesMap, Type.UNDEFINED);
    }

    /**
     * Call this constructor to have a <code>FactModelTree</code> with <b>UNDEFINED</b> <code>Type</code> and the type (eg. ClassName)
     * differs from the factName (A case is for nested classes eg Class.Nested as FactName and Class$Nested as className. RULE Test Scenario specific.
     * @param factName
     * @param fullPackage
     * @param simpleProperties
     * @param genericTypesMap the <b>generic type</b> info, in the format {collection_class_name}#{generic_type}: ex "java.util.List#com.Book"
     * @param typeName The typeName of the fact (the className)
     */
    public FactModelTree(String factName, String fullPackage, Map<String, PropertyTypeName> simpleProperties, Map<String, List<String>> genericTypesMap, String typeName) {
<<<<<<< HEAD
        this(factName, fullPackage, simpleProperties, genericTypesMap, Type.UNDEFINED, typeName);
=======
        this(factName, fullPackage, simpleProperties, genericTypesMap, Type.UNDEFINED, typeName, "");
>>>>>>> 7768fe7a
    }

    /**
     * Call this constructor to specify the <code>FactModelTree</code>' <code>Type</code>. DMN Test Scenario specific.
     * @param factName
     * @param fullPackage
     * @param simpleProperties
     * @param genericTypesMap the <b>generic type</b> info, in the format {collection_class_name}#{generic_type}: ex "java.util.List#com.Book"
     * @param type
     */
    public FactModelTree(String factName, String fullPackage, Map<String, PropertyTypeName> simpleProperties, Map<String, List<String>> genericTypesMap, Type type) {
<<<<<<< HEAD
        this(factName, fullPackage, simpleProperties, genericTypesMap, type, null);

    }

    public FactModelTree(String factName, String fullPackage, Map<String, PropertyTypeName> simpleProperties, Map<String, List<String>> genericTypesMap, Type type, String typeName) {
=======
        this(factName, fullPackage, simpleProperties, genericTypesMap, type, null, "");
    }

    private FactModelTree(String factName, String fullPackage, Map<String, PropertyTypeName> simpleProperties, Map<String, List<String>> genericTypesMap, Type type, String typeName, String importedPrefix) {
>>>>>>> 7768fe7a
        this.factName = factName;
        this.fullPackage = fullPackage;
        this.simpleProperties = simpleProperties;
        this.genericTypesMap = genericTypesMap;
        this.type = type;
        this.typeName = typeName;
<<<<<<< HEAD
=======
        this.importPrefix = importedPrefix;
>>>>>>> 7768fe7a
    }

    public String getFactName() {
        return factName;
    }

    public String getFullPackage() {
        return fullPackage;
    }

    public Map<String, PropertyTypeName> getSimpleProperties() {
        return simpleProperties;
    }

    public Map<String, String> getExpandableProperties() {
        return expandableProperties;
    }

    public Map<String, List<String>> getGenericTypesMap() {
        return genericTypesMap;
    }

    public void addSimpleProperty(String propertyName, PropertyTypeName propertyTypeName) {
        simpleProperties.put(propertyName, propertyTypeName);
    }

    public void addExpandableProperty(String propertyName, String propertyType) {
        expandableProperties.put(propertyName, propertyType);
    }

    /**
     * Returns the <b>generic type</b> info of the given <b>property</b>
     * @param propertyName
     * @return the <code>List</code> of <b>generic type</b>s, or an <b>empty</b> one
     */
    public List<String> getGenericTypeInfo(String propertyName) {
        return genericTypesMap.getOrDefault(propertyName, new ArrayList<>());
    }

    public void removeSimpleProperty(String propertyName) {
        simpleProperties.remove(propertyName);
    }

    public boolean isSimple() {
        return isSimple;
    }

    public void setSimple(boolean simple) {
        isSimple = simple;
    }

    public Type getType() {
        return type;
    }

    public String getTypeName() {
        return typeName != null ? typeName : factName;
    }

    public String getFullTypeName() {
        return (fullPackage == null || fullPackage.isEmpty()) ? getTypeName() : fullPackage + "." + getTypeName();
    }

<<<<<<< HEAD
=======
    public String getImportPrefix() {
        return importPrefix;
    }

>>>>>>> 7768fe7a
    public FactModelTree cloneFactModelTree() {
        Map<String, PropertyTypeName> clonedSimpleProperties = new HashMap<>(simpleProperties);
        Map<String, List<String>> clonedGenericTypesMap =
                genericTypesMap.entrySet()
                        .stream()
                        .collect(Collectors.toMap(
                                Map.Entry::getKey,
                                e -> {
                                    List<String> toReturn =  new ArrayList<>();
                                    toReturn.addAll(e.getValue());
                                    return toReturn;
                                }

                        ));
<<<<<<< HEAD
        FactModelTree toReturn = new FactModelTree(factName, fullPackage, clonedSimpleProperties, clonedGenericTypesMap, type, typeName);
=======
        FactModelTree toReturn = new FactModelTree(factName, fullPackage, clonedSimpleProperties, clonedGenericTypesMap, type, typeName, importPrefix);
>>>>>>> 7768fe7a
        toReturn.expandableProperties = new HashMap<>(expandableProperties);
        toReturn.isSimple = isSimple;
        return toReturn;
    }

    @Override
    public String toString() {
        return "FactModelTree{" +
                "factName='" + factName + '\'' +
                "typeName='" + typeName + '\'' +
                ", simpleProperties=" + simpleProperties +
                ", expandableProperties=" + expandableProperties +
                '}';
    }

    /**
     * Nested DTO which holds a Property name. This is required in case of DMN Type scenario, where, if a DMNType
     * contains a baseType, it takes the type name from its baseType.
     * This is to manage DMN Simple Types and Anonymous inner types (please refer to DMN documentation for further info)
     * For all other cases, typeName is the name to use and show.
     * - typeName: It is the real type name;
     * - baseTypeName: Optional, it represents the baseType of a DMNType. If is present, this should be shown in UI but
     *                 ignored on all other steps.
     */
    public static class PropertyTypeName {

        private String typeName;
        private Optional<String> baseTypeName;

        public PropertyTypeName() {
            typeName = null;
            baseTypeName = Optional.empty();
        }

        public PropertyTypeName(String typeName) {
            this.typeName = typeName;
            this.baseTypeName = Optional.empty();
        }

        public PropertyTypeName(String typeName, String baseTypeName) {
            this.typeName = typeName;
            this.baseTypeName = Optional.ofNullable(baseTypeName);
        }

        public String getTypeName() {
            return typeName;
        }

        public Optional<String> getBaseTypeName() {
            return baseTypeName;
        }

        public void setTypeName(String typeName) {
            this.typeName = typeName;
        }

        public void setBaseTypeName(String baseTypeName) {
            this.baseTypeName = Optional.ofNullable(baseTypeName);
        }

        /**
         * This method returns the correct <b>type</b> name of the property to be visualized in UI. In case of nested
         * objects, '$' character is substituted with `.`/
         * @return
         */
        public String getPropertyTypeNameToVisualize() {
            return baseTypeName.orElse(typeName.replace('$', '.'));
        }
    }
}
<|MERGE_RESOLUTION|>--- conflicted
+++ resolved
@@ -120,22 +120,6 @@
         return toReturn;
     }
 
-    /**
-     * Static factory method to be used in DMO context. type is not managed. Managing factName and typeName.
-     * @param factName
-     * @param fullPackage
-     * @param simpleProperties
-     * @param genericTypesMap
-     * @param typeName
-     * @return
-     */
-    public static FactModelTree ofDMO(String factName, String fullPackage, Map<String, PropertyTypeName> simpleProperties, Map<String, List<String>> genericTypesMap, String typeName) {
-        if (typeName == null || factName.equals(typeName)) {
-            return new FactModelTree(factName, fullPackage, simpleProperties, genericTypesMap);
-        }
-        return new FactModelTree(factName, fullPackage, simpleProperties, genericTypesMap, typeName);
-    }
-
     public FactModelTree() {
         // CDI
     }
@@ -161,11 +145,7 @@
      * @param typeName The typeName of the fact (the className)
      */
     public FactModelTree(String factName, String fullPackage, Map<String, PropertyTypeName> simpleProperties, Map<String, List<String>> genericTypesMap, String typeName) {
-<<<<<<< HEAD
-        this(factName, fullPackage, simpleProperties, genericTypesMap, Type.UNDEFINED, typeName);
-=======
         this(factName, fullPackage, simpleProperties, genericTypesMap, Type.UNDEFINED, typeName, "");
->>>>>>> 7768fe7a
     }
 
     /**
@@ -177,28 +157,17 @@
      * @param type
      */
     public FactModelTree(String factName, String fullPackage, Map<String, PropertyTypeName> simpleProperties, Map<String, List<String>> genericTypesMap, Type type) {
-<<<<<<< HEAD
-        this(factName, fullPackage, simpleProperties, genericTypesMap, type, null);
-
-    }
-
-    public FactModelTree(String factName, String fullPackage, Map<String, PropertyTypeName> simpleProperties, Map<String, List<String>> genericTypesMap, Type type, String typeName) {
-=======
         this(factName, fullPackage, simpleProperties, genericTypesMap, type, null, "");
     }
 
     private FactModelTree(String factName, String fullPackage, Map<String, PropertyTypeName> simpleProperties, Map<String, List<String>> genericTypesMap, Type type, String typeName, String importedPrefix) {
->>>>>>> 7768fe7a
         this.factName = factName;
         this.fullPackage = fullPackage;
         this.simpleProperties = simpleProperties;
         this.genericTypesMap = genericTypesMap;
         this.type = type;
         this.typeName = typeName;
-<<<<<<< HEAD
-=======
         this.importPrefix = importedPrefix;
->>>>>>> 7768fe7a
     }
 
     public String getFactName() {
@@ -262,13 +231,10 @@
         return (fullPackage == null || fullPackage.isEmpty()) ? getTypeName() : fullPackage + "." + getTypeName();
     }
 
-<<<<<<< HEAD
-=======
     public String getImportPrefix() {
         return importPrefix;
     }
 
->>>>>>> 7768fe7a
     public FactModelTree cloneFactModelTree() {
         Map<String, PropertyTypeName> clonedSimpleProperties = new HashMap<>(simpleProperties);
         Map<String, List<String>> clonedGenericTypesMap =
@@ -283,11 +249,7 @@
                                 }
 
                         ));
-<<<<<<< HEAD
-        FactModelTree toReturn = new FactModelTree(factName, fullPackage, clonedSimpleProperties, clonedGenericTypesMap, type, typeName);
-=======
         FactModelTree toReturn = new FactModelTree(factName, fullPackage, clonedSimpleProperties, clonedGenericTypesMap, type, typeName, importPrefix);
->>>>>>> 7768fe7a
         toReturn.expandableProperties = new HashMap<>(expandableProperties);
         toReturn.isSimple = isSimple;
         return toReturn;
@@ -357,4 +319,4 @@
             return baseTypeName.orElse(typeName.replace('$', '.'));
         }
     }
-}
+}