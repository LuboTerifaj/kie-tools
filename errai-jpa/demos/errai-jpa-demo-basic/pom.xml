<?xml version="1.0" encoding="UTF-8"?>
<project xmlns="http://maven.apache.org/POM/4.0.0" xmlns:xsi="http://www.w3.org/2001/XMLSchema-instance"
  xsi:schemaLocation="http://maven.apache.org/POM/4.0.0 http://maven.apache.org/maven-v4_0_0.xsd">
  <modelVersion>4.0.0</modelVersion>
  <parent>
    <groupId>org.jboss.errai</groupId>
    <artifactId>errai-jpa-parent</artifactId>
<<<<<<< HEAD
<version>3.0-SNAPSHOT</version>
=======
    <version>2.2.1-SNAPSHOT</version>
>>>>>>> 6b9bb2be
    <relativePath>../..</relativePath>
  </parent>

  <name>Errai::JPA::Demos::Basic</name>
  <artifactId>errai-jpa-demo-basic</artifactId>
  <packaging>war</packaging>

  <properties>
    <project.build.sourceEncoding>UTF-8</project.build.sourceEncoding>
    <weld.version>1.1.6.Final</weld.version>
    <mvel.version>2.1.Beta8</mvel.version>
    <jetty.version>6.1.25</jetty.version>
    <slf4j.version>1.6.1</slf4j.version>
    <uel.impl.version>2.1.2-b04</uel.impl.version>
  </properties>

  <dependencies>

    <dependency>
      <groupId>org.jboss.errai</groupId>
      <artifactId>errai-jpa-client</artifactId>
      <version>${project.version}</version>
    </dependency>

    <dependency>
      <groupId>org.jboss.errai</groupId>
      <artifactId>errai-ui</artifactId>
      <version>${project.version}</version>
    </dependency>

    <dependency>
      <groupId>org.jboss.errai</groupId>
      <artifactId>errai-data-binding</artifactId>
      <version>${project.version}</version>
    </dependency>

    <dependency>
      <groupId>org.jboss.errai</groupId>
      <artifactId>errai-navigation</artifactId>
      <version>${project.version}</version>
    </dependency>

    <dependency>
      <groupId>javax.servlet</groupId>
      <artifactId>servlet-api</artifactId>
      <version>2.5</version>
      <scope>provided</scope>
    </dependency>

    <dependency>
      <groupId>javax.servlet</groupId>
      <artifactId>jsp-api</artifactId>
      <version>2.0</version>
      <scope>provided</scope>
    </dependency>

    <dependency>
      <groupId>log4j</groupId>
      <artifactId>log4j</artifactId>
      <version>1.2.16</version>
    </dependency>

    <dependency>
      <groupId>junit</groupId>
      <artifactId>junit</artifactId>
      <version>4.10</version>
      <scope>test</scope>
    </dependency>

    <dependency>
      <groupId>org.jboss.ejb3</groupId>
      <artifactId>jboss-ejb3-api</artifactId>
      <scope>provided</scope>
      <version>3.1.0</version>
    </dependency>

    <dependency>
      <groupId>javax.enterprise</groupId>
      <artifactId>cdi-api</artifactId>
      <scope>provided</scope>
      <version>1.0-SP4</version>
    </dependency>

    <!-- Errai Core -->
    <dependency>
      <groupId>org.jboss.errai</groupId>
      <artifactId>errai-bus</artifactId>
      <version>${project.version}</version>
      <exclusions>
        <exclusion>
          <groupId>javax.inject</groupId>
          <artifactId>javax.inject</artifactId>
        </exclusion>
        <exclusion>
          <groupId>javax.annotation</groupId>
          <artifactId>jsr250-api</artifactId>
        </exclusion>
      </exclusions>
    </dependency>
    <dependency>
      <groupId>org.jboss.errai</groupId>
      <artifactId>errai-ioc</artifactId>
      <version>${project.version}</version>
      <exclusions>
        <exclusion>
          <groupId>javax.inject</groupId>
          <artifactId>javax.inject</artifactId>
        </exclusion>
        <exclusion>
          <groupId>javax.annotation</groupId>
          <artifactId>jsr250-api</artifactId>
        </exclusion>
      </exclusions>
    </dependency>
    <dependency>
      <groupId>org.jboss.errai</groupId>
      <artifactId>errai-tools</artifactId>
      <version>${project.version}</version>
    </dependency>
    <dependency>
      <groupId>org.mvel</groupId>
      <artifactId>mvel2</artifactId>
    </dependency>

    <!-- CDI Integration Modules -->
    <dependency>
      <groupId>org.jboss.errai</groupId>
      <artifactId>errai-cdi-client</artifactId>
      <version>${project.version}</version>
    </dependency>

    <dependency>
      <groupId>org.jboss.errai</groupId>
      <artifactId>errai-javax-enterprise</artifactId>
      <version>${project.version}</version>
      <scope>provided</scope>
    </dependency>

    <dependency>
      <groupId>org.jboss.errai</groupId>
      <artifactId>errai-weld-integration</artifactId>
      <version>${project.version}</version>
    </dependency>

    <dependency>
      <groupId>org.jboss.errai</groupId>
      <artifactId>errai-cdi-jetty</artifactId>
      <version>${project.version}</version>
    </dependency>

    <!-- CDI Development Utils -->
    <!-- This must be placed above com.google.gwt:gwt-dev to override the Jetty that is present there -->
    <dependency>
      <groupId>org.mortbay.jetty</groupId>
      <artifactId>jetty</artifactId>
      <version>${jetty.version}</version>
    </dependency>

    <dependency>
      <groupId>org.mortbay.jetty</groupId>
      <artifactId>jetty-plus</artifactId>
      <version>${jetty.version}</version>
    </dependency>

    <dependency>
      <groupId>org.mortbay.jetty</groupId>
      <artifactId>jetty-naming</artifactId>
      <version>${jetty.version}</version>
    </dependency>

    <!-- Weld Modules -->
    <dependency>
      <groupId>org.jboss.weld.se</groupId>
      <artifactId>weld-se-core</artifactId>
      <version>${weld.version}</version>
    </dependency>

    <dependency>
      <groupId>org.jboss.weld.servlet</groupId>
      <artifactId>weld-servlet-core</artifactId>
      <version>${weld.version}</version>
    </dependency>

    <!-- GWT and GWT Extensions -->
    <dependency>
      <groupId>com.google.gwt</groupId>
      <artifactId>gwt-user</artifactId>
      <scope>provided</scope>
    </dependency>

    <!-- Runtime / Container dependencies -->
    <dependency>
      <groupId>org.slf4j</groupId>
      <artifactId>slf4j-api</artifactId>
      <version>${slf4j.version}</version>
    </dependency>
    
    <dependency>
      <groupId>org.slf4j</groupId>
      <artifactId>slf4j-log4j12</artifactId>
      <version>${slf4j.version}</version>
    </dependency>

    <dependency>
      <groupId>org.jboss.logging</groupId>
      <artifactId>jboss-logging</artifactId>
      <version>3.0.0.Beta4</version>
    </dependency>
  </dependencies>

  <profiles>
    <profile>
      <id>jetty</id>
      <activation>
        <activeByDefault>true</activeByDefault>
      </activation>
      <properties>
        <webDescriptor>jetty</webDescriptor>
      </properties>
      <dependencies>
        <!-- We need this for CDI BeanManager to work in Dev Mode -->
        <dependency>
          <groupId>org.mortbay.jetty</groupId>
          <artifactId>jetty-naming</artifactId>
          <version>${jetty.version}</version>
          <scope>compile</scope>
        </dependency>
      </dependencies>
    </profile>

    <profile>
      <!-- It's required that Jetty's plus option is enabled (OPTIONS=plus,..) -->
      <id>jetty7+</id>
      <properties>
        <webDescriptor>jetty7+</webDescriptor>
      </properties>
      <dependencies>
        <dependency>
          <groupId>org.mortbay.jetty</groupId>
          <artifactId>jetty</artifactId>
          <version>${jetty.version}</version>
          <scope>provided</scope>
        </dependency>

        <dependency>
          <groupId>org.mortbay.jetty</groupId>
          <artifactId>jetty-plus</artifactId>
          <version>${jetty.version}</version>
          <scope>provided</scope>
        </dependency>

        <dependency>
          <groupId>org.mortbay.jetty</groupId>
          <artifactId>jetty-naming</artifactId>
          <version>${jetty.version}</version>
          <scope>provided</scope>
        </dependency>

        <dependency>
          <groupId>org.eclipse.jetty</groupId>
          <artifactId>jetty-servlet</artifactId>
          <version>7.2.1.v20101111</version>
        </dependency>

        <dependency>
          <groupId>org.jboss.errai</groupId>
          <artifactId>errai-cdi-jetty</artifactId>
          <version>${project.version}</version>
          <scope>provided</scope>
        </dependency>
      </dependencies>
    </profile>

    <profile>
      <id>jboss6</id>
      <properties>
        <webDescriptor>jboss6</webDescriptor>
      </properties>
      <dependencies>

        <dependency>
          <groupId>org.jboss.errai</groupId>
          <artifactId>errai-bus</artifactId>
          <exclusions>
            <exclusion>
              <groupId>junit</groupId>
              <artifactId>junit</artifactId>
            </exclusion>
            <exclusion>
              <groupId>com.google.collections</groupId>
              <artifactId>google-collections</artifactId>
            </exclusion>
            <exclusion>
              <artifactId>javax.inject</artifactId>
              <groupId>javax.inject</groupId>
            </exclusion>
          </exclusions>
          <version>${project.version}</version>
        </dependency>

        <!-- Exclude all the stuff provided by AS6 -->
        <dependency>
          <groupId>javax.inject</groupId>
          <artifactId>javax.inject</artifactId>
          <version>1</version>
          <scope>provided</scope>
        </dependency>

        <dependency>
          <groupId>javax.annotation</groupId>
          <artifactId>jsr250-api</artifactId>
          <version>1.0</version>
          <scope>provided</scope>
        </dependency>

        <dependency>
          <groupId>log4j</groupId>
          <artifactId>log4j</artifactId>
          <version>1.2.16</version>
          <scope>provided</scope>
        </dependency>

        <dependency>
          <groupId>dom4j</groupId>
          <artifactId>dom4j</artifactId>
          <version>1.6</version>
          <scope>provided</scope>
        </dependency>

        <dependency>
          <groupId>xml-apis</groupId>
          <artifactId>xml-apis</artifactId>
          <version>1.0.b2</version>
          <scope>provided</scope>
        </dependency>

        <dependency>
          <groupId>org.javassist</groupId>
          <artifactId>javassist</artifactId>
          <version>3.15.0-GA</version>
          <scope>provided</scope>
        </dependency>

        <dependency>
          <groupId>org.slf4j</groupId>
          <artifactId>slf4j-api</artifactId>
          <scope>provided</scope>
          <version>${slf4j.version}</version>
        </dependency>

        <dependency>
          <groupId>org.jboss.errai</groupId>
          <artifactId>errai-ioc</artifactId>
          <exclusions>
            <exclusion>
              <artifactId>jsr250-api</artifactId>
              <groupId>javax.annotation</groupId>
            </exclusion>
            <exclusion>
              <artifactId>javax.inject</artifactId>
              <groupId>javax.inject</groupId>
            </exclusion>
          </exclusions>
          <scope>compile</scope>
          <version>${project.version}</version>
        </dependency>

        <dependency>
          <groupId>org.jboss.errai</groupId>
          <artifactId>errai-tools</artifactId>
          <scope>provided</scope>
          <version>${project.version}</version>
        </dependency>

        <dependency>
          <groupId>org.jboss.errai</groupId>
          <artifactId>errai-javax-enterprise</artifactId>
          <version>${project.version}</version>
          <scope>provided</scope>
        </dependency>

        <!-- exclude development tools -->
        <dependency>
          <groupId>org.jboss.errai</groupId>
          <artifactId>errai-cdi-jetty</artifactId>
          <version>${project.version}</version>
          <scope>provided</scope>
        </dependency>

        <dependency>
          <groupId>org.jboss.weld.servlet</groupId>
          <artifactId>weld-servlet-core</artifactId>
          <scope>provided</scope>
          <version>${weld.version}</version>
        </dependency>

        <dependency>
          <groupId>org.jboss.weld</groupId>
          <artifactId>weld-core</artifactId>
          <scope>provided</scope>
          <version>${weld.version}</version>
        </dependency>

        <dependency>
          <groupId>org.jboss.weld.se</groupId>
          <artifactId>weld-se-core</artifactId>
          <scope>provided</scope>
          <version>${weld.version}</version>
        </dependency>

        <dependency>
          <groupId>org.jboss.weld</groupId>
          <artifactId>weld-spi</artifactId>
          <scope>provided</scope>
          <version>1.1.Final</version>
        </dependency>

        <dependency>
          <groupId>org.mortbay.jetty</groupId>
          <artifactId>jetty</artifactId>
          <version>${jetty.version}</version>
          <scope>provided</scope>
        </dependency>

        <dependency>
          <groupId>org.mortbay.jetty</groupId>
          <artifactId>jetty-plus</artifactId>
          <scope>provided</scope>
          <version>${jetty.version}</version>
        </dependency>

        <dependency>
          <groupId>org.mortbay.jetty</groupId>
          <artifactId>jetty-naming</artifactId>
          <scope>provided</scope>
          <version>${jetty.version}</version>
        </dependency>

        <dependency>
          <groupId>org.jboss.logging</groupId>
          <artifactId>jboss-logging</artifactId>
          <scope>provided</scope>
          <version>3.0.0.Beta4</version>
        </dependency>
      </dependencies>
    </profile>

    <profile>
      <id>jboss7</id>
      <properties>
        <webDescriptor>jboss7</webDescriptor>
      </properties>

      <dependencies>
        <dependency>
          <groupId>org.jboss.errai</groupId>
          <artifactId>errai-bus</artifactId>
          <exclusions>
            <exclusion>
              <groupId>junit</groupId>
              <artifactId>junit</artifactId>
            </exclusion>
            <exclusion>
              <artifactId>javax.inject</artifactId>
              <groupId>javax.inject</groupId>
            </exclusion>
          </exclusions>
          <version>${project.version}</version>
        </dependency>

        <dependency>
          <groupId>xml-apis</groupId>
          <artifactId>xml-apis</artifactId>
          <version>1.0.b2</version>
          <scope>provided</scope>
        </dependency>

        <dependency>
          <groupId>org.javassist</groupId>
          <artifactId>javassist</artifactId>
          <version>3.15.0-GA</version>
          <scope>provided</scope>
        </dependency>

        <dependency>
          <groupId>org.jboss.errai</groupId>
          <artifactId>errai-tools</artifactId>
          <scope>provided</scope>
          <version>${project.version}</version>
        </dependency>

        <dependency>
          <groupId>org.jboss.errai</groupId>
          <artifactId>errai-javax-enterprise</artifactId>
          <version>${project.version}</version>
          <scope>provided</scope>
        </dependency>

        <dependency>
            <groupId>org.jboss.weld</groupId>
            <artifactId>weld-api</artifactId>
            <version>1.1.Final</version>
            <scope>provided</scope>
        </dependency>

        <dependency>
            <groupId>org.jboss.weld</groupId>
            <artifactId>weld-spi</artifactId>
            <version>1.1.Final</version>
            <scope>provided</scope>
        </dependency>

        <dependency>
            <groupId>javax.inject</groupId>
            <artifactId>javax.inject</artifactId>
            <version>1</version>
            <scope>provided</scope>
        </dependency>

        <!-- Exclude development tools -->
        <dependency>
          <groupId>org.jboss.errai</groupId>
          <artifactId>errai-cdi-jetty</artifactId>
          <version>${project.version}</version>
          <scope>provided</scope>
        </dependency>

        <dependency>
          <groupId>org.jboss.weld.servlet</groupId>
          <artifactId>weld-servlet-core</artifactId>
          <version>${weld.version}</version>
          <scope>provided</scope>
        </dependency>

        <dependency>
          <groupId>org.jboss.weld</groupId>
          <artifactId>weld-core</artifactId>
          <version>${weld.version}</version>
          <scope>provided</scope>
        </dependency>

        <dependency>
          <groupId>org.jboss.weld.se</groupId>
          <artifactId>weld-se-core</artifactId>
          <scope>provided</scope>
          <version>${weld.version}</version>
        </dependency>

        <!-- Jetty is used for testing only -->
        <dependency>
          <groupId>org.mortbay.jetty</groupId>
          <artifactId>jetty</artifactId>
          <version>${jetty.version}</version>
          <scope>provided</scope>
        </dependency>

        <dependency>
          <groupId>org.mortbay.jetty</groupId>
          <artifactId>jetty-plus</artifactId>
          <scope>provided</scope>
          <version>${jetty.version}</version>
        </dependency>

        <dependency>
          <groupId>org.mortbay.jetty</groupId>
          <artifactId>jetty-naming</artifactId>
          <scope>provided</scope>
          <version>${jetty.version}</version>
        </dependency>
      </dependencies>
    </profile>

    <!-- Begin Tomcat 6 and 7 support -->
    <profile>
      <id>tomcat</id>
      <properties>
        <webDescriptor>tomcat</webDescriptor>
      </properties>

      <dependencies>
        <dependency>
          <groupId>javax.enterprise</groupId>
          <artifactId>cdi-api</artifactId>
          <scope>compile</scope>
          <version>1.0-SP4</version>
        </dependency>

        <dependency>
          <groupId>org.jboss.errai</groupId>
          <artifactId>errai-cdi-jetty</artifactId>
          <version>${project.version}</version>
        </dependency>

        <dependency>
          <groupId>org.mortbay.jetty</groupId>
          <artifactId>jetty</artifactId>
          <version>${jetty.version}</version>
          <scope>provided</scope>
        </dependency>

        <dependency>
          <groupId>org.mortbay.jetty</groupId>
          <artifactId>jetty-plus</artifactId>
          <version>${jetty.version}</version>
          <scope>provided</scope>
        </dependency>

        <dependency>
          <groupId>org.mortbay.jetty</groupId>
          <artifactId>jetty-naming</artifactId>
          <version>${jetty.version}</version>
          <scope>provided</scope>
        </dependency>

        <dependency>
          <groupId>org.jboss.weld.se</groupId>
          <artifactId>weld-se-core</artifactId>
          <version>${weld.version}</version>
          <scope>compile</scope>
          <exclusions>
            <exclusion>
              <groupId>javax.el</groupId>
              <artifactId>el-api</artifactId>
            </exclusion>
          </exclusions>
        </dependency>
      </dependencies>
    </profile>

    <!-- Profile that must be enabled when running integration tests (any test that extends GWTTestCase 
      directly or indirectly) -->
    <profile>
      <id>integration-test</id>
      <properties>
        <profile.testOutputDirectory>src/main/webapp/WEB-INF/classes</profile.testOutputDirectory>
        <webDescriptor>jetty</webDescriptor>
      </properties>

      <build>
        <testResources>
          <testResource>
            <directory>src/test/java</directory>
          </testResource>
          <testResource>
            <directory>src/test/resources</directory>
          </testResource>
        </testResources>
        <plugins>
          <plugin>
            <artifactId>maven-surefire-plugin</artifactId>
            <version>2.5</version>
            <configuration>
              <skipTests>false</skipTests>
              <additionalClasspathElements>
                <additionalClasspathElement>${basedir}/${profile.testOutputDirectory}/
                </additionalClasspathElement>
                <additionalClasspathElement>${basedir}/src/test/java/</additionalClasspathElement>
                <additionalClasspathElement>${basedir}/src/main/java/</additionalClasspathElement>
              </additionalClasspathElements>
              <useManifestOnlyJar>false</useManifestOnlyJar>
              <forkMode>pertest</forkMode>

              <!-- Note: to run the test in a real browser, set -DargLine='-Dgwt.args="-runStyle Manual:1"' -->
              <argLine>-Xmx1500m ${argLine}</argLine>


              <systemProperties>
                <!-- Must disable long polling for automated tests to succeed -->
                <property>
                  <name>errai.hosted_mode_testing</name>
                  <value>true</value>
                </property>
                <property>
                  <name>gwt.args</name>
                  <value>-war src/main/webapp</value>
                </property>
              </systemProperties>
            </configuration>
          </plugin>
        </plugins>
      </build>

      <dependencies>
        <dependency>
          <groupId>javax.servlet</groupId>
          <artifactId>servlet-api</artifactId>
          <version>2.5</version>
          <scope>provided</scope>
        </dependency>
        <dependency>
          <groupId>javax.servlet</groupId>
          <artifactId>jsp-api</artifactId>
          <version>2.0</version>
          <scope>provided</scope>
        </dependency>
        <dependency>
          <groupId>log4j</groupId>
          <artifactId>log4j</artifactId>
          <version>1.2.16</version>
        </dependency>
        <dependency>
          <groupId>junit</groupId>
          <artifactId>junit</artifactId>
          <version>4.8.1</version>
          <scope>compile</scope>
        </dependency>
        <dependency>
          <groupId>org.jboss.ejb3</groupId>
          <artifactId>jboss-ejb3-api</artifactId>
          <scope>provided</scope>
          <version>3.1.0</version>
        </dependency>

        <!-- Errai Core -->
        <dependency>
          <groupId>org.jboss.errai</groupId>
          <artifactId>errai-bus</artifactId>
          <version>${project.version}</version>
        </dependency>
        <dependency>
          <groupId>org.jboss.errai</groupId>
          <artifactId>errai-ioc</artifactId>
          <version>${project.version}</version>
          <exclusions>
            <exclusion>
              <groupId>javax.inject</groupId>
              <artifactId>javax.inject</artifactId>
            </exclusion>
            <exclusion>
              <groupId>javax.annotation</groupId>
              <artifactId>jsr250-api</artifactId>
            </exclusion>
          </exclusions>
        </dependency>

        <dependency>
          <groupId>org.jboss.errai</groupId>
          <artifactId>errai-cdi-client</artifactId>
          <version>${project.version}</version>
          <scope>compile</scope>
        </dependency>

        <dependency>
          <groupId>org.jboss.errai</groupId>
          <artifactId>errai-tools</artifactId>
          <version>${project.version}</version>
        </dependency>
        <dependency>
          <groupId>org.mvel</groupId>
          <artifactId>mvel2</artifactId>
          <version>${mvel.version}</version>
        </dependency>

        <dependency>
          <groupId>org.jboss.errai</groupId>
          <artifactId>errai-cdi-jetty</artifactId>
          <version>${project.version}</version>
        </dependency>

        <!-- CDI Development Utils -->
        <!-- This must be placed above com.google.gwt:gwt-dev to override the Jetty that is present there -->
        <dependency>
          <groupId>org.mortbay.jetty</groupId>
          <artifactId>jetty</artifactId>
          <version>${jetty.version}</version>
          <scope>compile</scope>
        </dependency>
        <dependency>
          <groupId>org.mortbay.jetty</groupId>
          <artifactId>jetty-plus</artifactId>
          <version>${jetty.version}</version>
          <scope>compile</scope>
        </dependency>
        <dependency>
          <groupId>org.mortbay.jetty</groupId>
          <artifactId>jetty-naming</artifactId>
          <version>${jetty.version}</version>
          <scope>compile</scope>
        </dependency>

        <!-- Weld Modules -->
        <dependency>
          <groupId>org.jboss.weld.se</groupId>
          <artifactId>weld-se-core</artifactId>
          <version>${weld.version}</version>
          <scope>compile</scope>
        </dependency>
        <dependency>
          <groupId>org.jboss.weld.servlet</groupId>
          <artifactId>weld-servlet</artifactId>
          <version>${weld.version}</version>
          <scope>compile</scope>
        </dependency>
        <dependency>
          <groupId>org.glassfish.web</groupId>
          <artifactId>el-impl</artifactId>
          <scope>runtime</scope>
          <version>2.1.2-b04</version>
        </dependency>

        <!-- GWT and GWT Extensions -->
        <dependency>
          <groupId>com.google.gwt</groupId>
          <artifactId>gwt-user</artifactId>
          <version>${gwt.version}</version>
          <scope>compile</scope>
        </dependency>

        <dependency>
          <groupId>com.google.gwt</groupId>
          <artifactId>gwt-dev</artifactId>
          <version>${gwt.version}</version>
          <scope>compile</scope>
        </dependency>

        <dependency>
          <groupId>javax.validation</groupId>
          <artifactId>validation-api</artifactId>
          <version>1.0.0.GA</version>
          <scope>compile</scope>
        </dependency>

        <dependency>
          <groupId>javax.validation</groupId>
          <artifactId>validation-api</artifactId>
          <version>1.0.0.GA</version>
          <classifier>sources</classifier>
          <scope>compile</scope>
        </dependency>

        <!-- Runtime / Container dependencies -->
        <dependency>
          <groupId>org.slf4j</groupId>
          <artifactId>slf4j-api</artifactId>
          <version>${slf4j.version}</version>
        </dependency>

        <dependency>
          <groupId>org.jboss</groupId>
          <artifactId>jboss-common-core</artifactId>
          <version>2.2.14.GA</version>
        </dependency>

        <dependency>
          <groupId>org.jboss.errai</groupId>
          <artifactId>errai-javax-enterprise</artifactId>
          <version>${project.version}</version>
          <scope>provided</scope>
        </dependency>

      </dependencies>
    </profile>
  </profiles>
  <build>
    <outputDirectory>src/main/webapp/WEB-INF/classes</outputDirectory>

    <plugins>
      <plugin>
        <groupId>org.codehaus.mojo</groupId>
        <artifactId>gwt-maven-plugin</artifactId>
        <configuration>
          <strict>true</strict>
          <logLevel>INFO</logLevel>
          <runTarget>index.html</runTarget>
          <extraJvmArgs>
            -d32 -Xmx1g -Xms1g -XX:MaxPermSize=200m -XX:+AggressiveOpts -XX:CompileThreshold=100 -XX:+UseNUMA
<!--             -Derrai.codegen.permissive=true -Derrai.codegen.printOut=true
 -->          </extraJvmArgs>
          <soyc>false</soyc>
          <hostedWebapp>src/main/webapp/</hostedWebapp>
          <server>org.jboss.errai.cdi.server.gwt.JettyLauncher</server>
        </configuration>
        <executions>
          <execution>
            <id>gwt-clean</id>
            <phase>clean</phase>
            <goals>
              <goal>clean</goal>
            </goals>
          </execution>
          <execution>
            <id>gwt-compile</id>
            <goals>
              <goal>resources</goal>
              <goal>compile</goal>
            </goals>
          </execution>
        </executions>
      </plugin>
      <plugin>
        <artifactId>maven-war-plugin</artifactId>
        <version>2.1.1</version>
        <configuration>
          <warName>${project.artifactId}</warName>
          <outputFileNameMapping>@{artifactId}@-@{baseVersion}@@{dashClassifier?}@.@{extension}@</outputFileNameMapping>
          <packagingExcludes>**/javax/**/*.*,**/client/local/**/*.class</packagingExcludes>

          <webResources>
            <resource>
              <!-- this is relative to the pom.xml directory -->
              <directory>src/${webDescriptor}</directory>
            </resource>
          </webResources>
        </configuration>
      </plugin>

      <!-- Tests are skipped by default because they require additional GWT dependencies. Run mvn with 
        -Pintegration-test to enable testing. -->
      <plugin>
        <artifactId>maven-surefire-plugin</artifactId>
        <version>2.5</version>
        <configuration>
          <skipTests>true</skipTests>
        </configuration>
      </plugin>

      <plugin>
        <groupId>org.jboss.errai</groupId>
        <artifactId>jacoco-gwt-maven-plugin</artifactId>
        <version>0.5.4.201202141554</version>

        <executions>
          <execution>
            <id>jacoco-gwt-prepare-agent</id>
            <phase>initialize</phase>
            <goals>
              <goal>prepare-agent</goal>
            </goals>
          </execution>
          <execution>
            <id>jacoco-gwt-report</id>
            <phase>site</phase>
            <goals>
              <goal>report</goal>
            </goals>
          </execution>
        </executions>
      </plugin>

      <plugin>
        <artifactId>maven-clean-plugin</artifactId>
        <version>2.4.1</version>
        <configuration>
          <filesets>
            <fileset>
              <directory>${basedir}</directory>
              <includes>
                <include>www-test/**</include>
                <include>.gwt/**</include>
                <include>.errai/**</include>
                <include>src/main/webapp/ErraiJpaDemo/**</include>
                <include>src/main/webapp/WEB-INF/deploy/**</include>
                <include>src/main/webapp/WEB-INF/lib/**</include>
                <include>src/main/webapp/WEB-INF/classes/**</include>
                <include>**/gwt-unitCache/**</include>
                <include>**/*.JUnit/**</include>
              </includes>
            </fileset>
          </filesets>
        </configuration>
      </plugin>

      <!-- We do not want to deploy the .war files for demos to Maven Central. -->
      <plugin>
        <groupId>org.apache.maven.plugins</groupId>
        <artifactId>maven-deploy-plugin</artifactId>
        <configuration>
          <skip>true</skip>
        </configuration>
      </plugin>
    </plugins>

    <pluginManagement>
      <plugins>
        <plugin>
          <groupId>org.eclipse.m2e</groupId>
          <artifactId>lifecycle-mapping</artifactId>
          <version>1.0.0</version>
          <configuration>
            <lifecycleMappingMetadata>
              <pluginExecutions>
                <pluginExecution>
                  <pluginExecutionFilter>
                    <groupId>org.codehaus.mojo</groupId>
                    <artifactId>gwt-maven-plugin</artifactId>
                    <versionRange>[2.3.0,)</versionRange>
                    <goals>
                      <goal>resources</goal>
                    </goals>
                  </pluginExecutionFilter>
                  <action>
                    <execute />
                  </action>
                </pluginExecution>
                <pluginExecution>
                  <pluginExecutionFilter>
                    <groupId>org.jboss.errai</groupId>
                    <artifactId>jacoco-gwt-maven-plugin</artifactId>
                    <versionRange>[0.0,)</versionRange>
                    <goals>
                      <goal>prepare-agent</goal>
                    </goals>
                  </pluginExecutionFilter>
                  <action>
                    <ignore />
                  </action>
                </pluginExecution>
              </pluginExecutions>
            </lifecycleMappingMetadata>
          </configuration>
        </plugin>
      </plugins>
    </pluginManagement>
  </build>

  <!-- Repositories -->
  <repositories>
    <repository>
      <id>jboss-public-repository-group</id>
      <name>JBoss Public Maven Repository Group</name>
      <url>https://repository.jboss.org/nexus/content/groups/public/</url>
      <layout>default</layout>
      <releases>
        <updatePolicy>never</updatePolicy>
      </releases>
      <snapshots>
        <updatePolicy>never</updatePolicy>
      </snapshots>
    </repository>
  </repositories>

  <pluginRepositories>
    <pluginRepository>
      <id>jboss-public-repository-group</id>
      <name>JBoss Public Maven Repository Group</name>
      <url>https://repository.jboss.org/nexus/content/groups/public/</url>
      <layout>default</layout>
      <releases>
        <updatePolicy>never</updatePolicy>
      </releases>
      <snapshots>
        <updatePolicy>never</updatePolicy>
      </snapshots>
    </pluginRepository>
  </pluginRepositories>

  <!-- DistributionManagement -->
  <distributionManagement>
    <repository>
      <id>jboss-releases-repository</id>
      <name>JBoss Releases Repository</name>
      <url>https://repository.jboss.org/nexus/service/local/staging/deploy/maven2/</url>
    </repository>

    <snapshotRepository>
      <id>jboss-snapshots-repository</id>
      <name>JBoss Snapshots Repository</name>
      <url>https://repository.jboss.org/nexus/content/repositories/snapshots/</url>
    </snapshotRepository>
  </distributionManagement>
</project><|MERGE_RESOLUTION|>--- conflicted
+++ resolved
@@ -5,11 +5,7 @@
   <parent>
     <groupId>org.jboss.errai</groupId>
     <artifactId>errai-jpa-parent</artifactId>
-<<<<<<< HEAD
-<version>3.0-SNAPSHOT</version>
-=======
-    <version>2.2.1-SNAPSHOT</version>
->>>>>>> 6b9bb2be
+    <version>3.0-SNAPSHOT</version>
     <relativePath>../..</relativePath>
   </parent>
 
