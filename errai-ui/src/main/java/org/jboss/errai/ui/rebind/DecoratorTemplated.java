/*
 * Copyright 2012 JBoss, by Red Hat, Inc
 *
 * Licensed under the Apache License, Version 2.0 (the "License");
 * you may not use this file except in compliance with the License.
 * You may obtain a copy of the License at
 *
 *    http://www.apache.org/licenses/LICENSE-2.0
 *
 * Unless required by applicable law or agreed to in writing, software
 * distributed under the License is distributed on an "AS IS" BASIS,
 * WITHOUT WARRANTIES OR CONDITIONS OF ANY KIND, either express or implied.
 * See the License for the specific language governing permissions and
 * limitations under the License.
 */
package org.jboss.errai.ui.rebind;

import java.lang.annotation.Annotation;
import java.util.Collections;
import java.util.HashSet;
import java.util.LinkedHashMap;
import java.util.List;
import java.util.Map;
import java.util.Map.Entry;
import java.util.Set;
import java.util.logging.Logger;
import java.util.regex.Matcher;
import java.util.regex.Pattern;

import javax.enterprise.util.TypeLiteral;

import org.jboss.errai.codegen.Cast;
import org.jboss.errai.codegen.InnerClass;
import org.jboss.errai.codegen.Parameter;
import org.jboss.errai.codegen.Statement;
import org.jboss.errai.codegen.Variable;
import org.jboss.errai.codegen.builder.AnonymousClassStructureBuilder;
import org.jboss.errai.codegen.builder.BlockBuilder;
import org.jboss.errai.codegen.builder.ClassStructureBuilder;
import org.jboss.errai.codegen.builder.ElseBlockBuilder;
import org.jboss.errai.codegen.builder.impl.ClassBuilder;
import org.jboss.errai.codegen.builder.impl.ObjectBuilder;
import org.jboss.errai.codegen.exception.GenerationException;
import org.jboss.errai.codegen.meta.MetaClass;
import org.jboss.errai.codegen.meta.MetaClassFactory;
import org.jboss.errai.codegen.meta.MetaConstructor;
import org.jboss.errai.codegen.meta.MetaField;
import org.jboss.errai.codegen.meta.MetaMethod;
import org.jboss.errai.codegen.meta.MetaParameter;
import org.jboss.errai.codegen.meta.MetaParameterizedType;
import org.jboss.errai.codegen.meta.MetaType;
import org.jboss.errai.codegen.meta.impl.build.BuildMetaClass;
import org.jboss.errai.codegen.meta.impl.java.JavaReflectionClass;
import org.jboss.errai.codegen.util.If;
import org.jboss.errai.codegen.util.PrivateAccessType;
import org.jboss.errai.codegen.util.PrivateAccessUtil;
import org.jboss.errai.codegen.util.Refs;
import org.jboss.errai.codegen.util.Stmt;
import org.jboss.errai.databinding.client.api.DataBinder;
import org.jboss.errai.databinding.rebind.DataBindingValidator;
import org.jboss.errai.ioc.client.api.CodeDecorator;
import org.jboss.errai.ioc.client.container.InitializationCallback;
import org.jboss.errai.ioc.rebind.ioc.extension.IOCDecoratorExtension;
import org.jboss.errai.ioc.rebind.ioc.injector.InjectUtil;
import org.jboss.errai.ioc.rebind.ioc.injector.InjectUtil.BeanMetric;
import org.jboss.errai.ioc.rebind.ioc.injector.api.InjectableInstance;
import org.jboss.errai.ui.shared.Template;
import org.jboss.errai.ui.shared.TemplateUtil;
import org.jboss.errai.ui.shared.api.annotations.AutoBound;
import org.jboss.errai.ui.shared.api.annotations.Bound;
import org.jboss.errai.ui.shared.api.annotations.DataField;
import org.jboss.errai.ui.shared.api.annotations.EventHandler;
import org.jboss.errai.ui.shared.api.annotations.SinkNative;
import org.jboss.errai.ui.shared.api.annotations.Templated;

import com.google.common.base.Strings;
import com.google.gwt.core.client.GWT;
import com.google.gwt.dom.client.Element;
import com.google.gwt.dom.client.NativeEvent;
import com.google.gwt.event.dom.client.DomEvent;
import com.google.gwt.event.dom.client.DomEvent.Type;
import com.google.gwt.resources.client.ClientBundle;
import com.google.gwt.resources.client.ClientBundle.Source;
import com.google.gwt.resources.client.TextResource;
import com.google.gwt.user.client.Event;
import com.google.gwt.user.client.EventListener;
import com.google.gwt.user.client.ui.Composite;
import com.google.gwt.user.client.ui.Widget;

/**
 * Generates the code required for {@link Templated} classes.
 *
 * @author <a href="mailto:lincolnbaxter@gmail.com">Lincoln Baxter, III</a>
 * @author Christian Sadilek <csadilek@redhat.com>
 */
@CodeDecorator
public class DecoratorTemplated extends IOCDecoratorExtension<Templated> {
  private static final String CONSTRUCTED_TEMPLATE_SET_KEY = "constructedTemplate";
  
  private static final Logger logger = Logger.getLogger(DecoratorTemplated.class.getName());


  public DecoratorTemplated(Class<Templated> decoratesWith) {
    super(decoratesWith);
  }

  @Override
  public List<? extends Statement> generateDecorator(InjectableInstance<Templated> ctx) {

    MetaClass declaringClass = ctx.getEnclosingType();

    if (!declaringClass.isAssignableTo(Composite.class)) {
      throw new GenerationException("@Templated class [" + declaringClass.getFullyQualifiedName()
          + "] must extend base class [" + Composite.class.getName() + "].");
    }

    for (MetaField field : declaringClass.getFields()) {
      if (field.isAnnotationPresent(DataField.class)
          || field.getType().getErased().equals(MetaClassFactory.get(DataBinder.class))) {
        ctx.getInjectionContext().addExposedField(field, PrivateAccessType.Both);
      }
    }

    MetaClass callbackMetaClass = MetaClassFactory.parameterizedAs(InitializationCallback.class,
        MetaClassFactory.typeParametersOf(declaringClass));
    BlockBuilder<AnonymousClassStructureBuilder> builder = ObjectBuilder.newInstanceOf(callbackMetaClass).extend()
        .publicOverridesMethod("init", Parameter.of(declaringClass, "obj"));

    /*
     * Do the work
     */
    generateTemplatedInitialization(ctx, builder);

    return Collections.singletonList(Stmt.loadVariable("context").invoke("addInitializationCallback",
        Refs.get(ctx.getInjector().getInstanceVarName()), builder.finish().finish()));
  }

  /**
   * Generate the actual construction logic for our {@link Templated} component
   */
  @SuppressWarnings("serial")
  private void generateTemplatedInitialization(InjectableInstance<Templated> ctx,
                                               BlockBuilder<AnonymousClassStructureBuilder> builder) {

    Map<MetaClass, BuildMetaClass> constructed = getConstructedTemplateTypes(ctx);

    MetaClass declaringClass = ctx.getEnclosingType();
    if (!constructed.containsKey(declaringClass)) {

      /*
       * Generate this component's ClientBundle resource if necessary
       */
      generateTemplateResourceInterface(ctx, declaringClass);

      /*
       * Instantiate the ClientBundle Template resource
       */
      String templateVarName = InjectUtil.getUniqueVarName();
      builder
          .append(Stmt
              .declareVariable(getConstructedTemplateTypes(ctx).get(declaringClass))
              .named(templateVarName)
              .initializeWith(
                  Stmt.invokeStatic(GWT.class, "create", getConstructedTemplateTypes(ctx).get(declaringClass))));

      /*
       * Get root Template Element
       */
      String rootTemplateElementVarName = InjectUtil.getUniqueVarName();
      builder.append(Stmt
          .declareVariable(Element.class)
          .named(rootTemplateElementVarName)
          .initializeWith(
              Stmt.invokeStatic(TemplateUtil.class, "getRootTemplateElement", Stmt
                  .loadVariable(templateVarName).invoke("getContents").invoke("getText"),
                  getTemplateFragmentName(declaringClass))));

      Statement rootTemplateElement = Stmt.loadVariable(rootTemplateElementVarName);

      /*
       * Get a reference to the actual Composite component being created
       */
      Statement component = Refs.get(ctx.getInjector().getInstanceVarName());

      /*
       * Get all of the data-field Elements from the Template
       */
      String dataFieldElementsVarName = InjectUtil.getUniqueVarName();
      builder.append(Stmt.declareVariable(dataFieldElementsVarName, new TypeLiteral<Map<String, Element>>() {
      },
          Stmt.invokeStatic(TemplateUtil.class, "getDataFieldElements", rootTemplateElement)));

      /*
       * Attach Widget field children Elements to the Template DOM
       */

      String fieldsMapVarName = InjectUtil.getUniqueVarName();

      /*
       * The Map<String, Widget> to store actual component field references.
       */
      builder.append(Stmt.declareVariable(fieldsMapVarName, new TypeLiteral<Map<String, Widget>>() {
      },
          Stmt.newObject(new TypeLiteral<LinkedHashMap<String, Widget>>() {
          })));
      Statement fieldsMap = Stmt.loadVariable(fieldsMapVarName);
      
      generateComponentCompositions(ctx, builder, component, rootTemplateElement,
          Stmt.loadVariable(dataFieldElementsVarName), fieldsMap);

      generateEventHandlerMethodClasses(ctx, builder, component, dataFieldElementsVarName, fieldsMap);
    }
  }

  private void generateEventHandlerMethodClasses(InjectableInstance<Templated> ctx,
                                                 BlockBuilder<AnonymousClassStructureBuilder> builder, Statement component,
                                                 String dataFieldElementsVarName, Statement fieldsMap) {

    Map<String, MetaClass> dataFieldTypes = DecoratorDataField.aggregateDataFieldTypeMap(ctx, ctx.getType());
    dataFieldTypes.put("this", ctx.getType());
    
    MetaClass declaringClass = ctx.getEnclosingType();

    /* Ensure that no @DataFields are handled more than once when used in combination with @SyncNative */
    Set<String> processedNativeHandlers = new HashSet<String>();
    Set<String> processedEventHandlers = new HashSet<String>();

    for (MetaMethod method : declaringClass.getMethodsAnnotatedWith(EventHandler.class)) {

      String[] targetDataFieldNames = method.getAnnotation(EventHandler.class).value();

      if (targetDataFieldNames.length == 0) {
        throw new GenerationException("@EventHandler annotation on method ["
            + declaringClass.getFullyQualifiedName()
            + "." + method.getName() + "] must specify at least one data-field target.");
      }
      
      MetaClass eventType = (method.getParameters().length == 1) ? method.getParameters()[0].getType() : null;
      if (eventType == null || (!eventType.isAssignableTo(Event.class)) && !eventType.isAssignableTo(DomEvent.class)) {
        throw new GenerationException("@EventHandler method [" + method.getName() + "] in class ["
            + declaringClass.getFullyQualifiedName()
            + "] must have exactly one parameter of a type extending either ["
            + DomEvent.class.getName() + "] or [" + NativeEvent.class.getName() + "]." );
      }

      if (eventType.isAssignableTo(Event.class)) {
        /*
         * Generate native DOM event handlers.
         */
        MetaClass handlerType = MetaClassFactory.get(EventListener.class);
        BlockBuilder<AnonymousClassStructureBuilder> listenerBuiler = ObjectBuilder.newInstanceOf(handlerType)
            .extend()
            .publicOverridesMethod(handlerType.getMethods()[0].getName(), Parameter.of(eventType, "event"));
        listenerBuiler.append(InjectUtil.invokePublicOrPrivateMethod(ctx.getInjectionContext(), component,
            method, Stmt.loadVariable("event")));

        ObjectBuilder listenerInstance = listenerBuiler.finish().finish();

        int eventsToSink = Event.FOCUSEVENTS | Event.GESTUREEVENTS | Event.KEYEVENTS | Event.MOUSEEVENTS
            | Event.TOUCHEVENTS;
        if (method.isAnnotationPresent(SinkNative.class)) {
          eventsToSink = method.getAnnotation(SinkNative.class).value();
        }

        for (String name : targetDataFieldNames) {

          if (processedNativeHandlers.contains(name) || processedEventHandlers.contains(name)) {
            throw new GenerationException(
                "Cannot specify more than one @EventHandler method when @SyncNative is used for data-field ["
                    + name + "] in class ["
                    + declaringClass.getFullyQualifiedName()
                    + "].");
          }
          else {
            processedNativeHandlers.add(name);
          }

          if (dataFieldTypes.containsKey(name)) {
            MetaClass dataFieldType = dataFieldTypes.get(name);
            if (!dataFieldType.isAssignableTo(Element.class)) {
              /*
               * We have a GWT or other Widget type.
               */
              throw new GenerationException("@DataField [" + name + "] of type [" + dataFieldType.getName()
                  + "] in class [" + declaringClass.getFullyQualifiedName() + "] is not assignable to ["
                  + Element.class.getName() + "] specified by @EventHandler method " + method.getName()
                  + "("
                  + eventType.getName() + ")]");
            }
            else {
              /*
               * We have a wrapped native Element reference
               */
              throw new GenerationException("Cannot attach native DOM events to @DataField [" + name
                  + "] of type ["
                  + dataFieldType.getName() + "] in class [" + declaringClass.getFullyQualifiedName()
                  + "] specified by @EventHandler method " + method.getName() + "(" + eventType.getName()
                  + ")] - Use the corresponding GWT 'EventHandler' types instead.");
            }
          }
          else {
            /*
             * We are completely native and have no reference to this data-field
             * Element in Java
             */
            builder.append(Stmt.invokeStatic(TemplateUtil.class, "setupNativeEventListener", component,
                Stmt.loadVariable(dataFieldElementsVarName).invoke("get", name), listenerInstance,
                eventsToSink));
          }
        }
      }
      else {
        /*
         * We have a GWT Widget type
         */
        MetaClass handlerType;
        try {
          handlerType = getHandlerForEvent(eventType);
        }
        catch (GenerationException e) {
          /*
           *  see ERRAI-373 for details on this crazy inference (without this message, the cause of the
           *  problem is nearly impossible to diagnose)
           */
          if (declaringClass.getClass() == JavaReflectionClass.class) {
            throw new GenerationException(
                "The type " + declaringClass.getFullyQualifiedName() + " looks like a client-side" +
                    " @Templated class, but it is not known to GWT. This probably means that " +
                    declaringClass.getName() + " or one of its supertypes contains non-translatable code.", e);
          }
          throw e;
        }

        BlockBuilder<AnonymousClassStructureBuilder> listenerBuiler = ObjectBuilder.newInstanceOf(handlerType)
            .extend()
            .publicOverridesMethod(handlerType.getMethods()[0].getName(), Parameter.of(eventType, "event"));


        listenerBuiler.append(InjectUtil.invokePublicOrPrivateMethod(ctx.getInjectionContext(),
            component, method, Stmt.loadVariable("event")));

        ObjectBuilder listenerInstance = listenerBuiler.finish().finish();

        MetaClass hasHandlerType = MetaClassFactory.get("com.google.gwt.event.dom.client.Has"
            + handlerType.getName()
            + "s");

        for (String name : targetDataFieldNames) {
          MetaClass dataFieldType = dataFieldTypes.get(name);
          
          if (dataFieldType == null) {
            throw new GenerationException("@EventHandler method [" + method.getName() + "] in class ["
                + declaringClass.getFullyQualifiedName()
                + "] handles a GWT event type but the specified @DataField [" + name + "] was not found.");
          }

          if (processedNativeHandlers.contains(name)) {
            throw new GenerationException(
                "Cannot specify more than one @EventHandler method when @SyncNative is used for data-field ["
                    + name + "] in class [" + declaringClass.getFullyQualifiedName()
                    + "].");
          }

          processedEventHandlers.add(name);

          // Where will the event come from? It could be a @DataField member, or it could be the templated widget itself!
          Statement eventSource;
          if ("this".equals(name)) {
            eventSource = Stmt.loadVariable("obj");
          }
          else {
            eventSource = Stmt.nestedCall(fieldsMap).invoke("get", name);
          }
          
          if (dataFieldType.isAssignableTo(Element.class)) {
            builder.append(Stmt.invokeStatic(TemplateUtil.class, "setupWrappedElementEventHandler", component,
                eventSource, listenerInstance,
                Stmt.invokeStatic(eventType, "getType")));
          }
          else if (dataFieldType.isAssignableTo(hasHandlerType)) {
            Statement widget = Cast.to(hasHandlerType, eventSource);
            builder.append(Stmt.nestedCall(widget).invoke("add" + handlerType.getName(),
                Cast.to(handlerType, listenerInstance)));
          }
          else if (dataFieldType.isAssignableTo(Widget.class)) {
            Statement widget = Cast.to(Widget.class, eventSource);
            builder.append(Stmt.nestedCall(widget).invoke("addDomHandler",
                listenerInstance, Stmt.invokeStatic(eventType, "getType")));
          }
          else {
            throw new GenerationException("@DataField [" + name + "] of type [" + dataFieldType.getName()
                + "] in class [" + declaringClass.getFullyQualifiedName()
                + "] does not implement required interface [" + hasHandlerType.getName()
                + "] specified by @EventHandler method " + method.getName() + "(" + eventType.getName()
                + ")]");
          }
        }
      }
    }
  }

  private MetaClass getHandlerForEvent(MetaClass eventType) {

    /*
     * All handlers event must have an overrided method getAssociatedType(). We
     * take advantage of this information to get the associated handler. Ex:
     * com.google.gwt.event.dom.client.ClickEvent --->
     * com.google.gwt.event.dom.client.ClickHandler
     *
     * com.google.gwt.event.dom.client.BlurEvent --->
     * com.google.gwt.event.dom.client.BlurHandler
     */

    if (eventType == null) {
      return null;
    }

    MetaMethod method = eventType.getBestMatchingMethod("getAssociatedType", Type.class);

    if (method == null) {
      for (MetaMethod m : eventType.getMethods()) {
        if ("getAssociatedType".equals(m.getName())) {
          method = m;
          break;
        }
      }
    }

    if (method == null) {
      throw new GenerationException("Method 'getAssociatedType()' could not be found in the event ["
          + eventType.getName() + "]");
    }

    MetaClass returnType = method.getReturnType();
    if (returnType == null) {
      throw new GenerationException("The method 'getAssociatedType()' in the event [" + eventType.getName()
          + "] returns void.");
    }

<<<<<<< HEAD
    System.out.println("eventType: " + eventType.getClass() + " -- " + eventType);
    System.out.println("method: " + method.getClass() + " -- " + method);
    System.out.println("returnType: " + returnType.getClass() + " -- " + returnType);
=======
    logger.info("eventType: " + eventType.getClass() + " -- " + eventType);
    logger.info("method: " + method.getClass() + " -- " + method);
    logger.info("returnType: " + returnType.getClass() + " -- " + returnType);
>>>>>>> 79779e10

    MetaParameterizedType parameterizedType = returnType.getParameterizedType();
    if (parameterizedType == null) {
      throw new GenerationException("The method 'getAssociatedType()' in the event [" + eventType.getName()
          + "] does not return Type<? extends EventHandler>..");
    }

<<<<<<< HEAD
    System.out.println("parameterizedType: " + parameterizedType.getClass() + " -- " + parameterizedType);
=======
    logger.info("parameterizedType: " + parameterizedType.getClass() + " -- " + parameterizedType);
>>>>>>> 79779e10

    MetaType[] argTypes = parameterizedType.getTypeParameters();
    if ((argTypes.length != 1) && argTypes[0] instanceof MetaClass
        && !((MetaClass) argTypes[0]).isAssignableTo(EventHandler.class)) {
      throw new GenerationException("The method 'getAssociatedType()' in the event [" + eventType.getName()
          + "] does not return Type<? extends EventHandler>..");
    }

    return (MetaClass) argTypes[0];
  }

  private void generateComponentCompositions(InjectableInstance<Templated> ctx,
                                             BlockBuilder<AnonymousClassStructureBuilder> builder, Statement component, Statement rootTemplateElement,
                                             Statement dataFieldElements, Statement fieldsMap) {

    /*
     * In case of constructor injection, search for the data binder parameter annotated with @AutoBound
     */
    Statement dataBinderRef = null;
    MetaClass dataModelType = null;
    BeanMetric beanMetric = InjectUtil.analyzeBean(ctx.getInjectionContext(), ctx.getEnclosingType());
    MetaConstructor mc = beanMetric.getInjectorConstructor();
    if (mc != null) {
      for (MetaParameter mp : mc.getParameters()) {
        if (mp.getType().getErased().isAssignableTo(MetaClassFactory.get(DataBinder.class))
            && mp.isAnnotationPresent(AutoBound.class)) {
          dataModelType = (MetaClass) mp.getType().getParameterizedType().getTypeParameters()[0];
          if (dataBinderRef != null) {
            throw new GenerationException("Multiple @AutoBound data binders found in constructor of " +
                mc.getDeclaringClass());
          }
          dataBinderRef = ctx.getInjectionContext().getInlineBeanReference(mp);
        }
      }
    }

    /*
     * Search for data binder fields annotated with @AutoBound
     */
    MetaField dataBinderField = null;
    for (MetaField field : ctx.getInjector().getInjectedType().getFields()) {
      if (field.getType().getErased().equals(MetaClassFactory.get(DataBinder.class))
          && field.isAnnotationPresent(AutoBound.class)) {
        if (dataBinderField != null) {
          throw new GenerationException("Multiple @AutoBound data binder fields found in class "
              + ctx.getInjector().getInjectedType());
        }
        if (dataBinderRef != null) {
          throw new GenerationException(
              "Multiple @AutoBound data binders found (check constructors and fields) in class "
                  + ctx.getInjector().getInjectedType());
        }
        dataModelType = (MetaClass) field.getType().getParameterizedType().getTypeParameters()[0];
        dataBinderField = field;
        dataBinderRef = Stmt.invokeStatic(ctx.getInjectionContext().getProcessingContext().getBootstrapClass(),
            PrivateAccessUtil.getPrivateFieldInjectorName(dataBinderField),
            Variable.get(ctx.getInjector().getInstanceVarName()));
      }
    }

    /*
     * Create a reference to the composite's data binder
     */
    if (dataBinderRef != null) {
      builder.append(Stmt.declareVariable("binder", DataBinder.class, dataBinderRef));
    }

    /*
     * Merge each field's Widget Element into the DOM in place of the
     * corresponding data-field
     */
    Map<String, Statement> dataFields = DecoratorDataField.aggregateDataFieldMap(ctx, ctx.getType());
    for (Entry<String, Statement> field : dataFields.entrySet()) {
      builder.append(Stmt.invokeStatic(TemplateUtil.class, "compositeComponentReplace", ctx.getType()
          .getFullyQualifiedName(), getTemplateFileName(ctx.getType()), Cast.to(Widget.class, field.getValue()),
          dataFieldElements, field.getKey()));
    }

    /*
     * Add each field to the Collection of children of the new Composite
     * Template
     */
    for (Entry<String, Statement> field : dataFields.entrySet()) {
      builder.append(Stmt.nestedCall(fieldsMap).invoke("put", field.getKey(), field.getValue()));
    }

    /*
     * Bind each widget if data binder is found and has been initialized.
     */
    BlockBuilder<ElseBlockBuilder> binderBlock = If.isNotNull(Variable.get("binder"));
    for (Entry<String, Statement> dataField : dataFields.entrySet()) {
      Bound bound = DecoratorDataField.aggregateDataFieldBoundMap(ctx, ctx.getType()).get(dataField.getKey());
      if (bound != null) {
        if (dataBinderRef != null) {
          String property = bound.property().equals("") ? dataField.getKey() : bound.property();
          // Check if bound property exists in data model type
          if (!DataBindingValidator.isValidPropertyChain(dataModelType, property)) {
            throw new GenerationException("Invalid binding of DataField " + dataField.getKey() + " in class "
                + ctx.getInjector().getInjectedType() + "! Property " + property + " not resolvable from class "
                + dataModelType + ". Hint: All types in a property chain must be @Bindable!");
          }

          Statement converter =
              bound.converter().equals(Bound.NO_CONVERTER.class) ? null : Stmt.newObject(bound.converter());
          binderBlock.append(Stmt.loadVariable("binder").invoke("bind", dataField.getValue(), property, converter));
        }
        else {
          throw new GenerationException("No @AutoBound data binder found for @Bound @DataField " + dataField.getKey()
              + " in class " + ctx.getInjector().getInjectedType());
        }
      }
    }

    if (dataBinderRef != null) {
      builder.append(binderBlock
          .finish()
          .else_()
          .append(Stmt.invokeStatic(GWT.class, "log", "DataBinder in class "
              + ctx.getEnclosingType().getFullyQualifiedName()
              + " has not been initialized - skipping automatic binding!")).finish());
    }

    /*
     * Attach the Template to the Component, and set up the GWT Widget hierarchy
     * to preserve Handlers and DOM events.
     */
    builder.append(Stmt.invokeStatic(TemplateUtil.class, "initWidget", component, rootTemplateElement,
        Stmt.nestedCall(fieldsMap).invoke("values")));

  }

  /**
   * Create an inner interface for the given {@link Template} class and its HTML corresponding resource
   */
  private void generateTemplateResourceInterface(InjectableInstance<Templated> ctx, final MetaClass type) {
    ClassStructureBuilder<?> componentTemplateResource = ClassBuilder.define(getTemplateTypeName(type)).publicScope()
        .interfaceDefinition().implementsInterface(Template.class).implementsInterface(ClientBundle.class)
        .body()
        .publicMethod(TextResource.class, "getContents").annotatedWith(new Source() {

          @Override
          public Class<? extends Annotation> annotationType() {
            return Source.class;
          }

          @Override
          public String[] value() {
            return new String[]{getTemplateFileName(type)};
          }

        }).finish();

    ctx.getInjectionContext().getProcessingContext().getBootstrapClass()
        .addInnerClass(new InnerClass(componentTemplateResource.getClassDefinition()));

    getConstructedTemplateTypes(ctx).put(type, componentTemplateResource.getClassDefinition());
  }

  /**
   * Get a map of all previously constructed {@link Template} object types
   */
  @SuppressWarnings("unchecked")
  private Map<MetaClass, BuildMetaClass> getConstructedTemplateTypes(InjectableInstance<Templated> ctx) {
    Map<MetaClass, BuildMetaClass> result = (Map<MetaClass, BuildMetaClass>) ctx.getInjectionContext().getAttribute(
        CONSTRUCTED_TEMPLATE_SET_KEY);

    if (result == null) {
      result = new LinkedHashMap<MetaClass, BuildMetaClass>();
      ctx.getInjectionContext().setAttribute(CONSTRUCTED_TEMPLATE_SET_KEY, result);
    }

    return result;
  }

  /*
   * Non-generation utility methods.
   */

  /**
   * Get the name of the {@link Template} class of the given {@link MetaClass} type
   */
  private String getTemplateTypeName(MetaClass type) {
    return type.getFullyQualifiedName().replaceAll("\\.", "_") + "TemplateResource";
  }

  /**
   * Get the name of the {@link Template} HTML file of the given {@link MetaClass} component type
   */
  private String getTemplateFileName(MetaClass type) {
    String resource = type.getFullyQualifiedName().replaceAll("\\.", "/") + ".html";

    if (type.isAnnotationPresent(Templated.class)) {
      String source = canonicalizeTemplateSourceSyntax(type, type.getAnnotation(Templated.class).value());
      Matcher matcher = Pattern.compile("^([^#]+)#?.*$").matcher(source);
      if (matcher.matches()) {
        resource = (matcher.group(1) == null ? resource : matcher.group(1));
        if (resource.matches("\\S+\\.html")) {
          resource = type.getPackageName().replaceAll("\\.", "/") + "/" + resource;
        }
      }
    }

    return resource;
  }

  /**
   * Get the name of the {@link Template} HTML fragment (Element subtree) to be used as the template root of the given
   * {@link MetaClass} component type
   */
  private String getTemplateFragmentName(MetaClass type) {
    String fragment = "";

    if (type.isAnnotationPresent(Templated.class)) {
      String source = canonicalizeTemplateSourceSyntax(type, type.getAnnotation(Templated.class).value());
      Matcher matcher = Pattern.compile("^.*#([^#]+)$").matcher(source);
      if (matcher.matches()) {
        fragment = (matcher.group(1) == null ? fragment : matcher.group(1));
      }
    }

    return fragment;
  }

  /**
   * Throw an exception if the template source syntax is invalid
   */
  private String canonicalizeTemplateSourceSyntax(MetaClass component, String source) {
    String result = Strings.nullToEmpty(source).trim();

    if (result.matches(".*#.*#.*")) {
      throw new IllegalArgumentException("Invalid syntax: @" + Templated.class.getSimpleName() + "(" + source
          + ") on component " + component.getFullyQualifiedName()
          + ". Multiple '#' found, where only one fragment is permitted.");
    }

    return result;
  }

}<|MERGE_RESOLUTION|>--- conflicted
+++ resolved
@@ -437,15 +437,9 @@
           + "] returns void.");
     }
 
-<<<<<<< HEAD
-    System.out.println("eventType: " + eventType.getClass() + " -- " + eventType);
-    System.out.println("method: " + method.getClass() + " -- " + method);
-    System.out.println("returnType: " + returnType.getClass() + " -- " + returnType);
-=======
     logger.info("eventType: " + eventType.getClass() + " -- " + eventType);
     logger.info("method: " + method.getClass() + " -- " + method);
     logger.info("returnType: " + returnType.getClass() + " -- " + returnType);
->>>>>>> 79779e10
 
     MetaParameterizedType parameterizedType = returnType.getParameterizedType();
     if (parameterizedType == null) {
@@ -453,11 +447,7 @@
           + "] does not return Type<? extends EventHandler>..");
     }
 
-<<<<<<< HEAD
-    System.out.println("parameterizedType: " + parameterizedType.getClass() + " -- " + parameterizedType);
-=======
     logger.info("parameterizedType: " + parameterizedType.getClass() + " -- " + parameterizedType);
->>>>>>> 79779e10
 
     MetaType[] argTypes = parameterizedType.getTypeParameters();
     if ((argTypes.length != 1) && argTypes[0] instanceof MetaClass
