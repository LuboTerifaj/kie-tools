/*
 * Copyright 2012 JBoss, by Red Hat, Inc
 *
 * Licensed under the Apache License, Version 2.0 (the "License");
 * you may not use this file except in compliance with the License.
 * You may obtain a copy of the License at
 *
 *    http://www.apache.org/licenses/LICENSE-2.0
 *
 * Unless required by applicable law or agreed to in writing, software
 * distributed under the License is distributed on an "AS IS" BASIS,
 * WITHOUT WARRANTIES OR CONDITIONS OF ANY KIND, either express or implied.
 * See the License for the specific language governing permissions and
 * limitations under the License.
 */
package org.jboss.errai.ui.shared;

import java.util.Collection;
import java.util.LinkedHashMap;
import java.util.Map;
<<<<<<< HEAD
=======
import java.util.logging.Logger;
>>>>>>> 79779e10

import com.google.gwt.core.client.JsArray;
import com.google.gwt.dom.client.Element;
import com.google.gwt.dom.client.Node;
import com.google.gwt.event.shared.EventHandler;
import com.google.gwt.user.client.DOM;
import com.google.gwt.user.client.EventListener;
import com.google.gwt.user.client.ui.Composite;
import com.google.gwt.user.client.ui.HasText;
import com.google.gwt.user.client.ui.UIObject;
import com.google.gwt.user.client.ui.Widget;

/**
 * Errai UI Runtime Utility for handling {@link Template} composition.
 * 
 * @author <a href="mailto:lincolnbaxter@gmail.com">Lincoln Baxter, III</a>
 */
public final class TemplateUtil {
  private static final Logger logger = Logger.getLogger(TemplateUtil.class.getName());

  private TemplateUtil() {
  }

  /**
   * Replace the {@link Element} with thte data-field of the given
   * {@link String} with the root {@link Element} of the given {@link UIObject}
   */
  public static void compositeComponentReplace(String componentType, String templateFile, Widget field,
          final Map<String, Element> dataFieldElements, String fieldName) {
    if (field == null) {
      throw new IllegalStateException("Widget to be composited into [" + componentType + "] data-field [" + fieldName
              + "] was null. Did you forget to @Inject or initialize this @DataField?");
    }
    Element element = dataFieldElements.get(fieldName);
    if (element == null) {
      throw new IllegalStateException("Template [" + templateFile
              + "] did not contain data-field attribute for field [" + componentType + "." + fieldName + "]");
    }
<<<<<<< HEAD
    System.out.println("Compositing @Replace [data-field=" + fieldName + "] element [" + element + "] with Component "
            + field.getClass().getName() + " [" + field.getElement() + "]");

    if (!element.getTagName().equals(field.getElement().getTagName())) {
      System.out.println("WARNING: Replacing Element type [" + element.getTagName() + "] with type ["
=======
    logger.info("Compositing @Replace [data-field=" + fieldName + "] element [" + element + "] with Component "
            + field.getClass().getName() + " [" + field.getElement() + "]");

    if (!element.getTagName().equals(field.getElement().getTagName())) {
      logger.warning("WARNING: Replacing Element type [" + element.getTagName() + "] with type ["
>>>>>>> 79779e10
              + field.getElement().getTagName() + "]");
    }
    Element parentElement = element.getParentElement();

    try {
      if (field instanceof HasText) {
        Node firstNode = element.getFirstChild();
        while (firstNode != null) {
          if (firstNode != element.getFirstChildElement())
            field.getElement().appendChild(element.getFirstChild());
          else {
            field.getElement().appendChild(element.getFirstChildElement());
          }
          firstNode = element.getFirstChild();
        }
      }
      parentElement.replaceChild(field.getElement(), element);

      /*
       * Preserve template Element attributes.
       */
      final JsArray<Node> templateAttributes = getAttributes(element);
      for (int i = 0; i < templateAttributes.length(); i++) {
        final Node node = templateAttributes.get(i);
        field.getElement().setAttribute(node.getNodeName(), node.getNodeValue());
      }
    } catch (Exception e) {
      throw new IllegalStateException("Could not replace Element with [data-field=" + fieldName
              + "] - Did you already @Insert or @Replace a parent Element?", e);
    }
  }

  public static void initWidget(Composite component, Element wrapped, Collection<Widget> dataFields) {
    initWidgetNative(component, new TemplateWidget(wrapped, dataFields));
    DOM.setEventListener(component.getElement(), component);
  }

  private static native void initWidgetNative(Composite component, Widget wrapped) /*-{
		component.@com.google.gwt.user.client.ui.Composite::initWidget(Lcom/google/gwt/user/client/ui/Widget;)(wrapped);
  }-*/;

  public static Element getRootTemplateElement(String templateContents, final String rootField) {
    Element parserDiv = DOM.createDiv();
    parserDiv.setInnerHTML(templateContents);

    if (rootField != null && !rootField.trim().isEmpty()) {
<<<<<<< HEAD
      System.out.println("Locating root element: " + rootField);
=======
      logger.info("Locating root element: " + rootField);
>>>>>>> 79779e10
      VisitContext<Element> context = Visit.breadthFirst(parserDiv, new Visitor<Element>() {
        @Override
        public void visit(VisitContextMutable<Element> context, Element element) {
          if (element.hasAttribute("data-field") && element.getAttribute("data-field").equals(rootField)) {
            Element result = DOM.createDiv();
            result.appendChild(element);
            context.setResult(result);
            context.setVisitComplete();
          }
        }
      });

      if (context.getResult() != null) {
        parserDiv = context.getResult();
      }
      else {
        throw new IllegalStateException("Could not locate Element in template with data-field=[" + rootField + "]\n"
                + parserDiv.getInnerHTML());
      }
    }

<<<<<<< HEAD
    System.out.println(parserDiv.getInnerHTML().trim());
=======
    logger.info(parserDiv.getInnerHTML().trim());
>>>>>>> 79779e10

    return parserDiv.getFirstChildElement();
  }

  public static Map<String, Element> getDataFieldElements(final Element templateRoot) {
    final Map<String, Element> childTemplateElements = new LinkedHashMap<String, Element>();

<<<<<<< HEAD
    System.out.println("Searching template for fields.");
=======
    logger.info("Searching template for fields.");
>>>>>>> 79779e10
    // TODO do this as browser split deferred binding using
    // Document.querySelectorAll() -
    // https://developer.mozilla.org/En/DOM/Element.querySelectorAll
    Visit.breadthFirst(templateRoot, new Visitor<Object>() {
      @Override
      public void visit(VisitContextMutable<Object> context, Element element) {
        if (element.hasAttribute("data-field")) {
<<<<<<< HEAD
          System.out.println("Located field: " + element.getAttribute("data-field"));
=======
          logger.info("Located field: " + element.getAttribute("data-field"));
>>>>>>> 79779e10
          childTemplateElements.put(element.getAttribute("data-field"), element);
        }
      }
    });

    return childTemplateElements;
  }

  public static void setupNativeEventListener(Composite component, Element element, EventListener listener,
          int eventsToSink) {

    if (element == null) {
      throw new RuntimeException("A native event source was specified in " + component.getClass().getName()
          + " but the corresponding data-field does not exist!");
    }
    DOM.setEventListener((com.google.gwt.user.client.Element) element, listener);
    DOM.sinkEvents((com.google.gwt.user.client.Element) element, eventsToSink);
  }

  public static <T extends EventHandler> Widget setupPlainElementEventHandler(Composite component, Element element,
          T handler, com.google.gwt.event.dom.client.DomEvent.Type<T> type) {
    ElementWrapperWidget widget = new ElementWrapperWidget(element);
    widget.addDomHandler(handler, type);
    // TODO add to Composite as child.
    return widget;
  }

  public static <T extends EventHandler> void setupWrappedElementEventHandler(Composite component, Widget widget,
          T handler, com.google.gwt.event.dom.client.DomEvent.Type<T> type) {
    widget.addDomHandler(handler, type);
  }

  /**
   * Join strings inserting separator between them.
   */
  private static String join(String[] strings, String separator) {
    StringBuffer result = new StringBuffer();

    for (String s : strings) {
      if (result.length() != 0) {
        result.append(separator);
      }
      result.append(s);
    }

    return result.toString();
  }

  private static native JsArray<Node> getAttributes(Element elem) /*-{
		return elem.attributes;
  }-*/;

}<|MERGE_RESOLUTION|>--- conflicted
+++ resolved
@@ -18,10 +18,7 @@
 import java.util.Collection;
 import java.util.LinkedHashMap;
 import java.util.Map;
-<<<<<<< HEAD
-=======
 import java.util.logging.Logger;
->>>>>>> 79779e10
 
 import com.google.gwt.core.client.JsArray;
 import com.google.gwt.dom.client.Element;
@@ -60,19 +57,11 @@
       throw new IllegalStateException("Template [" + templateFile
               + "] did not contain data-field attribute for field [" + componentType + "." + fieldName + "]");
     }
-<<<<<<< HEAD
-    System.out.println("Compositing @Replace [data-field=" + fieldName + "] element [" + element + "] with Component "
-            + field.getClass().getName() + " [" + field.getElement() + "]");
-
-    if (!element.getTagName().equals(field.getElement().getTagName())) {
-      System.out.println("WARNING: Replacing Element type [" + element.getTagName() + "] with type ["
-=======
     logger.info("Compositing @Replace [data-field=" + fieldName + "] element [" + element + "] with Component "
             + field.getClass().getName() + " [" + field.getElement() + "]");
 
     if (!element.getTagName().equals(field.getElement().getTagName())) {
       logger.warning("WARNING: Replacing Element type [" + element.getTagName() + "] with type ["
->>>>>>> 79779e10
               + field.getElement().getTagName() + "]");
     }
     Element parentElement = element.getParentElement();
@@ -119,11 +108,7 @@
     parserDiv.setInnerHTML(templateContents);
 
     if (rootField != null && !rootField.trim().isEmpty()) {
-<<<<<<< HEAD
-      System.out.println("Locating root element: " + rootField);
-=======
       logger.info("Locating root element: " + rootField);
->>>>>>> 79779e10
       VisitContext<Element> context = Visit.breadthFirst(parserDiv, new Visitor<Element>() {
         @Override
         public void visit(VisitContextMutable<Element> context, Element element) {
@@ -145,11 +130,7 @@
       }
     }
 
-<<<<<<< HEAD
-    System.out.println(parserDiv.getInnerHTML().trim());
-=======
     logger.info(parserDiv.getInnerHTML().trim());
->>>>>>> 79779e10
 
     return parserDiv.getFirstChildElement();
   }
@@ -157,11 +138,7 @@
   public static Map<String, Element> getDataFieldElements(final Element templateRoot) {
     final Map<String, Element> childTemplateElements = new LinkedHashMap<String, Element>();
 
-<<<<<<< HEAD
-    System.out.println("Searching template for fields.");
-=======
     logger.info("Searching template for fields.");
->>>>>>> 79779e10
     // TODO do this as browser split deferred binding using
     // Document.querySelectorAll() -
     // https://developer.mozilla.org/En/DOM/Element.querySelectorAll
@@ -169,11 +146,7 @@
       @Override
       public void visit(VisitContextMutable<Object> context, Element element) {
         if (element.hasAttribute("data-field")) {
-<<<<<<< HEAD
-          System.out.println("Located field: " + element.getAttribute("data-field"));
-=======
           logger.info("Located field: " + element.getAttribute("data-field"));
->>>>>>> 79779e10
           childTemplateElements.put(element.getAttribute("data-field"), element);
         }
       }
