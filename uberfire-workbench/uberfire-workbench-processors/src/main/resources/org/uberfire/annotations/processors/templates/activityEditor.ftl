/*
 * Copyright 2012 JBoss Inc
 *
 * Licensed under the Apache License, Version 2.0 (the "License");
 * you may not use this file except in compliance with the License.
 * You may obtain a copy of the License at
 *
 *       http://www.apache.org/licenses/LICENSE-2.0
 *
 * Unless required by applicable law or agreed to in writing, software
 * distributed under the License is distributed on an "AS IS" BASIS,
 * WITHOUT WARRANTIES OR CONDITIONS OF ANY KIND, either express or implied.
 * See the License for the specific language governing permissions and
 * limitations under the License.
 */

package ${packageName};

import java.util.Arrays;
import java.util.Collection;
import java.util.Collections;
import javax.annotation.Generated;
import javax.enterprise.context.Dependent;
import javax.inject.Inject;

<#if hasUberView>
import javax.annotation.PostConstruct;
import org.uberfire.client.mvp.UberView;

</#if>
import javax.inject.Named;
<#if associatedResources??>
import org.uberfire.client.workbench.annotations.AssociatedResources;
</#if>
import org.uberfire.client.workbench.annotations.Priority;
import org.uberfire.client.mvp.AbstractWorkbenchEditorActivity;
import org.uberfire.client.mvp.PlaceManager;

<#if getDefaultPositionMethodName??>
import org.uberfire.workbench.model.Position;

</#if>
import org.uberfire.mvp.PlaceRequest;
<#if owningPlace??>
import org.uberfire.mvp.impl.DefaultPlaceRequest;
</#if>

<#if getMenuBarMethodName??>
import org.uberfire.workbench.model.menu.Menus;

</#if>
<#if getToolBarMethodName??>
import org.uberfire.workbench.model.toolbar.ToolBar;

</#if>
import org.uberfire.backend.vfs.ObservablePath;

import com.google.gwt.user.client.ui.IsWidget;

<#if beanActivatorClass??>
import org.jboss.errai.ioc.client.api.ActivatedBy;

</#if>
@Dependent
@Generated("org.uberfire.annotations.processors.WorkbenchEditorProcessor")
@Named(${identifier})
<#if associatedResources??>
${associatedResources}
</#if>
@Priority(${priority})
<#if beanActivatorClass??>
@ActivatedBy(${beanActivatorClass}.class)
</#if>
/*
 * WARNING! This class is generated. Do not modify.
 */
public class ${className} extends AbstractWorkbenchEditorActivity {

    <#if rolesList??>
    private static final Collection<String> ROLES = Arrays.asList(${rolesList});
    <#else>
    private static final Collection<String> ROLES = Collections.emptyList();
    </#if>

    <#if securityTraitList??>
    private static final Collection<String> TRAITS = Arrays.asList(${securityTraitList});
    <#else>
    private static final Collection<String> TRAITS = Collections.emptyList();
    </#if>

    @Inject
    private ${realClassName} realPresenter;

    @Inject
    //Constructor injection for testing
    public ${className}(final PlaceManager placeManager) {
        super( placeManager );
    }

    <#if hasUberView>
    @PostConstruct
    public void init() {
        ((UberView) realPresenter.${getWidgetMethodName}()).init( realPresenter );
    }

    </#if>
<<<<<<< HEAD
    <#if onStartup2ParameterMethodName??>
=======
    <#if preferredHeight??>
    @Override
    public Integer preferredHeight() {
       return ${preferredHeight};
    }

    </#if>
    <#if preferredWidth??>
    @Override
    public Integer preferredWidth() {
       return ${preferredWidth};
    }

    </#if>
    <#if onStartup2ParametersMethodName??>
>>>>>>> 3c565202
    @Override
    public void onStartup(final ObservablePath path,
                        final PlaceRequest place) {
        super.onStartup( path, place );
        realPresenter.${onStartup2ParameterMethodName}( path, place );
    }

    <#elseif onStartup1ParameterMethodName??>
    @Override
    public void onStartup(final ObservablePath path,
                        final PlaceRequest place) {
        super.onStartup( path, place );
        realPresenter.${onStartup1ParameterMethodName}( path );
    }

    </#if>
    <#if onMayCloseMethodName??>
    @Override
    public boolean onMayClose() {
        return realPresenter.${onMayCloseMethodName}();
    }

    </#if>
    <#if onCloseMethodName??>
    @Override
    public void onClose() {
        super.onClose();
        realPresenter.${onCloseMethodName}();
    }

    </#if>
    <#if onShutdownMethodName??>
    @Override
    public void onShutdown() {
        super.onShutdown();
        realPresenter.${onShutdownMethodName}();
    }

    </#if>
    <#if onOpenMethodName??>
    @Override
    public void onOpen() {
        super.onOpen();
        realPresenter.${onOpenMethodName}();
    }

    </#if>
    <#if onLostFocusMethodName??>
    @Override
    public void onLostFocus() {
        super.onLostFocus();
        realPresenter.${onLostFocusMethodName}();
    }

    </#if>
    <#if onFocusMethodName??>
    @Override
    public void onFocus() {
        super.onFocus();
        realPresenter.${onFocusMethodName}();
    }

    </#if>
    <#if owningPlace??>
    @Override
    public PlaceRequest getOwningPlace() {
        return new DefaultPlaceRequest("${owningPlace}");
    }

    </#if>
    <#if getTitleWidgetMethodName??>
    @Override
    public IsWidget getTitleDecoration() {
        return realPresenter.${getTitleWidgetMethodName}();
    }

    </#if>
    <#if getTitleMethodName??>
    @Override
    public String getTitle() {
        return realPresenter.${getTitleMethodName}();
    }

    </#if>
    <#if getWidgetMethodName??>
    @Override
    public IsWidget getWidget() {
        return realPresenter.${getWidgetMethodName}();
    }
    
    <#elseif isWidget>
    @Override
    public IsWidget getWidget() {
        return realPresenter;
    }
    
    </#if>
    <#if getDefaultPositionMethodName??>
    @Override
    public Position getDefaultPosition() {
        return realPresenter.${getDefaultPositionMethodName}();
    }
    
    </#if>
    <#if isDirtyMethodName??>
    @Override
    public boolean isDirty() {
        return realPresenter.${isDirtyMethodName}();
    }
    
    </#if>
    <#if onSaveMethodName??>
    @Override
    public void onSave() {
        super.onSave();
        realPresenter.${onSaveMethodName}();
    }

    </#if>
    <#if getMenuBarMethodName??>
    @Override
    public Menus getMenus() {
        return realPresenter.${getMenuBarMethodName}();
    }
    
    </#if>
    <#if getToolBarMethodName??>
    @Override
    public ToolBar getToolBar() {
        return realPresenter.${getToolBarMethodName}();
    }
    
    </#if>
    <#if getContextIdMethodName??>
    @Override
    public String contextId() {
        return realPresenter.${getContextIdMethodName}();
    }

    </#if>
    @Override
    public Collection<String> getRoles() {
        return ROLES;
    }

    @Override
    public Collection<String> getTraits() {
        return TRAITS;
    }

    @Override
    public String getSignatureId() {
        return "${packageName}.${className}";
    }
}<|MERGE_RESOLUTION|>--- conflicted
+++ resolved
@@ -104,9 +104,6 @@
     }
 
     </#if>
-<<<<<<< HEAD
-    <#if onStartup2ParameterMethodName??>
-=======
     <#if preferredHeight??>
     @Override
     public Integer preferredHeight() {
@@ -121,8 +118,7 @@
     }
 
     </#if>
-    <#if onStartup2ParametersMethodName??>
->>>>>>> 3c565202
+    <#if onStartup2ParameterMethodName??>
     @Override
     public void onStartup(final ObservablePath path,
                         final PlaceRequest place) {
