package org.uberfire.annotations.processors.facades;

<<<<<<< HEAD
=======
import java.lang.annotation.Annotation;
import java.util.List;
>>>>>>> 267177c5
import java.util.Map;

import javax.lang.model.element.AnnotationMirror;
import javax.lang.model.element.AnnotationValue;
import javax.lang.model.element.Element;
import javax.lang.model.element.ExecutableElement;
import javax.lang.model.element.TypeElement;

import org.uberfire.annotations.processors.exceptions.GenerationException;

/**
 * A collection of type names in the UberFire Client API module.
 * Due to a bug in Eclipse annotation processor dependencies, we refer to all UberFire type names using Strings,
 * Elements, and TypeMirrors. We cannot refer to the annotation types as types themselves.
 */
public class ClientAPIModule {

<<<<<<< HEAD
    public static final String IDENTIFIER = "identifier";
    public static final String IS_DEFAULT = "isDefault";

    private ClientAPIModule() {}

    public static final String workbenchSplashScreen =  "org.uberfire.client.annotations.WorkbenchSplashScreen" ;
    public static final String workbenchPerspective =  "org.uberfire.client.annotations.WorkbenchPerspective" ;
    public static final String workbenchPopup =  "org.uberfire.client.annotations.WorkbenchPopup" ;
    public static final String workbenchScreen =  "org.uberfire.client.annotations.WorkbenchScreen" ;
    public static final String workbenchContext =  "org.uberfire.client.annotations.WorkbenchContext" ;
    public static final String workbenchEditor =  "org.uberfire.client.annotations.WorkbenchEditor" ;
    public static final String defaultPosition =  "org.uberfire.client.annotations.DefaultPosition" ;
    public static final String workbenchPartTitle =  "org.uberfire.client.annotations.WorkbenchPartTitle" ;
    public static final String workbenchContextId =  "org.uberfire.client.annotations.WorkbenchContextId" ;
    public static final String workbenchPartTitleDecoration =  "org.uberfire.client.annotations.WorkbenchPartTitleDecoration" ;
    public static final String workbenchPartView =  "org.uberfire.client.annotations.WorkbenchPartView" ;
    public static final String workbenchMenu =  "org.uberfire.client.annotations.WorkbenchMenu" ;
    public static final String workbenchToolBar =  "org.uberfire.client.annotations.WorkbenchToolBar" ;
    public static final String perspective =  "org.uberfire.client.annotations.Perspective" ;
    public static final String splashFilter =  "org.uberfire.client.annotations.SplashFilter" ;
    public static final String splashBodySize =  "org.uberfire.client.annotations.SplashBodySize" ;
    public static final String intercept =  "org.uberfire.client.annotations.Intercept" ;

    public static String getWorkbenchScreenClass() {
=======
    private static final Logger logger = LoggerFactory.getLogger( ClientAPIModule.class );

    public static final String IDENTIFIER = "identifier";
    public static final String IS_DEFAULT = "isDefault";
    public static final String IS_TEMPLATE = "isTemplate";
    public static final String VALUE = "value";
    private static Class<? extends Annotation> workbenchSplashScreen;
    private static Class<? extends Annotation> workbenchPerspective;
    private static Class<? extends Annotation> workbenchPopup;
    private static Class<? extends Annotation> workbenchScreen;
    private static Class<? extends Annotation> workbenchContext;
    private static Class<? extends Annotation> workbenchEditor;
    private static Class<? extends Annotation> defaultPosition;
    private static Class<? extends Annotation> workbenchPartTitle;
    private static Class<? extends Annotation> workbenchContextId;
    private static Class<? extends Annotation> workbenchPartTitleDecoration;
    private static Class<? extends Annotation> workbenchPartView;
    private static Class<? extends Annotation> workbenchMenu;
    private static Class<? extends Annotation> workbenchToolBar;
    private static Class<? extends Annotation> perspective;
    private static Class<? extends Annotation> splashFilter;
    private static Class<? extends Annotation> splashBodyHeight;
    private static Class<? extends Annotation> intercept;
    private static Class<? extends Annotation> workbenchPart;
    private static Class<? extends Annotation> workbenchParts;
    private static Class<? extends Annotation> workbenchPanel;
    private static Class<? extends Annotation> parameterMapping;

    private ClientAPIModule() {
    }

    static {

        try {
            workbenchSplashScreen = (Class<? extends Annotation>) Class.forName( "org.uberfire.client.annotations.WorkbenchSplashScreen" );
            workbenchPerspective = (Class<? extends Annotation>) Class.forName( "org.uberfire.client.annotations.WorkbenchPerspective" );
            workbenchPopup = (Class<? extends Annotation>) Class.forName( "org.uberfire.client.annotations.WorkbenchPopup" );
            workbenchScreen = (Class<? extends Annotation>) Class.forName( "org.uberfire.client.annotations.WorkbenchScreen" );
            workbenchContext = (Class<? extends Annotation>) Class.forName( "org.uberfire.client.annotations.WorkbenchContext" );
            workbenchEditor = (Class<? extends Annotation>) Class.forName( "org.uberfire.client.annotations.WorkbenchEditor" );
            defaultPosition = (Class<? extends Annotation>) Class.forName( "org.uberfire.client.annotations.DefaultPosition" );
            workbenchPartTitle = (Class<? extends Annotation>) Class.forName( "org.uberfire.client.annotations.WorkbenchPartTitle" );
            workbenchContextId = (Class<? extends Annotation>) Class.forName( "org.uberfire.client.annotations.WorkbenchContextId" );
            workbenchPartTitleDecoration = (Class<? extends Annotation>) Class.forName( "org.uberfire.client.annotations.WorkbenchPartTitleDecoration" );
            workbenchPartView = (Class<? extends Annotation>) Class.forName( "org.uberfire.client.annotations.WorkbenchPartView" );
            workbenchMenu = (Class<? extends Annotation>) Class.forName( "org.uberfire.client.annotations.WorkbenchMenu" );
            workbenchToolBar = (Class<? extends Annotation>) Class.forName( "org.uberfire.client.annotations.WorkbenchToolBar" );
            perspective = (Class<? extends Annotation>) Class.forName( "org.uberfire.client.annotations.Perspective" );
            splashFilter = (Class<? extends Annotation>) Class.forName( "org.uberfire.client.annotations.SplashFilter" );
            splashBodyHeight = (Class<? extends Annotation>) Class.forName( "org.uberfire.client.annotations.SplashBodyHeight" );
            intercept = (Class<? extends Annotation>) Class.forName( "org.uberfire.client.annotations.Intercept" );
            workbenchPart = (Class<? extends Annotation>) Class.forName( "org.uberfire.client.annotations.WorkbenchPart" );
            workbenchParts = (Class<? extends Annotation>) Class.forName( "org.uberfire.client.annotations.WorkbenchParts" );
            workbenchPanel = (Class<? extends Annotation>) Class.forName( "org.uberfire.client.annotations.WorkbenchPanel" );
            parameterMapping = (Class<? extends Annotation>) Class.forName( "org.uberfire.client.annotations.ParameterMapping" );

        } catch ( ClassNotFoundException e ) {
            logger.error( e.getMessage() );
        }
    }

    public static Class<? extends Annotation> getWorkbenchScreenClass() {
>>>>>>> 267177c5
        return workbenchScreen;
    }

    public static String getSplashFilterClass() {
        return splashFilter;
    }

<<<<<<< HEAD
    public static String getSplashBodySizeClass() {
        return splashBodySize;
=======
    public static Class<? extends Annotation> getSplashBodyHeightClass() {
        return splashBodyHeight;
>>>>>>> 267177c5
    }

    public static String getInterceptClass() {
        return intercept;
    }

    public static String getPerspectiveClass() {
        return perspective;
    }

    public static String getWorkbenchToolBarClass() {
        return workbenchToolBar;
    }

    public static String getWorkbenchMenuClass() {
        return workbenchMenu;
    }

    public static String getWorkbenchPartViewClass() {
        return workbenchPartView;
    }

    public static String getWorkbenchPartTitleDecorationsClass() {
        return workbenchPartTitleDecoration;
    }

    public static String getWorkbenchContextIdClass() {
        return workbenchContextId;
    }

    public static String getWorkbenchPartTitleClass() {
        return workbenchPartTitle;
    }

    public static String getDefaultPositionClass() {
        return defaultPosition;
    }

    public static String getWorkbenchContextClass() {
        return workbenchContext;
    }

    public static String getWorkbenchEditorClass() {
        return workbenchEditor;
    }

    public static String getWorkbenchPopupClass() {
        return workbenchPopup;
    }

    public static String getWorkbenchSplashScreenClass() {
        return workbenchSplashScreen;
    }

    public static String getWorkbenchPerspectiveClass() {
        return workbenchPerspective;
    }

    public static Class<? extends Annotation> getWorkbenchPart() {
        return workbenchPart;
    }

    public static Class<? extends Annotation> getWorkbenchParts() {
        return workbenchParts;
    }

    public static Class<? extends Annotation> getParameterMapping() {
        return parameterMapping;
    }

    public static Class<? extends Annotation> getWorkbenchPanel() {
        return workbenchPanel;
    }

    private static String getAnnotationIdentifierValueOnClass( TypeElement o,
                                                               String className,
                                                               String annotationName ) throws GenerationException {
        try {
            String identifierValue = "";
            for ( final AnnotationMirror am : o.getAnnotationMirrors() ) {

                if ( className.equals( am.getAnnotationType().toString() ) ) {
                    for ( Map.Entry<? extends ExecutableElement, ? extends AnnotationValue> entry : am.getElementValues().entrySet() ) {
                        if ( annotationName.equals( entry.getKey().getSimpleName().toString() ) ) {
                            AnnotationValue value = entry.getValue();
                            identifierValue = value.getValue().toString();
                        }
                    }
                }
            }
            return identifierValue;
        } catch ( Exception e ) {
            throw new GenerationException( e.getMessage(), e.getCause() );
        }
    }

    public static Boolean getWbPerspectiveScreenIsDefaultValueOnClass( TypeElement classElement ) throws GenerationException {
        String bool = ( getAnnotationIdentifierValueOnClass( classElement, workbenchPerspective, IS_DEFAULT ) );
        return Boolean.valueOf( bool );
    }

    public static String getWbPerspectiveScreenIdentifierValueOnClass( TypeElement classElement ) throws GenerationException {
        return getAnnotationIdentifierValueOnClass( classElement, workbenchPerspective, IDENTIFIER );
    }

    public static String getWbPopupScreenIdentifierValueOnClass( TypeElement classElement ) throws GenerationException {
        return getAnnotationIdentifierValueOnClass( classElement, workbenchPopup, IDENTIFIER );
    }

    public static String getWbSplashScreenIdentifierValueOnClass( TypeElement classElement ) throws GenerationException {
        return getAnnotationIdentifierValueOnClass( classElement, workbenchSplashScreen, IDENTIFIER );
    }

    public static String getWbScreenIdentifierValueOnClass( TypeElement classElement ) throws GenerationException {
        return getAnnotationIdentifierValueOnClass( classElement, workbenchScreen, IDENTIFIER );
    }

    public static String getWbContextIdentifierValueOnClass( TypeElement classElement ) throws GenerationException {
        return getAnnotationIdentifierValueOnClass( classElement, workbenchContext, IDENTIFIER );
    }

    public static boolean getWbPerspectiveScreenIsATemplate( TypeElement classElement ) throws GenerationException {
        List<? extends Element> enclosedElements = classElement.getEnclosedElements();
        for ( Element element: enclosedElements ){
            if (isATemplate(element)){
                return true;
            }
        }
        return false;
    }

    public static boolean isATemplate(Element element) {
        Annotation parts = element.getAnnotation( workbenchParts );
        Annotation part = element.getAnnotation( workbenchPart );
        Annotation panel = element.getAnnotation( workbenchPanel );

        return parts!=null||part!=null||panel!=null;
    }
}<|MERGE_RESOLUTION|>--- conflicted
+++ resolved
@@ -1,10 +1,6 @@
 package org.uberfire.annotations.processors.facades;
 
-<<<<<<< HEAD
-=======
-import java.lang.annotation.Annotation;
 import java.util.List;
->>>>>>> 267177c5
 import java.util.Map;
 
 import javax.lang.model.element.AnnotationMirror;
@@ -12,7 +8,9 @@
 import javax.lang.model.element.Element;
 import javax.lang.model.element.ExecutableElement;
 import javax.lang.model.element.TypeElement;
-
+import javax.lang.model.util.Elements;
+
+import org.uberfire.annotations.processors.GeneratorUtils;
 import org.uberfire.annotations.processors.exceptions.GenerationException;
 
 /**
@@ -22,9 +20,10 @@
  */
 public class ClientAPIModule {
 
-<<<<<<< HEAD
     public static final String IDENTIFIER = "identifier";
     public static final String IS_DEFAULT = "isDefault";
+    public static final String IS_TEMPLATE = "isTemplate";
+    public static final String VALUE = "value";
 
     private ClientAPIModule() {}
 
@@ -43,74 +42,14 @@
     public static final String workbenchToolBar =  "org.uberfire.client.annotations.WorkbenchToolBar" ;
     public static final String perspective =  "org.uberfire.client.annotations.Perspective" ;
     public static final String splashFilter =  "org.uberfire.client.annotations.SplashFilter" ;
-    public static final String splashBodySize =  "org.uberfire.client.annotations.SplashBodySize" ;
+    public static final String splashBodyHeight =  "org.uberfire.client.annotations.SplashBodyHeight" ;
     public static final String intercept =  "org.uberfire.client.annotations.Intercept" ;
+    public static final String workbenchPart = "org.uberfire.client.annotations.WorkbenchPart";
+    public static final String workbenchParts = "org.uberfire.client.annotations.WorkbenchParts";
+    public static final String workbenchPanel = "org.uberfire.client.annotations.WorkbenchPanel";
+    public static final String parameterMapping = "org.uberfire.client.annotations.ParameterMapping";
 
     public static String getWorkbenchScreenClass() {
-=======
-    private static final Logger logger = LoggerFactory.getLogger( ClientAPIModule.class );
-
-    public static final String IDENTIFIER = "identifier";
-    public static final String IS_DEFAULT = "isDefault";
-    public static final String IS_TEMPLATE = "isTemplate";
-    public static final String VALUE = "value";
-    private static Class<? extends Annotation> workbenchSplashScreen;
-    private static Class<? extends Annotation> workbenchPerspective;
-    private static Class<? extends Annotation> workbenchPopup;
-    private static Class<? extends Annotation> workbenchScreen;
-    private static Class<? extends Annotation> workbenchContext;
-    private static Class<? extends Annotation> workbenchEditor;
-    private static Class<? extends Annotation> defaultPosition;
-    private static Class<? extends Annotation> workbenchPartTitle;
-    private static Class<? extends Annotation> workbenchContextId;
-    private static Class<? extends Annotation> workbenchPartTitleDecoration;
-    private static Class<? extends Annotation> workbenchPartView;
-    private static Class<? extends Annotation> workbenchMenu;
-    private static Class<? extends Annotation> workbenchToolBar;
-    private static Class<? extends Annotation> perspective;
-    private static Class<? extends Annotation> splashFilter;
-    private static Class<? extends Annotation> splashBodyHeight;
-    private static Class<? extends Annotation> intercept;
-    private static Class<? extends Annotation> workbenchPart;
-    private static Class<? extends Annotation> workbenchParts;
-    private static Class<? extends Annotation> workbenchPanel;
-    private static Class<? extends Annotation> parameterMapping;
-
-    private ClientAPIModule() {
-    }
-
-    static {
-
-        try {
-            workbenchSplashScreen = (Class<? extends Annotation>) Class.forName( "org.uberfire.client.annotations.WorkbenchSplashScreen" );
-            workbenchPerspective = (Class<? extends Annotation>) Class.forName( "org.uberfire.client.annotations.WorkbenchPerspective" );
-            workbenchPopup = (Class<? extends Annotation>) Class.forName( "org.uberfire.client.annotations.WorkbenchPopup" );
-            workbenchScreen = (Class<? extends Annotation>) Class.forName( "org.uberfire.client.annotations.WorkbenchScreen" );
-            workbenchContext = (Class<? extends Annotation>) Class.forName( "org.uberfire.client.annotations.WorkbenchContext" );
-            workbenchEditor = (Class<? extends Annotation>) Class.forName( "org.uberfire.client.annotations.WorkbenchEditor" );
-            defaultPosition = (Class<? extends Annotation>) Class.forName( "org.uberfire.client.annotations.DefaultPosition" );
-            workbenchPartTitle = (Class<? extends Annotation>) Class.forName( "org.uberfire.client.annotations.WorkbenchPartTitle" );
-            workbenchContextId = (Class<? extends Annotation>) Class.forName( "org.uberfire.client.annotations.WorkbenchContextId" );
-            workbenchPartTitleDecoration = (Class<? extends Annotation>) Class.forName( "org.uberfire.client.annotations.WorkbenchPartTitleDecoration" );
-            workbenchPartView = (Class<? extends Annotation>) Class.forName( "org.uberfire.client.annotations.WorkbenchPartView" );
-            workbenchMenu = (Class<? extends Annotation>) Class.forName( "org.uberfire.client.annotations.WorkbenchMenu" );
-            workbenchToolBar = (Class<? extends Annotation>) Class.forName( "org.uberfire.client.annotations.WorkbenchToolBar" );
-            perspective = (Class<? extends Annotation>) Class.forName( "org.uberfire.client.annotations.Perspective" );
-            splashFilter = (Class<? extends Annotation>) Class.forName( "org.uberfire.client.annotations.SplashFilter" );
-            splashBodyHeight = (Class<? extends Annotation>) Class.forName( "org.uberfire.client.annotations.SplashBodyHeight" );
-            intercept = (Class<? extends Annotation>) Class.forName( "org.uberfire.client.annotations.Intercept" );
-            workbenchPart = (Class<? extends Annotation>) Class.forName( "org.uberfire.client.annotations.WorkbenchPart" );
-            workbenchParts = (Class<? extends Annotation>) Class.forName( "org.uberfire.client.annotations.WorkbenchParts" );
-            workbenchPanel = (Class<? extends Annotation>) Class.forName( "org.uberfire.client.annotations.WorkbenchPanel" );
-            parameterMapping = (Class<? extends Annotation>) Class.forName( "org.uberfire.client.annotations.ParameterMapping" );
-
-        } catch ( ClassNotFoundException e ) {
-            logger.error( e.getMessage() );
-        }
-    }
-
-    public static Class<? extends Annotation> getWorkbenchScreenClass() {
->>>>>>> 267177c5
         return workbenchScreen;
     }
 
@@ -118,13 +57,8 @@
         return splashFilter;
     }
 
-<<<<<<< HEAD
-    public static String getSplashBodySizeClass() {
-        return splashBodySize;
-=======
-    public static Class<? extends Annotation> getSplashBodyHeightClass() {
+    public static String getSplashBodyHeightClass() {
         return splashBodyHeight;
->>>>>>> 267177c5
     }
 
     public static String getInterceptClass() {
@@ -183,19 +117,19 @@
         return workbenchPerspective;
     }
 
-    public static Class<? extends Annotation> getWorkbenchPart() {
+    public static String getWorkbenchPart() {
         return workbenchPart;
     }
 
-    public static Class<? extends Annotation> getWorkbenchParts() {
+    public static String getWorkbenchParts() {
         return workbenchParts;
     }
 
-    public static Class<? extends Annotation> getParameterMapping() {
+    public static String getParameterMapping() {
         return parameterMapping;
     }
 
-    public static Class<? extends Annotation> getWorkbenchPanel() {
+    public static String getWorkbenchPanel() {
         return workbenchPanel;
     }
 
@@ -246,21 +180,21 @@
         return getAnnotationIdentifierValueOnClass( classElement, workbenchContext, IDENTIFIER );
     }
 
-    public static boolean getWbPerspectiveScreenIsATemplate( TypeElement classElement ) throws GenerationException {
+    public static boolean getWbPerspectiveScreenIsATemplate( Elements elementUtils, TypeElement classElement ) throws GenerationException {
         List<? extends Element> enclosedElements = classElement.getEnclosedElements();
-        for ( Element element: enclosedElements ){
-            if (isATemplate(element)){
+        for ( Element element: enclosedElements ) {
+            if (isATemplate( elementUtils, element )) {
                 return true;
             }
         }
         return false;
     }
 
-    public static boolean isATemplate(Element element) {
-        Annotation parts = element.getAnnotation( workbenchParts );
-        Annotation part = element.getAnnotation( workbenchPart );
-        Annotation panel = element.getAnnotation( workbenchPanel );
-
-        return parts!=null||part!=null||panel!=null;
+
+    public static boolean isATemplate( Elements elementUtils, Element element ) {
+        if ( GeneratorUtils.getAnnotation( elementUtils, element, workbenchParts ) != null) return true;
+        if ( GeneratorUtils.getAnnotation( elementUtils, element, workbenchPart ) != null) return true;
+        if ( GeneratorUtils.getAnnotation( elementUtils, element, workbenchPanel ) != null) return true;
+        return false;
     }
 }