/*
 * Copyright 2012 JBoss Inc
 *
 * Licensed under the Apache License, Version 2.0 (the "License"); you may not
 * use this file except in compliance with the License. You may obtain a copy of
 * the License at
 *
 * http://www.apache.org/licenses/LICENSE-2.0
 *
 * Unless required by applicable law or agreed to in writing, software
 * distributed under the License is distributed on an "AS IS" BASIS, WITHOUT
 * WARRANTIES OR CONDITIONS OF ANY KIND, either express or implied. See the
 * License for the specific language governing permissions and limitations under
 * the License.
 */
package org.uberfire.annotations.processors;

import java.io.BufferedWriter;
import java.io.IOException;
import java.io.StringWriter;
import java.util.HashMap;
import java.util.Map;

import javax.annotation.processing.Messager;
import javax.annotation.processing.ProcessingEnvironment;
import javax.lang.model.element.Element;
import javax.lang.model.element.ExecutableElement;
import javax.lang.model.element.PackageElement;
import javax.lang.model.element.TypeElement;
import javax.lang.model.util.Elements;
import javax.tools.Diagnostic.Kind;

import org.uberfire.annotations.processors.exceptions.GenerationException;
import org.uberfire.annotations.processors.facades.ClientAPIModule;

import freemarker.template.Template;
import freemarker.template.TemplateException;

/**
 * A source code generator for Activities
 */
public class PopupActivityGenerator extends AbstractGenerator {

    @Override
    public StringBuffer generate( final String packageName,
                                  final PackageElement packageElement,
                                  final String className,
                                  final Element element,
                                  final ProcessingEnvironment processingEnvironment ) throws GenerationException {

        final Messager messager = processingEnvironment.getMessager();
        messager.printMessage( Kind.NOTE, "Starting code generation for [" + className + "]" );

        final Elements elementUtils = processingEnvironment.getElementUtils();

        final TypeElement classElement = (TypeElement) element;

        String identifier = ClientAPIModule.getWbPopupScreenIdentifierValueOnClass( classElement );

<<<<<<< HEAD
        final String beanActivatorClass = GeneratorUtils.getBeanActivatorClassName( classElement, processingEnvironment );

        final ExecutableElement onStartupMethod = GeneratorUtils.getOnStartupMethodForNonEditors( classElement, processingEnvironment );

        final String onStartup0ParameterMethodName;
        final String onStartup1ParameterMethodName;
        if ( onStartupMethod == null ) {
            onStartup0ParameterMethodName = null;
            onStartup1ParameterMethodName = null;
        } else if ( onStartupMethod.getParameters().isEmpty() ) {
            onStartup0ParameterMethodName = onStartupMethod.getSimpleName().toString();
            onStartup1ParameterMethodName = null;
        } else {
            onStartup0ParameterMethodName = null;
            onStartup1ParameterMethodName = onStartupMethod.getSimpleName().toString();
        }

=======
        final String onStartup0ParameterMethodName = GeneratorUtils.getOnStartupZeroParameterMethodName( classElement,
                                                                                                         processingEnvironment );
        final String onStartup1ParameterMethodName = GeneratorUtils.getOnStartPlaceRequestParameterMethodName( classElement,
                                                                                                               processingEnvironment );
>>>>>>> 3c565202
        final String onMayCloseMethodName = GeneratorUtils.getOnMayCloseMethodName( classElement,
                                                                                    processingEnvironment );
        final String onCloseMethodName = GeneratorUtils.getOnCloseMethodName( classElement,
                                                                              processingEnvironment );
        final String onShutdownMethodName = GeneratorUtils.getOnShutdownMethodName( classElement,
                                                                                    processingEnvironment );
        final String onOpenMethodName = GeneratorUtils.getOnOpenMethodName( classElement,
                                                                            processingEnvironment );
        final String getTitleMethodName = GeneratorUtils.getTitleMethodName( classElement,
                                                                             processingEnvironment );
        final ExecutableElement getTitleWidgetMethod = GeneratorUtils.getTitleWidgetMethodName( classElement,
                                                                                                processingEnvironment );
        final String getTitleWidgetMethodName = getTitleWidgetMethod == null ? null : getTitleWidgetMethod.getSimpleName().toString();
        final ExecutableElement getWidgetMethod = GeneratorUtils.getWidgetMethodName( classElement,
                                                                                      processingEnvironment );
        final String getWidgetMethodName = getWidgetMethod == null ? null : getWidgetMethod.getSimpleName().toString();
        final boolean hasUberView = GeneratorUtils.hasUberViewReference( classElement,
                                                                         processingEnvironment,
                                                                         getWidgetMethod );

        final boolean isWidget = GeneratorUtils.getIsWidget( classElement,
                                                             processingEnvironment );
        final String securityTraitList = GeneratorUtils.getSecurityTraitList( elementUtils, classElement );
        final String rolesList = GeneratorUtils.getRoleList( elementUtils, classElement );

        if ( GeneratorUtils.debugLoggingEnabled() ) {
            messager.printMessage( Kind.NOTE, "Package name: " + packageName );
            messager.printMessage( Kind.NOTE, "Class name: " + className );
            messager.printMessage( Kind.NOTE, "Identifier: " + identifier );
            messager.printMessage( Kind.NOTE, "onStartup0ParameterMethodName: " + onStartup0ParameterMethodName );
            messager.printMessage( Kind.NOTE, "onStartup1ParameterMethodName: " + onStartup1ParameterMethodName );
            messager.printMessage( Kind.NOTE, "onMayCloseMethodName: " + onMayCloseMethodName );
            messager.printMessage( Kind.NOTE, "onCloseMethodName: " + onCloseMethodName );
            messager.printMessage( Kind.NOTE, "onShutdownMethodName: " + onShutdownMethodName );
            messager.printMessage( Kind.NOTE, "onOpenMethodName: " + onOpenMethodName );
            messager.printMessage( Kind.NOTE, "getTitleMethodName: " + getTitleMethodName );
            messager.printMessage( Kind.NOTE, "getTitleWidgetMethodName: " + getTitleWidgetMethodName );
            messager.printMessage( Kind.NOTE, "getWidgetMethodName: " + getWidgetMethodName );
            messager.printMessage( Kind.NOTE, "isWidget: " + Boolean.toString( isWidget ) );
            messager.printMessage( Kind.NOTE, "hasUberView: " + Boolean.toString( hasUberView ) );
            messager.printMessage( Kind.NOTE, "securityTraitList: " + securityTraitList );
            messager.printMessage( Kind.NOTE, "rolesList: " + rolesList );
        }

        //Validate getWidgetMethodName and isWidget
        if ( !isWidget && getWidgetMethodName == null ) {
            throw new GenerationException( "The WorkbenchPopup must either extend IsWidget or provide a @WorkbenchPartView annotated method to return a com.google.gwt.user.client.ui.IsWidget.", packageName + "." + className );
        }
        if ( isWidget && getWidgetMethodName != null ) {
            final String msg = "The WorkbenchPopup both extends com.google.gwt.user.client.ui.IsWidget and provides a @WorkbenchPartView annotated method. The annotated method will take precedence.";
<<<<<<< HEAD
            messager.printMessage( Kind.WARNING, msg, classElement );
=======
            processingEnvironment.getMessager().printMessage( Kind.WARNING,
                                                              msg );
            logger.warn( msg );
        }

        //Validate onStartup0ParameterMethodName and onStartup1ParameterMethodName
        if ( onStartup0ParameterMethodName != null && onStartup1ParameterMethodName != null ) {
            final String msg = "Found multiple @OnStartup methods. Each class can declare at most one.";
            throw new GenerationException( msg );
>>>>>>> 3c565202
        }

        //Validate getTitleMethodName and getTitleWidgetMethodName
        if ( getTitleMethodName == null ) {
            throw new GenerationException( "The WorkbenchPopup must provide a @WorkbenchPartTitle annotated method to return a java.lang.String.", packageName + "." + className );
        }

        //Setup data for template sub-system
        Map<String, Object> root = new HashMap<String, Object>();
        root.put( "packageName",
                  packageName );
        root.put( "className",
                  className );
        root.put( "identifier",
                  identifier );
        root.put( "realClassName",
                  classElement.getSimpleName().toString() );
        root.put( "beanActivatorClass",
                  beanActivatorClass );
        root.put( "onStartup0ParameterMethodName",
                  onStartup0ParameterMethodName );
        root.put( "onStartup1ParameterMethodName",
                  onStartup1ParameterMethodName );
        root.put( "onMayCloseMethodName",
                  onMayCloseMethodName );
        root.put( "onCloseMethodName",
                  onCloseMethodName );
        root.put( "onShutdownMethodName",
                  onShutdownMethodName );
        root.put( "onOpenMethodName",
                  onOpenMethodName );
        root.put( "getTitleMethodName",
                  getTitleMethodName );
        root.put( "getTitleWidgetMethodName",
                  getTitleWidgetMethodName );
        root.put( "getWidgetMethodName",
                  getWidgetMethodName );
        root.put( "isWidget",
                  isWidget );
        root.put( "hasUberView",
                  hasUberView );
        root.put( "securityTraitList",
                  securityTraitList );
        root.put( "rolesList",
                  rolesList );

        //Generate code
        final StringWriter sw = new StringWriter();
        final BufferedWriter bw = new BufferedWriter( sw );
        try {
            final Template template = config.getTemplate( "popupScreen.ftl" );
            template.process( root,
                              bw );
        } catch ( IOException ioe ) {
            throw new GenerationException( ioe );
        } catch ( TemplateException te ) {
            throw new GenerationException( te );
        } finally {
            try {
                bw.close();
                sw.close();
            } catch ( IOException ioe ) {
                throw new GenerationException( ioe );
            }
        }
        messager.printMessage( Kind.NOTE, "Successfully generated code for [" + className + "]" );

        return sw.getBuffer();
    }

}<|MERGE_RESOLUTION|>--- conflicted
+++ resolved
@@ -57,7 +57,6 @@
 
         String identifier = ClientAPIModule.getWbPopupScreenIdentifierValueOnClass( classElement );
 
-<<<<<<< HEAD
         final String beanActivatorClass = GeneratorUtils.getBeanActivatorClassName( classElement, processingEnvironment );
 
         final ExecutableElement onStartupMethod = GeneratorUtils.getOnStartupMethodForNonEditors( classElement, processingEnvironment );
@@ -75,12 +74,6 @@
             onStartup1ParameterMethodName = onStartupMethod.getSimpleName().toString();
         }
 
-=======
-        final String onStartup0ParameterMethodName = GeneratorUtils.getOnStartupZeroParameterMethodName( classElement,
-                                                                                                         processingEnvironment );
-        final String onStartup1ParameterMethodName = GeneratorUtils.getOnStartPlaceRequestParameterMethodName( classElement,
-                                                                                                               processingEnvironment );
->>>>>>> 3c565202
         final String onMayCloseMethodName = GeneratorUtils.getOnMayCloseMethodName( classElement,
                                                                                     processingEnvironment );
         final String onCloseMethodName = GeneratorUtils.getOnCloseMethodName( classElement,
@@ -131,19 +124,7 @@
         }
         if ( isWidget && getWidgetMethodName != null ) {
             final String msg = "The WorkbenchPopup both extends com.google.gwt.user.client.ui.IsWidget and provides a @WorkbenchPartView annotated method. The annotated method will take precedence.";
-<<<<<<< HEAD
             messager.printMessage( Kind.WARNING, msg, classElement );
-=======
-            processingEnvironment.getMessager().printMessage( Kind.WARNING,
-                                                              msg );
-            logger.warn( msg );
-        }
-
-        //Validate onStartup0ParameterMethodName and onStartup1ParameterMethodName
-        if ( onStartup0ParameterMethodName != null && onStartup1ParameterMethodName != null ) {
-            final String msg = "Found multiple @OnStartup methods. Each class can declare at most one.";
-            throw new GenerationException( msg );
->>>>>>> 3c565202
         }
 
         //Validate getTitleMethodName and getTitleWidgetMethodName
