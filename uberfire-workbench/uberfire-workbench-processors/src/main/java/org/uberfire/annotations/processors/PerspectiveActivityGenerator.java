--- conflicted
+++ resolved
@@ -14,6 +14,8 @@
  * the License.
  */
 package org.uberfire.annotations.processors;
+
+import static org.uberfire.annotations.processors.TemplateInformationHelper.*;
 
 import java.io.BufferedWriter;
 import java.io.IOException;
@@ -36,26 +38,16 @@
 import freemarker.template.TemplateException;
 
 /**
- * A source code generator for Activities
+ * Generates a Java source file enerator for Activities
  */
 public class PerspectiveActivityGenerator extends AbstractGenerator {
 
-<<<<<<< HEAD
     @Override
-    public StringBuffer generate(final String packageName,
-                                 final PackageElement packageElement,
-                                 final String className,
-                                 final Element element,
-                                 final ProcessingEnvironment processingEnvironment) throws GenerationException {
-=======
-    private static final Logger logger = LoggerFactory.getLogger( PerspectiveActivityGenerator.class );
-
     public StringBuffer generate( final String packageName,
                                   final PackageElement packageElement,
                                   final String className,
                                   final Element element,
                                   final ProcessingEnvironment processingEnvironment ) throws GenerationException {
->>>>>>> 267177c5
 
         final Messager messager = processingEnvironment.getMessager();
         messager.printMessage( Kind.NOTE, "Starting code generation for [" + className + "]" );
@@ -66,7 +58,7 @@
         final TypeElement classElement = (TypeElement) element;
         String identifier = ClientAPIModule.getWbPerspectiveScreenIdentifierValueOnClass( classElement );
         boolean isDefault = ClientAPIModule.getWbPerspectiveScreenIsDefaultValueOnClass( classElement );
-        boolean isTemplate = ClientAPIModule.getWbPerspectiveScreenIsATemplate( classElement );
+        boolean isTemplate = ClientAPIModule.getWbPerspectiveScreenIsATemplate( elementUtils, classElement );
 
         final String onStartup0ParameterMethodName = GeneratorUtils.getOnStartupZeroParameterMethodName( classElement,
                                                                                                          processingEnvironment );
@@ -84,7 +76,6 @@
                                                                                  processingEnvironment );
         final String getToolBarMethodName = GeneratorUtils.getToolBarMethodName( classElement,
                                                                                  processingEnvironment );
-<<<<<<< HEAD
         final String securityTraitList = GeneratorUtils.getSecurityTraitList( elementUtils, classElement );
         final String rolesList = GeneratorUtils.getRoleList( elementUtils, classElement );
 
@@ -93,6 +84,7 @@
             messager.printMessage( Kind.NOTE, "Class name: " + className );
             messager.printMessage( Kind.NOTE, "Identifier: " + identifier );
             messager.printMessage( Kind.NOTE, "isDefault: " + isDefault );
+            messager.printMessage( Kind.NOTE, "isTemplate: " + isTemplate );
             messager.printMessage( Kind.NOTE, "onStartup0ParameterMethodName: " + onStartup0ParameterMethodName );
             messager.printMessage( Kind.NOTE, "onStartup1ParameterMethodName: " + onStartup1ParameterMethodName );
             messager.printMessage( Kind.NOTE, "onCloseMethodName: " + onCloseMethodName );
@@ -104,26 +96,6 @@
             messager.printMessage( Kind.NOTE, "securityTraitList: " + securityTraitList );
             messager.printMessage( Kind.NOTE, "rolesList: " + rolesList );
         }
-=======
-        final String securityTraitList = GeneratorUtils.getSecurityTraitList( classElement );
-        final String rolesList = GeneratorUtils.getRoleList( classElement );
-
-        logger.debug( "Package name: " + packageName );
-        logger.debug( "Class name: " + className );
-        logger.debug( "Identifier: " + identifier );
-        logger.debug( "isDefault: " + isDefault );
-        logger.debug( "isTemplate: " + isTemplate );
-        logger.debug( "onStartup0ParameterMethodName: " + onStartup0ParameterMethodName );
-        logger.debug( "onStartup1ParameterMethodName: " + onStartup1ParameterMethodName );
-        logger.debug( "onCloseMethodName: " + onCloseMethodName );
-        logger.debug( "onShutdownMethodName: " + onShutdownMethodName );
-        logger.debug( "onOpenMethodName: " + onOpenMethodName );
-        logger.debug( "getPerspectiveMethodName: " + getPerspectiveMethodName );
-        logger.debug( "getMenuBarMethodName: " + getMenuBarMethodName );
-        logger.debug( "getToolBarMethodName: " + getToolBarMethodName );
-        logger.debug( "securityTraitList: " + securityTraitList );
-        logger.debug( "rolesList: " + rolesList );
->>>>>>> 267177c5
 
         //Validate onStartup0ParameterMethodName and onStartup1ParameterMethodName
         if ( onStartup0ParameterMethodName != null && onStartup1ParameterMethodName != null ) {
@@ -171,7 +143,7 @@
                   rolesList );
 
         if ( isTemplate ) {
-            setupTemplateElements( root, classElement );
+            setupTemplateElements( elementUtils, root, classElement );
         }
 
         //Generate code
@@ -198,10 +170,11 @@
         return sw.getBuffer();
     }
 
-    private static void setupTemplateElements( Map<String, Object> root,
+    private static void setupTemplateElements( Elements elementUtils,
+                                               Map<String, Object> root,
                                                TypeElement classElement ) throws GenerationException {
 
-        TemplateInformation helper = TemplateInformationHelper.extractWbTemplatePerspectiveInformation( classElement );
+        TemplateInformation helper = extractWbTemplatePerspectiveInformation( elementUtils, classElement );
 
         if ( helper.getDefaultPanel() != null ) {
             root.put( "defaultPanel", helper.getDefaultPanel() );
