/*
 * Copyright 2012 JBoss Inc
 *
 * Licensed under the Apache License, Version 2.0 (the "License"); you may not
 * use this file except in compliance with the License. You may obtain a copy of
 * the License at
 *
 * http://www.apache.org/licenses/LICENSE-2.0
 *
 * Unless required by applicable law or agreed to in writing, software
 * distributed under the License is distributed on an "AS IS" BASIS, WITHOUT
 * WARRANTIES OR CONDITIONS OF ANY KIND, either express or implied. See the
 * License for the specific language governing permissions and limitations under
 * the License.
 */
package org.uberfire.annotations.processors;

import java.io.IOException;
import java.util.Set;

import javax.annotation.processing.Messager;
import javax.annotation.processing.RoundEnvironment;
import javax.annotation.processing.SupportedAnnotationTypes;
import javax.annotation.processing.SupportedSourceVersion;
import javax.lang.model.SourceVersion;
import javax.lang.model.element.Element;
import javax.lang.model.element.ElementKind;
import javax.lang.model.element.PackageElement;
import javax.lang.model.element.TypeElement;
import javax.lang.model.util.Elements;
import javax.tools.Diagnostic.Kind;

import org.uberfire.annotations.processors.exceptions.GenerationException;
import org.uberfire.annotations.processors.facades.ClientAPIModule;

/**
 * Processor for {@code WorkbenchPerspective} annotations
 */
@SupportedAnnotationTypes("org.uberfire.client.annotations.WorkbenchPerspective")
@SupportedSourceVersion(SourceVersion.RELEASE_6)
<<<<<<< HEAD
public class PerspectiveProcessor extends AbstractErrorAbsorbingProcessor {

	private final PerspectiveActivityGenerator activityGenerator;
	private GenerationCompleteCallback callback;
=======
public class PerspectiveProcessor extends AbstractProcessor {

    private static final Logger logger = LoggerFactory.getLogger( PerspectiveProcessor.class );

    private final PerspectiveActivityGenerator activityGenerator = new PerspectiveActivityGenerator();

    private GenerationCompleteCallback callback = null;
>>>>>>> 3c565202

    public PerspectiveProcessor() {
        PerspectiveActivityGenerator ag = null;
        try {
            ag = new PerspectiveActivityGenerator();
        } catch (Throwable t) {
            rememberInitializationError(t);
        }
        activityGenerator = ag;
    }

    //Constructor for tests only, to prevent code being written to file. The generated code will be sent to the call-back
<<<<<<< HEAD
    PerspectiveProcessor(final GenerationCompleteCallback callback) {
    	this();
=======
    PerspectiveProcessor( final GenerationCompleteCallback callback ) {
>>>>>>> 3c565202
        this.callback = callback;
        System.out.println( "GenerationCompleteCallback has been provided. Generated source code will not be compiled and hence classes will not be available." );
    }

    @Override
<<<<<<< HEAD
    public boolean processWithExceptions(Set< ? extends TypeElement> annotations,
                           RoundEnvironment roundEnv) throws IOException {
=======
    public boolean process( Set<? extends TypeElement> annotations,
                            RoundEnvironment roundEnv ) {
>>>>>>> 3c565202
        //We don't have any post-processing
        if ( roundEnv.processingOver() ) {
            return false;
        }

        //If prior processing threw an error exit
        if ( roundEnv.errorRaised() ) {
            return false;
        }

        final Messager messager = processingEnv.getMessager();
        final Elements elementUtils = processingEnv.getElementUtils();

        //Scan for all classes with the WorkbenchPerspective annotation
        for ( Element e : roundEnv.getElementsAnnotatedWith( elementUtils.getTypeElement( ClientAPIModule.getWorkbenchPerspectiveClass() ) ) ) {
            if ( e.getKind() == ElementKind.CLASS ) {

                TypeElement classElement = (TypeElement) e;
                PackageElement packageElement = (PackageElement) classElement.getEnclosingElement();

                messager.printMessage( Kind.NOTE, "Discovered class [" + classElement.getSimpleName() + "]" );

                final String packageName = packageElement.getQualifiedName().toString();
                final String classNameActivity = classElement.getSimpleName() + "Activity";

                try {
                    //Try generating code for each required class
                    messager.printMessage( Kind.NOTE, "Generating code for [" + classNameActivity + "]" );
                    final StringBuffer activityCode = activityGenerator.generate( packageName,
                                                                                  packageElement,
                                                                                  classNameActivity,
                                                                                  classElement,
                                                                                  processingEnv );

                    //If code is successfully created write files, or send generated code to call-back.
                    //The call-back function is used primarily for testing when we don't necessarily want
                    //the generated code to be stored as a compilable file for javac to process.
                    if ( callback == null ) {
                        writeCode( packageName,
                                   classNameActivity,
                                   activityCode );
                    } else {
                        callback.generationComplete( activityCode.toString() );
                    }
                } catch ( GenerationException ge ) {
                    final String msg = ge.getMessage();
                    processingEnv.getMessager().printMessage( Kind.ERROR, msg, classElement );
                }
            }
        }
        return true;
    }
<<<<<<< HEAD
=======

    //Write generated code to javac's Filer
    private void writeCode( final String packageName,
                            final String className,
                            final StringBuffer code ) {
        try {
            JavaFileObject jfo = processingEnv.getFiler().createSourceFile( packageName + "." + className );
            Writer w = jfo.openWriter();
            BufferedWriter bw = new BufferedWriter( w );
            bw.append( code );
            bw.close();
            w.close();
        } catch ( IOException ioe ) {
            logger.error( ioe.getMessage(),
                          ioe );
        }
    }

>>>>>>> 3c565202
}<|MERGE_RESOLUTION|>--- conflicted
+++ resolved
@@ -38,20 +38,10 @@
  */
 @SupportedAnnotationTypes("org.uberfire.client.annotations.WorkbenchPerspective")
 @SupportedSourceVersion(SourceVersion.RELEASE_6)
-<<<<<<< HEAD
 public class PerspectiveProcessor extends AbstractErrorAbsorbingProcessor {
 
 	private final PerspectiveActivityGenerator activityGenerator;
 	private GenerationCompleteCallback callback;
-=======
-public class PerspectiveProcessor extends AbstractProcessor {
-
-    private static final Logger logger = LoggerFactory.getLogger( PerspectiveProcessor.class );
-
-    private final PerspectiveActivityGenerator activityGenerator = new PerspectiveActivityGenerator();
-
-    private GenerationCompleteCallback callback = null;
->>>>>>> 3c565202
 
     public PerspectiveProcessor() {
         PerspectiveActivityGenerator ag = null;
@@ -64,24 +54,15 @@
     }
 
     //Constructor for tests only, to prevent code being written to file. The generated code will be sent to the call-back
-<<<<<<< HEAD
-    PerspectiveProcessor(final GenerationCompleteCallback callback) {
-    	this();
-=======
     PerspectiveProcessor( final GenerationCompleteCallback callback ) {
->>>>>>> 3c565202
+        this();
         this.callback = callback;
         System.out.println( "GenerationCompleteCallback has been provided. Generated source code will not be compiled and hence classes will not be available." );
     }
 
     @Override
-<<<<<<< HEAD
     public boolean processWithExceptions(Set< ? extends TypeElement> annotations,
                            RoundEnvironment roundEnv) throws IOException {
-=======
-    public boolean process( Set<? extends TypeElement> annotations,
-                            RoundEnvironment roundEnv ) {
->>>>>>> 3c565202
         //We don't have any post-processing
         if ( roundEnv.processingOver() ) {
             return false;
@@ -134,25 +115,4 @@
         }
         return true;
     }
-<<<<<<< HEAD
-=======
-
-    //Write generated code to javac's Filer
-    private void writeCode( final String packageName,
-                            final String className,
-                            final StringBuffer code ) {
-        try {
-            JavaFileObject jfo = processingEnv.getFiler().createSourceFile( packageName + "." + className );
-            Writer w = jfo.openWriter();
-            BufferedWriter bw = new BufferedWriter( w );
-            bw.append( code );
-            bw.close();
-            w.close();
-        } catch ( IOException ioe ) {
-            logger.error( ioe.getMessage(),
-                          ioe );
-        }
-    }
-
->>>>>>> 3c565202
 }