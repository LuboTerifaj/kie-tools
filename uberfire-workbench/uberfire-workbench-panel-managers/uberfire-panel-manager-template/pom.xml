<?xml version="1.0" encoding="UTF-8"?>
<!--
  ~ Copyright 2012 JBoss Inc
  ~
  ~ Licensed under the Apache License, Version 2.0 (the "License");
  ~ you may not use this file except in compliance with the License.
  ~ You may obtain a copy of the License at
  ~
  ~       http://www.apache.org/licenses/LICENSE-2.0
  ~
  ~ Unless required by applicable law or agreed to in writing, software
  ~ distributed under the License is distributed on an "AS IS" BASIS,
  ~ WITHOUT WARRANTIES OR CONDITIONS OF ANY KIND, either express or implied.
  ~ See the License for the specific language governing permissions and
  ~ limitations under the License.
  -->

<project xmlns="http://maven.apache.org/POM/4.0.0" xmlns:xsi="http://www.w3.org/2001/XMLSchema-instance"
         xsi:schemaLocation="http://maven.apache.org/POM/4.0.0 http://maven.apache.org/maven-v4_0_0.xsd">

  <modelVersion>4.0.0</modelVersion>
  <parent>
    <groupId>org.uberfire</groupId>
<<<<<<< HEAD
    <artifactId>uberfire-panel-managers</artifactId>
    <version>0.5.0-SNAPSHOT</version>
=======
    <artifactId>uberfire-workbench-panel-managers</artifactId>
    <version>0.4.2-SNAPSHOT</version>
>>>>>>> 3c565202
  </parent>

  <artifactId>uberfire-panel-manager-template</artifactId>
  <packaging>jar</packaging>

  <name>UberFire Template Panel Manager</name>
  <description>UberFire Template Panel Manager</description>

  <dependencies>
    <dependency>
      <groupId>org.uberfire</groupId>
      <artifactId>uberfire-workbench-client</artifactId>
    </dependency>

    <dependency>
      <groupId>org.jboss.errai</groupId>
      <artifactId>errai-ui</artifactId>
    </dependency>

    <dependency>
      <groupId>org.jboss.errai</groupId>
      <artifactId>errai-data-binding</artifactId>
    </dependency>


    <dependency>
      <groupId>com.google.gwt.gwtmockito</groupId>
      <artifactId>gwtmockito</artifactId>
      <scope>test</scope>
    </dependency>
  </dependencies>
  <build>
    <resources>
      <!-- Include src/main/java in order not to break the Eclipse GWT plug-in -->
      <resource>
        <directory>src/main/java</directory>
      </resource>
      <!-- Include module descriptors from src/main/resources in order not to break the Intellij GWT plug-in -->
      <resource>
        <directory>src/main/resources</directory>
      </resource>
    </resources>
  </build>

</project>
<|MERGE_RESOLUTION|>--- conflicted
+++ resolved
@@ -21,13 +21,8 @@
   <modelVersion>4.0.0</modelVersion>
   <parent>
     <groupId>org.uberfire</groupId>
-<<<<<<< HEAD
-    <artifactId>uberfire-panel-managers</artifactId>
+    <artifactId>uberfire-workbench-panel-managers</artifactId>
     <version>0.5.0-SNAPSHOT</version>
-=======
-    <artifactId>uberfire-workbench-panel-managers</artifactId>
-    <version>0.4.2-SNAPSHOT</version>
->>>>>>> 3c565202
   </parent>
 
   <artifactId>uberfire-panel-manager-template</artifactId>
