/*
 * Copyright 2015 Red Hat, Inc. and/or its affiliates.
 *
 * Licensed under the Apache License, Version 2.0 (the "License");
 * you may not use this file except in compliance with the License.
 * You may obtain a copy of the License at
 *
 *       http://www.apache.org/licenses/LICENSE-2.0
 *
 * Unless required by applicable law or agreed to in writing, software
 * distributed under the License is distributed on an "AS IS" BASIS,
 * WITHOUT WARRANTIES OR CONDITIONS OF ANY KIND, either express or implied.
 * See the License for the specific language governing permissions and
 * limitations under the License.
 */

package org.uberfire.client.mvp;

import java.util.ArrayList;
import java.util.Arrays;
import java.util.List;
import java.util.function.Consumer;
import javax.enterprise.event.Event;

import org.jboss.errai.ioc.client.container.SyncBeanDef;
import org.jboss.errai.ioc.client.container.SyncBeanManager;
import org.junit.Before;
import org.junit.Test;
import org.junit.runner.RunWith;
import org.mockito.InjectMocks;
import org.mockito.Mock;
import org.mockito.Spy;
import org.mockito.invocation.InvocationOnMock;
import org.mockito.junit.MockitoJUnitRunner;
import org.mockito.stubbing.Answer;
import org.uberfire.client.workbench.PanelManager;
import org.uberfire.client.workbench.WorkbenchServicesProxy;
import org.uberfire.client.workbench.events.PerspectiveChange;
import org.uberfire.client.workbench.panels.impl.MultiListWorkbenchPanelPresenter;
import org.uberfire.client.workbench.panels.impl.SimpleWorkbenchPanelPresenter;
import org.uberfire.mvp.Command;
import org.uberfire.mvp.ParameterizedCommand;
import org.uberfire.mvp.PlaceRequest;
import org.uberfire.mvp.impl.DefaultPlaceRequest;
import org.uberfire.workbench.model.CompassPosition;
import org.uberfire.workbench.model.PanelDefinition;
import org.uberfire.workbench.model.PerspectiveDefinition;
import org.uberfire.workbench.model.Position;
import org.uberfire.workbench.model.impl.PanelDefinitionImpl;
import org.uberfire.workbench.model.impl.PartDefinitionImpl;
import org.uberfire.workbench.model.impl.PerspectiveDefinitionImpl;

import static org.junit.Assert.*;
import static org.mockito.Matchers.any;
import static org.mockito.Matchers.anyString;
import static org.mockito.Matchers.eq;
import static org.mockito.Matchers.refEq;
import static org.mockito.Mockito.*;

@RunWith(MockitoJUnitRunner.class)
public class PerspectiveManagerTest {

    @Mock
    PlaceManager placeManager;
    @Mock
    PanelManager panelManager;
    @Mock
    ActivityManager activityManager;
    @Mock
    WorkbenchServicesProxy wbServices;
    @Mock
    Event<PerspectiveChange> perspectiveChangeEvent;

    @Mock
    ActivityBeansCache activityBeansCache;

    @Mock
    SyncBeanManager iocManager;

    @Spy
    @InjectMocks
    PerspectiveManagerImpl perspectiveManager;

    // useful mocks provided by setup method
    private PerspectiveDefinition ozDefinition;
    private PerspectiveActivity oz;
    private PlaceRequest pr;
    private ParameterizedCommand<PerspectiveDefinition> doWhenFinished;
    private ParameterizedCommand<PerspectiveDefinition> doAfterFetch;
    private Command doWhenFinishedSave;
    private PerspectiveManagerImpl.FetchPerspectiveCommand fetchCommand;
    private List<PartDefinitionImpl> partDefinitionsRoot;
    private List<PartDefinitionImpl> partDefinitionRootChild1;
    private List<PartDefinitionImpl> partDefinitionRootChild2;
    private List<PartDefinitionImpl> partDefinitionRootChild2Child;

    @SuppressWarnings("unchecked")
    @Before
    public void setup() {
        ozDefinition = new PerspectiveDefinitionImpl(MultiListWorkbenchPanelPresenter.class.getName());

        oz = mock(PerspectiveActivity.class);
        pr = mock(PlaceRequest.class);
        when(oz.getDefaultPerspectiveLayout()).thenReturn(ozDefinition);
        when(oz.getIdentifier()).thenReturn("oz_perspective");
        when(oz.isTransient()).thenReturn(true);
        doAnswer((Answer<Void>) invocationOnMock -> {
<<<<<<< HEAD
            //invocationOnMock.getArgumentAt(0, Consumer.class).accept(null);
=======
            invocationOnMock.getArgument(0, Consumer.class).accept(null);
>>>>>>> 8639ac6d
            return null;
        }).when(oz).getMenus(any());

        doWhenFinished = mock(ParameterizedCommand.class);
        doAfterFetch = spy(new ParameterizedCommand<PerspectiveDefinition>() {
            @Override
            public void execute(final PerspectiveDefinition parameter) {
            }
        });
        doWhenFinishedSave = mock(Command.class);

        fetchCommand = spy(perspectiveManager.new FetchPerspectiveCommand(oz,
                                                                          doAfterFetch));

        // simulate "finished saving" callback on wbServices.save()
        doAnswer(new Answer<Void>() {
            @Override
            public Void answer(InvocationOnMock invocation) throws Throwable {
                Command callback = (Command) invocation.getArguments()[2];
                callback.execute();
                return null;
            }
        }).when(wbServices).save(any(),
                                 any(),
                                 any());

        // simulate "no saved state found" result on wbServices.loadPerspective()
        doAnswer(new Answer<Void>() {
            @Override
            public Void answer(InvocationOnMock invocation) throws Throwable {
                ParameterizedCommand<?> callback = (ParameterizedCommand<?>) invocation.getArguments()[1];
                callback.execute(null);
                return null;
            }
        }).when(wbServices).loadPerspective(any(),
                                            any());

        // XXX should look at why PanelManager needs to return an alternative panel sometimes.
        // would be better if addWorkbenchPanel returned void.
        when(panelManager.addWorkbenchPanel(any(),
                                            any(),
                                            any())).thenAnswer(new Answer<PanelDefinition>() {
            @Override
            public PanelDefinition answer(InvocationOnMock invocation) {
                return (PanelDefinition) invocation.getArguments()[1];
            }
        });
    }

    @Test
    public void shouldReportNullPerspectiveInitially() throws Exception {
        assertNull(perspectiveManager.getCurrentPerspective());
    }

    @Test
    public void shouldReportNewPerspectiveAsCurrentAfterSwitching() throws Exception {
        perspectiveManager.switchToPerspective(pr,
                                               oz,
                                               doWhenFinished);

        assertSame(oz,
                   perspectiveManager.getCurrentPerspective());
    }

    @Test
    public void shouldSaveNonTransientPerspectives() throws Exception {
        PerspectiveDefinition kansasDefinition = new PerspectiveDefinitionImpl(MultiListWorkbenchPanelPresenter.class.getName());

        PerspectiveActivity kansas = mock(PerspectiveActivity.class);
        when(kansas.getDefaultPerspectiveLayout()).thenReturn(kansasDefinition);
        when(kansas.getIdentifier()).thenReturn("kansas_perspective");
        when(kansas.isTransient()).thenReturn(false);

        perspectiveManager.switchToPerspective(pr,
                                               kansas,
                                               doWhenFinished);
        perspectiveManager.savePerspectiveState(doWhenFinishedSave);

        verify(wbServices).save(eq("kansas_perspective"),
                                eq(kansasDefinition),
                                eq(doWhenFinishedSave));
    }

    @Test
    public void shouldNotSaveTransientPerspectives() throws Exception {
        PerspectiveDefinition kansasDefinition = new PerspectiveDefinitionImpl(MultiListWorkbenchPanelPresenter.class.getName());

        PerspectiveActivity kansas = mock(PerspectiveActivity.class);
        when(kansas.getDefaultPerspectiveLayout()).thenReturn(kansasDefinition);
        when(kansas.isTransient()).thenReturn(true);

        perspectiveManager.switchToPerspective(pr,
                                               kansas,
                                               doWhenFinished);
        perspectiveManager.savePerspectiveState(doWhenFinishedSave);

        verify(wbServices,
               never()).save(any(String.class),
                             eq(kansasDefinition),
                             any(Command.class));
    }

    @SuppressWarnings("unchecked")
    @Test
    public void shouldLoadNewNonTransientPerspectiveState() throws Exception {
        when(oz.isTransient()).thenReturn(false);

        perspectiveManager.switchToPerspective(pr,
                                               oz,
                                               doWhenFinished);

        verify(wbServices).loadPerspective(eq("oz_perspective"),
                                           any(ParameterizedCommand.class));
    }

    @SuppressWarnings("unchecked")
    @Test
    public void shouldNotLoadNewTransientPerspectiveState() throws Exception {
        when(oz.isTransient()).thenReturn(true);

        perspectiveManager.switchToPerspective(pr,
                                               oz,
                                               doWhenFinished);

        verify(wbServices,
               never()).loadPerspective(eq("oz_perspective"),
                                        any(ParameterizedCommand.class));
    }

    @Test
    public void shouldExecuteCallbackWhenDoneLaunchingPerspective() throws Exception {
        perspectiveManager.switchToPerspective(pr,
                                               oz,
                                               doWhenFinished);

        verify(doWhenFinished).execute(ozDefinition);
    }

    @Test
    public void shouldFireEventWhenLaunchingNewPerspective() throws Exception {
        perspectiveManager.switchToPerspective(pr,
                                               oz,
                                               doWhenFinished);

        verify(perspectiveChangeEvent).fire(refEq(new PerspectiveChange(pr,
                                                                        ozDefinition,
                                                                        null,
                                                                        "oz_perspective")));
    }

    @Test
    public void shouldAddAllPanelsToPanelManager() throws Exception {
        PanelDefinition westPanel = new PanelDefinitionImpl(MultiListWorkbenchPanelPresenter.class.getName());
        PanelDefinition eastPanel = new PanelDefinitionImpl(MultiListWorkbenchPanelPresenter.class.getName());
        PanelDefinition northPanel = new PanelDefinitionImpl(MultiListWorkbenchPanelPresenter.class.getName());
        PanelDefinition southPanel = new PanelDefinitionImpl(MultiListWorkbenchPanelPresenter.class.getName());
        PanelDefinition southWestPanel = new PanelDefinitionImpl(MultiListWorkbenchPanelPresenter.class.getName());

        ozDefinition.getRoot().appendChild(CompassPosition.WEST,
                                           westPanel);
        ozDefinition.getRoot().appendChild(CompassPosition.EAST,
                                           eastPanel);
        ozDefinition.getRoot().appendChild(CompassPosition.NORTH,
                                           northPanel);
        ozDefinition.getRoot().appendChild(CompassPosition.SOUTH,
                                           southPanel);
        southPanel.appendChild(CompassPosition.WEST,
                               southWestPanel);

        // we assume this will be set correctly (verified elsewhere)
        perspectiveManager.switchToPerspective(pr,
                                               oz,
                                               doWhenFinished);

        verify(panelManager).addWorkbenchPanel(ozDefinition.getRoot(),
                                               westPanel,
                                               CompassPosition.WEST);
        verify(panelManager).addWorkbenchPanel(ozDefinition.getRoot(),
                                               eastPanel,
                                               CompassPosition.EAST);
        verify(panelManager).addWorkbenchPanel(ozDefinition.getRoot(),
                                               northPanel,
                                               CompassPosition.NORTH);
        verify(panelManager).addWorkbenchPanel(ozDefinition.getRoot(),
                                               southPanel,
                                               CompassPosition.SOUTH);
        verify(panelManager).addWorkbenchPanel(southPanel,
                                               southWestPanel,
                                               CompassPosition.WEST);
    }

    @Test
    public void shouldDestroyAllOldPanelsWhenSwitchingRoot() throws Exception {
        PerspectiveDefinition fooPerspectiveDef = new PerspectiveDefinitionImpl(MultiListWorkbenchPanelPresenter.class.getName());
        PanelDefinition rootPanel = fooPerspectiveDef.getRoot();
        PanelDefinition fooPanel = new PanelDefinitionImpl(SimpleWorkbenchPanelPresenter.class.getName());
        PanelDefinition fooChildPanel = new PanelDefinitionImpl(SimpleWorkbenchPanelPresenter.class.getName());
        PanelDefinition barPanel = new PanelDefinitionImpl(SimpleWorkbenchPanelPresenter.class.getName());
        PanelDefinition bazPanel = new PanelDefinitionImpl(SimpleWorkbenchPanelPresenter.class.getName());

        rootPanel.appendChild(fooPanel);
        rootPanel.appendChild(barPanel);
        rootPanel.appendChild(bazPanel);

        fooPanel.appendChild(fooChildPanel);

        PerspectiveActivity fooPerspective = mock(PerspectiveActivity.class);
        when(fooPerspective.getDefaultPerspectiveLayout()).thenReturn(fooPerspectiveDef);
        when(fooPerspective.isTransient()).thenReturn(true);

        perspectiveManager.switchToPerspective(pr,
                                               fooPerspective,
                                               doWhenFinished);
        perspectiveManager.switchToPerspective(pr,
                                               oz,
                                               doWhenFinished);

        verify(panelManager).removeWorkbenchPanel(fooPanel);
        verify(panelManager).removeWorkbenchPanel(fooChildPanel);
        verify(panelManager).removeWorkbenchPanel(barPanel);
        verify(panelManager).removeWorkbenchPanel(bazPanel);
        verify(panelManager,
               never()).removeWorkbenchPanel(rootPanel);
    }

    @Test
    public void fetchPerspectiveCommandForAnInvalidDefinitionShouldLoadedPerspectiveDefinitionTest() throws Exception {

        when(oz.isTransient()).thenReturn(false);

        when(fetchCommand.isAValidDefinition(any())).thenReturn(false);
        fetchCommand.execute();

        assertEquals(oz,
                     perspectiveManager.getCurrentPerspective());
        verify(doAfterFetch).execute(eq(ozDefinition));
    }

    @Test
    public void fetchPerspectivesForTransientPerspectivesShouldAlwaysLoadDefaultLayoutTest() throws Exception {

        fetchCommand.execute();

        assertEquals(oz,
                     perspectiveManager.getCurrentPerspective());
        verify(doAfterFetch).execute(eq(ozDefinition));
    }

    @Test
    public void isAValidPerspectiveDefinitionTest() throws Exception {
        createPartDefinitions();

        when(activityBeansCache.hasActivity(any())).thenReturn(true);

        assertTrue(fetchCommand.isAValidDefinition(createPerspectiveDefinition()));
        verify(activityBeansCache,
               times(getTotalOfPartDefinitions())).hasActivity(any());
    }

    @Test
    public void isAnInvalidPerspectiveDefinitionTest() throws Exception {
        assertFalse(fetchCommand.isAValidDefinition(null));
    }

    @Test
    public void isAnInvalidPerspectiveDefinition2Test() throws Exception {
        createPartDefinitions();
        when(activityBeansCache.hasActivity(any())).thenReturn(true);
        when(activityBeansCache.hasActivity("part3-rootChild2")).thenReturn(false);

        assertFalse(fetchCommand.isAValidDefinition(createPerspectiveDefinition()));
    }

    @Test
    public void getDefaultPerspectiveIdentifierTest() {
        List<SyncBeanDef<AbstractWorkbenchPerspectiveActivity>> perspectives = new ArrayList<>();
        final SyncBeanDef<AbstractWorkbenchPerspectiveActivity> otherPerspectiveBeanDef = getPerspectiveBeanDef("otherPerspectiveBeanDef",
                                                                          false);
        final SyncBeanDef<AbstractWorkbenchPerspectiveActivity> homePerspectiveBeanDef = getPerspectiveBeanDef("homePerspectiveBeanDef",
                                                                         true);
        perspectives.add(otherPerspectiveBeanDef);
        perspectives.add(homePerspectiveBeanDef);
        doReturn(perspectives.iterator()).when(perspectiveManager).getPerspectivesIterator();

        final String defaultPerspectiveIdentifier = perspectiveManager.getDefaultPerspectiveIdentifier();

        assertEquals(homePerspectiveBeanDef.getInstance().getIdentifier(),
                     defaultPerspectiveIdentifier);
        verify(iocManager).destroyBean(otherPerspectiveBeanDef.getInstance());
        verify(iocManager,
               never()).destroyBean(homePerspectiveBeanDef.getInstance());
    }

    private SyncBeanDef<AbstractWorkbenchPerspectiveActivity> getPerspectiveBeanDef(final String identifier,
                                                                                    final boolean isDefault) {
        final AbstractWorkbenchPerspectiveActivity perspectiveActivity = mock(AbstractWorkbenchPerspectiveActivity.class);
        doReturn(identifier).when(perspectiveActivity).getIdentifier();
        doReturn(isDefault).when(perspectiveActivity).isDefault();

        final SyncBeanDef<AbstractWorkbenchPerspectiveActivity> perspectiveBeanDef = mock(SyncBeanDef.class);
        doReturn(perspectiveActivity).when(perspectiveBeanDef).getInstance();

        return perspectiveBeanDef;
    }

    private PerspectiveDefinition createPerspectiveDefinition() {
        PerspectiveDefinitionImpl perspectiveDefinition = new PerspectiveDefinitionImpl();
        PanelDefinition root = perspectiveDefinition.getRoot();
        partDefinitionsRoot.forEach(p -> root.addPart(p));

        PanelDefinitionImpl rootChild1 = new PanelDefinitionImpl("org.uberfire.client.workbench.panels.impl.MultiTabWorkbenchPanelPresenter");
        partDefinitionRootChild1.forEach(p -> rootChild1.addPart(p));

        PanelDefinitionImpl rootChild2 = new PanelDefinitionImpl("org.uberfire.client.workbench.panels.impl.MultiTabWorkbenchPanelPresenter");
        partDefinitionRootChild2.forEach(p -> rootChild2.addPart(p));

        PanelDefinitionImpl rootChild2Child = new PanelDefinitionImpl("org.uberfire.client.workbench.panels.impl.MultiTabWorkbenchPanelPresenter");

        partDefinitionRootChild2Child.forEach(p -> rootChild2Child.addPart(p));

        root.insertChild(mock(Position.class),
                         rootChild1);
        rootChild2.insertChild(mock(Position.class),
                               rootChild2Child);
        root.insertChild(mock(Position.class),
                         rootChild2);

        return perspectiveDefinition;
    }

    private void createPartDefinitions() {
        partDefinitionsRoot = Arrays.asList(new PartDefinitionImpl(new DefaultPlaceRequest("part1")),
                                            new PartDefinitionImpl(new DefaultPlaceRequest("part2")));

        partDefinitionRootChild1 = Arrays.asList(new PartDefinitionImpl(new DefaultPlaceRequest("part1-rootChild1")),
                                                 new PartDefinitionImpl(new DefaultPlaceRequest("part2-rootChild1")),
                                                 new PartDefinitionImpl(new DefaultPlaceRequest("part3-rootChild1")));

        partDefinitionRootChild2 = Arrays.asList(new PartDefinitionImpl(new DefaultPlaceRequest("part1-rootChild2")),
                                                 new PartDefinitionImpl(new DefaultPlaceRequest("part2-rootChild2")),
                                                 new PartDefinitionImpl(new DefaultPlaceRequest("part3-rootChild2")));

        partDefinitionRootChild2Child = Arrays.asList(new PartDefinitionImpl(new DefaultPlaceRequest("part1-rootChild2Child")),
                                                      new PartDefinitionImpl(new DefaultPlaceRequest("part2-rootChild2Child")),
                                                      new PartDefinitionImpl(new DefaultPlaceRequest("part3-rootChild2Child")),
                                                      new PartDefinitionImpl(new DefaultPlaceRequest("part4-rootChild2Child")));
    }

    private int getTotalOfPartDefinitions() {
        int total = partDefinitionsRoot.size() +
                partDefinitionRootChild1.size() +
                partDefinitionRootChild2.size() +
                partDefinitionRootChild2Child.size();
        return total;
    }
}<|MERGE_RESOLUTION|>--- conflicted
+++ resolved
@@ -105,11 +105,7 @@
         when(oz.getIdentifier()).thenReturn("oz_perspective");
         when(oz.isTransient()).thenReturn(true);
         doAnswer((Answer<Void>) invocationOnMock -> {
-<<<<<<< HEAD
-            //invocationOnMock.getArgumentAt(0, Consumer.class).accept(null);
-=======
-            invocationOnMock.getArgument(0, Consumer.class).accept(null);
->>>>>>> 8639ac6d
+            //invocationOnMock.getArgument(0, Consumer.class).accept(null);
             return null;
         }).when(oz).getMenus(any());
 
