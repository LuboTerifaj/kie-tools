/*
 * Copyright 2015 Red Hat, Inc. and/or its affiliates.
 *
 * Licensed under the Apache License, Version 2.0 (the "License");
 * you may not use this file except in compliance with the License.
 * You may obtain a copy of the License at
 *
 *       http://www.apache.org/licenses/LICENSE-2.0
 *
 * Unless required by applicable law or agreed to in writing, software
 * distributed under the License is distributed on an "AS IS" BASIS,
 * WITHOUT WARRANTIES OR CONDITIONS OF ANY KIND, either express or implied.
 * See the License for the specific language governing permissions and
 * limitations under the License.
 */

package org.uberfire.client.workbench.panels.impl;

import com.google.web.bindery.event.shared.EventBus;
import com.google.gwt.user.client.ui.HasWidgets;
import org.assertj.core.api.Assertions;
import org.jboss.errai.common.client.dom.HTMLElement;
import org.jboss.errai.ioc.client.QualifierUtil;
import org.jboss.errai.ioc.client.container.IOC;
import org.jboss.errai.ioc.client.container.SyncBeanManager;
import org.jboss.errai.ioc.client.container.SyncBeanManagerImpl;
import org.junit.Before;
import org.junit.Test;
import org.junit.runner.RunWith;
import org.mockito.*;
import org.mockito.invocation.InvocationOnMock;
import org.mockito.junit.MockitoJUnitRunner;
import org.mockito.stubbing.Answer;
import org.uberfire.backend.vfs.ObservablePath;
import org.uberfire.client.mvp.*;
import org.uberfire.client.util.MockIOCBeanDef;
import org.uberfire.client.workbench.LayoutSelection;
import org.uberfire.client.workbench.PanelManager;
import org.uberfire.client.workbench.WorkbenchLayout;
import org.uberfire.client.workbench.docks.UberfireDocks;
import org.uberfire.client.workbench.events.*;
import org.uberfire.mvp.BiParameterizedCommand;
import org.uberfire.mvp.Command;
import org.uberfire.mvp.ParameterizedCommand;
import org.uberfire.mvp.PlaceRequest;
import org.uberfire.mvp.impl.ConditionalPlaceRequest;
import org.uberfire.mvp.impl.DefaultPlaceRequest;
import org.uberfire.mvp.impl.PathPlaceRequest;
import org.uberfire.workbench.model.*;
import org.uberfire.workbench.model.impl.CustomPanelDefinitionImpl;
import org.uberfire.workbench.model.impl.PanelDefinitionImpl;
import org.uberfire.workbench.model.impl.PartDefinitionImpl;
import org.uberfire.workbench.model.impl.PerspectiveDefinitionImpl;
import org.uberfire.workbench.model.menu.Menus;
import org.uberfire.workbench.type.ResourceTypeDefinition;

import javax.enterprise.context.Dependent;
import javax.enterprise.event.Event;
import java.lang.annotation.Annotation;
import java.util.*;
import java.util.concurrent.atomic.AtomicBoolean;
import java.util.function.Consumer;
import java.util.function.Function;

import static java.util.Collections.singleton;
import static org.junit.Assert.*;
import static org.mockito.Matchers.any;
import static org.mockito.Matchers.eq;
import static org.mockito.Matchers.isNull;
import static org.mockito.Matchers.refEq;
import static org.mockito.Mockito.*;

@RunWith(MockitoJUnitRunner.Silent.class)
public class PlaceManagerTest {

    /**
     * Returned by the mock activityManager for the special "workbench.activity.notfound" place.
     */
    private final Activity notFoundActivity = mock(Activity.class);
    /**
     * The setup method makes this the current place.
     */
    private final PlaceRequest kansas = new DefaultPlaceRequest("kansas");
    /**
     * The setup method links this activity with the kansas PlaceRequest.
     */
    private final WorkbenchScreenActivity kansasActivity = mock(WorkbenchScreenActivity.class);
    /**
     * This panel will always be returned from panelManager.getRoot().
     */
    private final PanelDefinition rootPanel = new PanelDefinitionImpl(
            MultiListWorkbenchPanelPresenter.class.getName());
    @Mock
    PerspectiveActivity defaultPerspective;
    @Mock
    SyncBeanManager iocManager;
    @Mock
    UberfireDocks uberfireDock;
    @Mock
    Event<BeforeClosePlaceEvent> workbenchPartBeforeCloseEvent;
    @Mock
    Event<ClosePlaceEvent> workbenchPartCloseEvent;
    @Mock
    Event<PlaceLostFocusEvent> workbenchPartLostFocusEvent;
    @Mock
    Event<NewSplashScreenActiveEvent> newSplashScreenActiveEvent;
    @Mock
    ActivityManager activityManager;
    @Mock
    PlaceHistoryHandler placeHistoryHandler;
    @Mock
    Event<SelectPlaceEvent> selectWorkbenchPartEvent;
    @Mock
    PanelManager panelManager;
    @Mock
    PerspectiveManager perspectiveManager;
    @Mock
    WorkbenchLayout workbenchLayout;
    @Mock
    LayoutSelection layoutSelection;
    /**
     * This is the thing we're testing. Weeee!
     */
    @InjectMocks
    PlaceManagerImpl placeManager;

    @Before
    public void setup() {
        ((SyncBeanManagerImpl) IOC.getBeanManager()).reset();

        when(placeHistoryHandler.getPerspectiveFromPlace(any())).then(AdditionalAnswers.returnsFirstArg());

        when(defaultPerspective.getIdentifier())
                .thenReturn("DefaultPerspective");
        when(defaultPerspective.isType(any()))
                .thenReturn(true);
        when(perspectiveManager.getCurrentPerspective())
                .thenReturn(defaultPerspective);

        when(activityManager.getActivities(Mockito.<PlaceRequest>any())).thenReturn(singleton(notFoundActivity));
<<<<<<< HEAD
=======

        doReturn(false).when(appFormerActivityLoader).triggerLoadOfMatchingEditors(any(), any());
>>>>>>> 8639ac6d

        // for now (and this will have to change for UF-61), PathPlaceRequest performs an IOC lookup for ObservablePath in its constructor
        // as part of UF-61, we'll need to refactor ObservablePath and PathFactory so they ask for any beans they need as constructor params.
        final ObservablePath mockObservablePath = mock(ObservablePath.class);
        when(mockObservablePath.wrap(any())).thenReturn(mockObservablePath);
        IOC.getBeanManager().registerBean(new MockIOCBeanDef<ObservablePath, ObservablePath>(mockObservablePath,
                                                                                             ObservablePath.class,
                                                                                             Dependent.class,
                                                                                             new HashSet<Annotation>(
                                                                                                     Arrays.asList(
                                                                                                             QualifierUtil.DEFAULT_QUALIFIERS)),
                                                                                             "ObservablePath",
                                                                                             true));

        // every test starts in Kansas, with no side effect interactions recorded
        when(activityManager.getActivities(kansas)).thenReturn(singleton((Activity) kansasActivity));
        setupPanelManagerMock();

        when(kansasActivity.isType(ActivityResourceType.SCREEN.name())).thenReturn(true);
        when(kansasActivity.isDynamic()).thenReturn(false);

        placeManager.goTo(kansas,
                          (PanelDefinition) null);
        resetInjectedMocks();
        reset(kansasActivity);

        when(kansasActivity.onMayClose()).thenReturn(true);
        when(kansasActivity.preferredWidth()).thenReturn(123);
        when(kansasActivity.preferredHeight()).thenReturn(456);

        when(placeHistoryHandler.getPerspectiveFromPlace(any()))
<<<<<<< HEAD
                .thenAnswer(i -> i.getArgument(0));
=======
                .thenAnswer(i -> i.getArgument(0,
                                                 PlaceRequest.class));
>>>>>>> 8639ac6d
        // arrange for the mock PerspectiveManager to invoke the doWhenFinished callbacks
        doAnswer(new Answer<Void>() {
            @SuppressWarnings({"rawtypes", "unchecked"})
            @Override
            public Void answer(InvocationOnMock invocation) throws Throwable {
                ParameterizedCommand callback = (ParameterizedCommand) invocation.getArguments()[2];
                PerspectiveActivity perspectiveActivity = (PerspectiveActivity) invocation.getArguments()[1];
                callback.execute(perspectiveActivity.getDefaultPerspectiveLayout());
                return null;
            }
        }).when(perspectiveManager).switchToPerspective(any(),
                                                        any(),
                                                        any());
        doAnswer(new Answer<Void>() {
            @Override
            public Void answer(InvocationOnMock invocation) throws Throwable {
                Command callback = (Command) invocation.getArguments()[0];
                callback.execute();
                return null;
            }
        }).when(perspectiveManager).savePerspectiveState(any());
        doReturn(new DefaultPlaceRequest("lastPlaceRequest"))
                .when(defaultPerspective).getPlace();
        doReturn(defaultPerspective).when(perspectiveManager)
                .getCurrentPerspective();
    }

    /**
     * Resets all the mocks that were injected into the PlaceManager under test. This should probably only be used in
     * the setup method.
     */
    @SuppressWarnings("unchecked")
    private void resetInjectedMocks() {
        reset(workbenchPartBeforeCloseEvent);
        reset(workbenchPartCloseEvent);
        reset(workbenchPartLostFocusEvent);
        reset(newSplashScreenActiveEvent);
        reset(activityManager);
        reset(placeHistoryHandler);
        reset(selectWorkbenchPartEvent);
        reset(panelManager);
        reset(perspectiveManager);
        reset(workbenchLayout);

        setupPanelManagerMock();
    }

    private void setupPanelManagerMock() {
        when(panelManager.getRoot()).thenReturn(rootPanel);
        when(panelManager.addWorkbenchPanel(any(),
                                            any(),
                                            any(),
                                            any(),
                                            any(),
                                            any()))
                .thenAnswer(new Answer<PanelDefinition>() {
                    @Override
                    public PanelDefinition answer(InvocationOnMock invocation) throws Throwable {
                        return (PanelDefinition) invocation.getArguments()[0];
                    }
                });
    }

    @Test
    public void testPlaceManagerGetsInitializedToADefaultPlace() throws Exception {
        placeManager.init();

        verify(placeHistoryHandler).initialize(any(PlaceManager.class),
                                             any(EventBus.class),
                                             any(PlaceRequest.class));
    }

    @Test
    public void testGoToConditionalPlaceById() throws Exception {

        PlaceRequest dora = new ConditionalPlaceRequest("dora").when(p -> true)
                .orElse(new DefaultPlaceRequest("other"));

        WorkbenchScreenActivity doraActivity = mock(WorkbenchScreenActivity.class);
        when(doraActivity.isType(ActivityResourceType.SCREEN.name())).thenReturn(true);
        doAnswer((Answer<Void>) invocationOnMock -> {
<<<<<<< HEAD
            ((Consumer)invocationOnMock.getArgument(0)).accept(null);
=======
            invocationOnMock.getArgument(0, Consumer.class).accept(null);
>>>>>>> 8639ac6d
            return null;
        }).when(doraActivity).getMenus(any());
        when(activityManager.getActivities(dora)).thenReturn(singleton((Activity) doraActivity));

        placeManager.goTo(dora);

        verifyActivityLaunchSideEffects(dora,
                                        doraActivity,
                                        null);
    }

    @Test
    public void testGoToConditionalPlaceByIdOrElse() throws Exception {

        DefaultPlaceRequest other = new DefaultPlaceRequest("other");
        PlaceRequest dora = new ConditionalPlaceRequest("dora").when(p -> false)
                .orElse(other);

        WorkbenchScreenActivity doraActivity = mock(WorkbenchScreenActivity.class);
        WorkbenchScreenActivity otherActivity = mock(WorkbenchScreenActivity.class);
        when(doraActivity.isType(ActivityResourceType.SCREEN.name())).thenReturn(true);
        when(otherActivity.isType(ActivityResourceType.SCREEN.name())).thenReturn(true);
        doAnswer((Answer<Void>) invocationOnMock -> {
<<<<<<< HEAD
            ((Consumer)invocationOnMock.getArgument(0)).accept(null);
            return null;
        }).when(doraActivity).getMenus(any());
        doAnswer((Answer<Void>) invocationOnMock -> {
            ((Consumer)invocationOnMock.getArgument(0)).accept(null);
=======
            invocationOnMock.getArgument(0, Consumer.class).accept(null);
            return null;
        }).when(doraActivity).getMenus(any());
        doAnswer((Answer<Void>) invocationOnMock -> {
            invocationOnMock.getArgument(0, Consumer.class).accept(null);
>>>>>>> 8639ac6d
            return null;
        }).when(otherActivity).getMenus(any());
        when(activityManager.getActivities(dora)).thenReturn(singleton((Activity) doraActivity));
        when(activityManager.getActivities(other)).thenReturn(singleton((Activity) otherActivity));

        placeManager.goTo(dora);

        verify(doraActivity,
               never()).onOpen();
        verify(otherActivity).onOpen();

        verifyActivityLaunchSideEffects(other,
                                        otherActivity,
                                        null);
    }

    @Test
    public void testGoToNewPlaceById() throws Exception {
        PlaceRequest oz = new DefaultPlaceRequest("oz");
        WorkbenchScreenActivity ozActivity = mock(WorkbenchScreenActivity.class);
        when(ozActivity.isType(ActivityResourceType.SCREEN.name())).thenReturn(true);
        when(ozActivity.isDynamic()).thenReturn(false);
        when(ozActivity.preferredWidth()).thenReturn(-1);
        when(ozActivity.preferredHeight()).thenReturn(-1);
        doAnswer((Answer<Void>) invocationOnMock -> {
<<<<<<< HEAD
            ((Consumer)invocationOnMock.getArgument(0)).accept(null);
=======
            invocationOnMock.getArgument(0, Consumer.class).accept(null);
>>>>>>> 8639ac6d
            return null;
        }).when(ozActivity).getMenus(any());
        when(activityManager.getActivities(oz)).thenReturn(singleton((Activity) ozActivity));

        placeManager.goTo(oz,
                          (PanelDefinition) null);

        verifyActivityLaunchSideEffects(oz,
                                        ozActivity,
                                        null);
    }

    @Test
    public void testGoToPlaceWeAreAlreadyAt() throws Exception {
        when(kansasActivity.isType(ActivityResourceType.SCREEN.name())).thenReturn(true);
        placeManager.goTo(kansas,
                          (PanelDefinition) null);

        // note "refEq" tests equality field by field using reflection. don't read it as "reference equals!" :)
        verify(selectWorkbenchPartEvent).fire(refEq(new SelectPlaceEvent(kansas)));

        verifyNoActivityLaunchSideEffects(kansas,
                                          kansasActivity);
    }

    @Test
    public void testGoToPartWeAreAlreadyAt() throws Exception {
        when(kansasActivity.isType(ActivityResourceType.SCREEN.name())).thenReturn(true);
        placeManager.goTo(new PartDefinitionImpl(kansas),
                          null);

        // note "refEq" tests equality field by field using reflection. don't read it as "reference equals!" :)
        verify(selectWorkbenchPartEvent).fire(refEq(new SelectPlaceEvent(kansas)));

        verifyNoActivityLaunchSideEffects(kansas,
                                          kansasActivity);
    }

    @Test
    public void testGoToNowhereDoesNothing() throws Exception {
        placeManager.goTo(PlaceRequest.NOWHERE,
                          (PanelDefinition) null);

        verifyNoActivityLaunchSideEffects(kansas,
                                          kansasActivity);
    }

    // XXX would like to remove this behaviour (should throw NPE) but too many things are up in the air right now
    @Test
    public void testGoToNullDoesNothing() throws Exception {

        placeManager.goTo((PlaceRequest) null,
                          (PanelDefinition) null);

        verifyNoActivityLaunchSideEffects(kansas,
                                          kansasActivity);
    }

    @Test
    public void testGoToPlaceByPath() throws Exception {

        PathPlaceRequest yellowBrickRoad = new FakePathPlaceRequest(mock(ObservablePath.class));
        WorkbenchScreenActivity ozActivity = mock(WorkbenchScreenActivity.class);

        when(ozActivity.isType(ActivityResourceType.SCREEN.name())).thenReturn(true);
        doAnswer((Answer<Void>) invocationOnMock -> {
<<<<<<< HEAD
            ((Consumer)invocationOnMock.getArgument(0)).accept(null);
=======
            invocationOnMock.getArgument(0, Consumer.class).accept(null);
>>>>>>> 8639ac6d
            return null;
        }).when(ozActivity).getMenus(any());
        when(activityManager.getActivities(yellowBrickRoad)).thenReturn(singleton((Activity) ozActivity));

        placeManager.goTo(yellowBrickRoad,
                          (PanelDefinition) null);

        verifyActivityLaunchSideEffects(yellowBrickRoad,
                                        ozActivity,
                                        null);

        // special contract just for path-type place requests (subject to preference)
        verify(yellowBrickRoad.getPath(),
               never()).onDelete(any(Command.class));
    }

    @Test
    public void testNormalCloseExistingScreenActivity() throws Exception {
        when(kansasActivity.onMayClose()).thenReturn(true);
        when(kansasActivity.isType(ActivityResourceType.SCREEN.name())).thenReturn(true);

        placeManager.closePlace(kansas);

        verify(workbenchPartBeforeCloseEvent).fire(refEq(new BeforeClosePlaceEvent(kansas,
                                                                                   false,
                                                                                   true)));
        verify(workbenchPartCloseEvent).fire(refEq(new ClosePlaceEvent(kansas)));
        verify(kansasActivity).onMayClose();
        verify(kansasActivity).onClose();
        verify(kansasActivity,
               never()).onShutdown();
        verify(activityManager).destroyActivity(kansasActivity);
        verify(panelManager).removePartForPlace(kansas);

        assertEquals(PlaceStatus.CLOSE,
                     placeManager.getStatus(kansas));
        assertNull(placeManager.getActivity(kansas));
        assertFalse(placeManager.getActivePlaceRequests().contains(kansas));
    }

    @Test
    public void testClosePlaceAlwaysCloseActivityBeforeDestroy() {
        when(kansasActivity.isType(any())).thenReturn(false);

        placeManager.closePlace(kansas);

        InOrder inOrder = inOrder(activityManager, kansasActivity);
        inOrder.verify(kansasActivity).onClose();
        inOrder.verify(activityManager).destroyActivity(kansasActivity);
    }

    @Test
    public void testCanceledCloseExistingScreenActivity() throws Exception {
        when(kansasActivity.onMayClose()).thenReturn(false);
        when(kansasActivity.isType(ActivityResourceType.SCREEN.name())).thenReturn(true);

        placeManager.closePlace(kansas);

        verify(workbenchPartBeforeCloseEvent).fire(refEq(new BeforeClosePlaceEvent(kansas,
                                                                                   false,
                                                                                   true)));
        verify(workbenchPartCloseEvent,
               never()).fire(refEq(new ClosePlaceEvent(kansas)));
        verify(kansasActivity).onMayClose();
        verify(kansasActivity,
               never()).onClose();
        verify(kansasActivity,
               never()).onShutdown();
        verify(activityManager,
               never()).destroyActivity(kansasActivity);
        verify(panelManager,
               never()).removePartForPlace(kansas);

        assertEquals(PlaceStatus.OPEN,
                     placeManager.getStatus(kansas));
        assertSame(kansasActivity,
                   placeManager.getActivity(kansas));
        assertTrue(placeManager.getActivePlaceRequests().contains(kansas));
    }

    @Test
    public void testForceCloseExistingScreenActivity() throws Exception {
        when(kansasActivity.isType(ActivityResourceType.SCREEN.name())).thenReturn(true);

        placeManager.forceClosePlace(kansas);

        verify(workbenchPartBeforeCloseEvent).fire(refEq(new BeforeClosePlaceEvent(kansas,
                                                                                   true,
                                                                                   true)));
        verify(workbenchPartCloseEvent).fire(refEq(new ClosePlaceEvent(kansas)));
        verify(kansasActivity,
               never()).onMayClose();
        verify(kansasActivity).onClose();
        verify(kansasActivity,
               never()).onShutdown();
        verify(activityManager).destroyActivity(kansasActivity);
        verify(panelManager).removePartForPlace(kansas);

        assertEquals(PlaceStatus.CLOSE,
                     placeManager.getStatus(kansas));
        assertNull(placeManager.getActivity(kansas));
        assertFalse(placeManager.getActivePlaceRequests().contains(kansas));
    }

    /**
     * Tests the basics of launching a perspective. We call it "empty" because this perspective doesn't have any panels
     * or parts in its definition.
     */
    @Test
    public void testLaunchingEmptyPerspective() throws Exception {
        PerspectiveActivity ozPerspectiveActivity = mock(PerspectiveActivity.class);
        PlaceRequest ozPerspectivePlace = new DefaultPlaceRequest("oz_perspective");
        PerspectiveDefinition ozPerspectiveDef = new PerspectiveDefinitionImpl();

        when(activityManager.getActivities(ozPerspectivePlace))
                .thenReturn(singleton((Activity) ozPerspectiveActivity));
        when(ozPerspectiveActivity.getDefaultPerspectiveLayout()).thenReturn(ozPerspectiveDef);
        when(ozPerspectiveActivity.getPlace()).thenReturn(ozPerspectivePlace);
        when(ozPerspectiveActivity.isType(ActivityResourceType.PERSPECTIVE.name())).thenReturn(true);
        placeManager.goTo(ozPerspectivePlace);

        // verify perspective changed to oz
        verify(perspectiveManager).savePerspectiveState(any(Command.class));
        verify(perspectiveManager).switchToPerspective(any(PlaceRequest.class),
                                                       eq(ozPerspectiveActivity),
                                                       any(ParameterizedCommand.class));
        verify(ozPerspectiveActivity).onOpen();
        assertEquals(PlaceStatus.OPEN,
                     placeManager.getStatus(ozPerspectivePlace));
        assertTrue(placeManager.getActivePlaceRequests().contains(ozPerspectivePlace));
        assertEquals(ozPerspectiveActivity,
                     placeManager.getActivity(ozPerspectivePlace));
        verify(workbenchLayout).onResize();
    }

    @Test
    public void testSwitchingPerspectives() throws Exception {
        PerspectiveActivity ozPerspectiveActivity = mock(PerspectiveActivity.class);
        PlaceRequest ozPerspectivePlace = new DefaultPlaceRequest("oz_perspective");
        PerspectiveDefinition ozPerspectiveDef = new PerspectiveDefinitionImpl();

        when(activityManager.getActivities(ozPerspectivePlace))
                .thenReturn(singleton((Activity) ozPerspectiveActivity));
        when(ozPerspectiveActivity.getDefaultPerspectiveLayout()).thenReturn(ozPerspectiveDef);
        when(ozPerspectiveActivity.getPlace()).thenReturn(ozPerspectivePlace);
        when(ozPerspectiveActivity.isType(ActivityResourceType.PERSPECTIVE.name())).thenReturn(true);
        when(kansasActivity.isType(ActivityResourceType.SCREEN.name())).thenReturn(true);

        // we'll pretend we started in kansas
        PerspectiveActivity kansasPerspectiveActivity = mock(PerspectiveActivity.class);
        when(perspectiveManager.getCurrentPerspective()).thenReturn(kansasPerspectiveActivity);

        placeManager.goTo(ozPerspectivePlace);

        // verify proper shutdown of kansasPerspective and its contents
        InOrder inOrder = inOrder(activityManager,
                                  kansasPerspectiveActivity,
                                  kansasActivity,
                                  workbenchLayout);

        // shut down the screens first
        inOrder.verify(kansasActivity).onClose();
        inOrder.verify(activityManager).destroyActivity(kansasActivity);

        // then the perspective
        inOrder.verify(kansasPerspectiveActivity).onClose();
        inOrder.verify(activityManager).destroyActivity(kansasPerspectiveActivity);
        inOrder.verify(workbenchLayout).onResize();
    }

    @Test
    public void testSwitchingPerspectivesWithProperChain() throws Exception {
        PerspectiveActivity ozPerspectiveActivity = mock(PerspectiveActivity.class);
        PlaceRequest ozPerspectivePlace = new DefaultPlaceRequest("oz_perspective");
        PerspectiveDefinition ozPerspectiveDef = new PerspectiveDefinitionImpl();

        when(activityManager.getActivities(ozPerspectivePlace))
                .thenReturn(singleton((Activity) ozPerspectiveActivity));
        when(ozPerspectiveActivity.getDefaultPerspectiveLayout()).thenReturn(ozPerspectiveDef);
        when(ozPerspectiveActivity.getPlace()).thenReturn(ozPerspectivePlace);
        when(ozPerspectiveActivity.isType(ActivityResourceType.PERSPECTIVE.name())).thenReturn(true);
        when(kansasActivity.isType(ActivityResourceType.SCREEN.name())).thenReturn(true);

        // we'll pretend we started in kansas
        PerspectiveActivity kansasPerspectiveActivity = mock(PerspectiveActivity.class);
        when(kansasPerspectiveActivity.getIdentifier()).thenReturn("kansas");
        when(perspectiveManager.getCurrentPerspective()).thenReturn(kansasPerspectiveActivity);

        final AtomicBoolean chainExecuted = new AtomicBoolean(false);
        placeManager.registerPerspectiveCloseChain("kansas",
                                                   (chain, place) -> {
                                                       chainExecuted.set(true);
                                                       chain.execute();
                                                   });

        placeManager.goTo(ozPerspectivePlace);

        // verify close chain was ran
        assertTrue(chainExecuted.get());

        // verify proper shutdown of kansasPerspective and its contents
        InOrder inOrder = inOrder(activityManager,
                                  kansasPerspectiveActivity,
                                  kansasActivity,
                                  workbenchLayout);

        // shut down the screens first
        inOrder.verify(kansasActivity).onClose();
        inOrder.verify(activityManager).destroyActivity(kansasActivity);

        // then the perspective
        inOrder.verify(kansasPerspectiveActivity).onClose();
        inOrder.verify(activityManager).destroyActivity(kansasPerspectiveActivity);
        inOrder.verify(workbenchLayout).onResize();
    }

    @Test
    public void testSwitchingPerspectivesWithChainCancelingTheOperation() throws Exception {
        PerspectiveActivity ozPerspectiveActivity = mock(PerspectiveActivity.class);
        PlaceRequest ozPerspectivePlace = new DefaultPlaceRequest("oz_perspective");
        PerspectiveDefinition ozPerspectiveDef = new PerspectiveDefinitionImpl();

        when(activityManager.getActivities(ozPerspectivePlace))
                .thenReturn(singleton((Activity) ozPerspectiveActivity));
        when(ozPerspectiveActivity.getDefaultPerspectiveLayout()).thenReturn(ozPerspectiveDef);
        when(ozPerspectiveActivity.getPlace()).thenReturn(ozPerspectivePlace);
        when(ozPerspectiveActivity.isType(ActivityResourceType.PERSPECTIVE.name())).thenReturn(true);
        when(kansasActivity.isType(ActivityResourceType.SCREEN.name())).thenReturn(true);

        // we'll pretend we started in kansas
        PerspectiveActivity kansasPerspectiveActivity = mock(PerspectiveActivity.class);
        when(kansasPerspectiveActivity.getIdentifier()).thenReturn("kansas");
        when(perspectiveManager.getCurrentPerspective()).thenReturn(kansasPerspectiveActivity);

        final AtomicBoolean chainExecuted = new AtomicBoolean(false);
        placeManager.registerPerspectiveCloseChain("kansas",
                                                   (chain, place) -> {
                                                       chainExecuted.set(true);
                                                       // chain was not executed.
                                                   });

        placeManager.goTo(ozPerspectivePlace);

        // verify close chain was ran
        assertTrue(chainExecuted.get());

        // verify kansasPerspective and its contents were not closed
        InOrder inOrder = inOrder(activityManager,
                                  kansasPerspectiveActivity,
                                  kansasActivity,
                                  workbenchLayout);

        // does not shut down the screens
        inOrder.verify(kansasActivity, never()).onClose();
        inOrder.verify(activityManager, never()).destroyActivity(kansasActivity);

        // the perspective was not closed
        inOrder.verify(kansasPerspectiveActivity, never()).onClose();
        inOrder.verify(activityManager, never()).destroyActivity(kansasPerspectiveActivity);
        inOrder.verify(workbenchLayout, never()).onResize();
    }

    @Test
    public void testSwitchingFromPerspectiveToSelf() throws Exception {
        PerspectiveActivity ozPerspectiveActivity = mock(PerspectiveActivity.class);
        PlaceRequest ozPerspectivePlace = new DefaultPlaceRequest("oz_perspective");
        PerspectiveDefinition ozPerspectiveDef = new PerspectiveDefinitionImpl();

        when(activityManager.getActivities(ozPerspectivePlace))
                .thenReturn(singleton((Activity) ozPerspectiveActivity));
        when(ozPerspectiveActivity.getDefaultPerspectiveLayout()).thenReturn(ozPerspectiveDef);
        when(ozPerspectiveActivity.getPlace()).thenReturn(ozPerspectivePlace);
        when(ozPerspectiveActivity.isType(ActivityResourceType.PERSPECTIVE.name())).thenReturn(true);
        when(ozPerspectiveActivity.getIdentifier()).thenReturn("oz_perspective");

        // we'll pretend we started in oz
        when(perspectiveManager.getCurrentPerspective()).thenReturn(ozPerspectiveActivity);

        final BiParameterizedCommand<Command, PlaceRequest> closeChain = mock(BiParameterizedCommand.class);
        placeManager.registerPerspectiveCloseChain("oz_perspective",
                                                   closeChain);

        placeManager.goTo(ozPerspectivePlace);

        verify(closeChain,
               never()).execute(any(), any());

        // verify no side effects (should stay put)
        verify(ozPerspectiveActivity,
               never()).onOpen();
        verify(perspectiveManager,
               never()).savePerspectiveState(any(Command.class));
        verify(perspectiveManager,
               never())
                .switchToPerspective(any(PlaceRequest.class),
                                     any(PerspectiveActivity.class),
                                     any(ParameterizedCommand.class));
    }

    @Test
    public void testOpenPerspectiveWithPanels() throws Exception {
        final String perspectiveId = "perspective";
        final String panelId = "panel";

        final String param1 = "param1";
        final String param2 = "param2";
        final String param3 = "param3";

        PerspectiveActivity perspectiveActivity = mock(PerspectiveActivity.class);
        WorkbenchScreenActivity screenActivity = mock(WorkbenchScreenActivity.class);

        PlaceRequest panelPlaceRequest = spy(new DefaultPlaceRequest(panelId) {
            {
                addParameter(param1, param1);
                addParameter(param2, param2);
                addParameter(param3, param3);
            }
        });
        when(panelPlaceRequest.getIdentifier()).thenReturn(panelId);

        PlaceRequest mainPlaceRequest = new DefaultPlaceRequest(perspectiveId);

        final PerspectiveDefinition perspectiveDefinition = new PerspectiveDefinitionImpl();
        perspectiveDefinition.setName("name");

        final PartDefinition panelPart = spy(new PartDefinitionImpl(panelPlaceRequest));
        perspectiveDefinition.getRoot().addPart(panelPart);

        when(perspectiveActivity.getDefaultPerspectiveLayout()).thenReturn(perspectiveDefinition);
        when(perspectiveActivity.getPlace()).thenReturn(mainPlaceRequest);
        when(perspectiveActivity.isType(ActivityResourceType.PERSPECTIVE.name())).thenReturn(true);
        when(perspectiveActivity.getIdentifier()).thenReturn(perspectiveId);

        when(screenActivity.getIdentifier()).thenReturn(panelId);
        when(screenActivity.isType(ActivityResourceType.SCREEN.name())).thenReturn(true);

        when(activityManager.getActivities(any(PlaceRequest.class))).then((Answer<Set<Activity>>) invocationOnMock -> {
            PlaceRequest request = (PlaceRequest) invocationOnMock.getArguments()[0];

            if (request.equals(panelPlaceRequest)) {
                return singleton(screenActivity);
            } else if(request.equals(mainPlaceRequest)) {
                return singleton(perspectiveActivity);
            }

            return null;
        });

        placeManager.goTo(mainPlaceRequest);

        verify(panelPlaceRequest).clone();

        ArgumentCaptor<PlaceRequest> requestArgumentCaptor = ArgumentCaptor.forClass(PlaceRequest.class);

        verify(panelPart).setPlace(requestArgumentCaptor.capture());

        PlaceRequest captured = requestArgumentCaptor.getValue();

        Assertions.assertThat(captured)
                .isNotNull()
                .isNotSameAs(panelPlaceRequest)
                .returns(panelId, (Function<PlaceRequest, String>) placeRequest -> placeRequest.getIdentifier());

        Assertions.assertThat(captured.getParameters())
                .containsOnly(Assertions.entry(param1, param1), Assertions.entry(param2, param2), Assertions.entry(param3, param3));

        verify(perspectiveActivity).onOpen();
        verify(perspectiveManager).savePerspectiveState(any(Command.class));
        verify(perspectiveManager)
                .switchToPerspective(any(PlaceRequest.class),
                        any(PerspectiveActivity.class),
                        any(ParameterizedCommand.class));
    }

    /**
     * This test verifies that when launching a screen which is "owned by" a perspective other than the current one, the
     * PlaceManager first switches to the owning perspective and then launches the requested screen.
     */
    @Test
    public void testLaunchingActivityTiedToDifferentPerspective() throws Exception {
        PerspectiveActivity ozPerspectiveActivity = mock(PerspectiveActivity.class);
        PlaceRequest ozPerspectivePlace = new DefaultPlaceRequest("oz_perspective");
        PerspectiveDefinition ozPerspectiveDef = new PerspectiveDefinitionImpl();

        when(activityManager.getActivities(ozPerspectivePlace))
                .thenReturn(singleton((Activity) ozPerspectiveActivity));
        when(ozPerspectiveActivity.getDefaultPerspectiveLayout()).thenReturn(ozPerspectiveDef);
        when(ozPerspectiveActivity.getPlace()).thenReturn(ozPerspectivePlace);
        when(ozPerspectiveActivity.isType(ActivityResourceType.PERSPECTIVE.name())).thenReturn(true);
        doAnswer((Answer<Void>) invocationOnMock -> {
<<<<<<< HEAD
            ((Consumer)invocationOnMock.getArgument(0)).accept(null);
=======
            invocationOnMock.getArgument(0, Consumer.class).accept(null);
>>>>>>> 8639ac6d
            return null;
        }).when(ozPerspectiveActivity).getMenus(any());

        PlaceRequest emeraldCityPlace = new DefaultPlaceRequest("emerald_city");
        WorkbenchScreenActivity emeraldCityActivity = mock(WorkbenchScreenActivity.class);
        when(activityManager.getActivities(emeraldCityPlace))
                .thenReturn(singleton((Activity) emeraldCityActivity));
        when(emeraldCityActivity.getOwningPlace()).thenReturn(ozPerspectivePlace);
        when(emeraldCityActivity.isType(ActivityResourceType.SCREEN.name())).thenReturn(true);
        doAnswer((Answer<Void>) invocationOnMock -> {
<<<<<<< HEAD
            ((Consumer)invocationOnMock.getArgument(0)).accept(null);
=======
            invocationOnMock.getArgument(0, Consumer.class).accept(null);
>>>>>>> 8639ac6d
            return null;
        }).when(emeraldCityActivity).getMenus(any());

        placeManager.goTo(emeraldCityPlace,
                          (PanelDefinition) null);

        // verify perspective changed to oz
        verify(perspectiveManager).savePerspectiveState(any(Command.class));
        verify(perspectiveManager).switchToPerspective(any(PlaceRequest.class),
                                                       eq(ozPerspectiveActivity),
                                                       any(ParameterizedCommand.class));
        assertEquals(PlaceStatus.OPEN,
                     placeManager.getStatus(ozPerspectivePlace));

        // verify perspective opened before the activity that launches inside it
        InOrder inOrder = inOrder(ozPerspectiveActivity,
                                  emeraldCityActivity);
        inOrder.verify(ozPerspectiveActivity).onOpen();
        inOrder.verify(emeraldCityActivity).onOpen();

        // and the workbench activity should have launched (after the perspective change)
        verifyActivityLaunchSideEffects(emeraldCityPlace,
                                        emeraldCityActivity,
                                        null);
    }

    @Test
    public void testPerspectiveLaunchWithSplashScreen() throws Exception {
        final PlaceRequest perspectivePlace = new DefaultPlaceRequest("Somewhere");
        final PerspectiveActivity perspectiveActivity = mock(PerspectiveActivity.class);
        final PerspectiveDefinition perspectiveDef = new PerspectiveDefinitionImpl(
                SimpleWorkbenchPanelPresenter.class.getName());
        when(perspectiveActivity.getDefaultPerspectiveLayout()).thenReturn(perspectiveDef);
        when(activityManager.getActivities(perspectivePlace))
                .thenReturn(singleton((Activity) perspectiveActivity));

        final SplashScreenActivity splashScreenActivity = mock(SplashScreenActivity.class);
        when(activityManager.getSplashScreenInterceptor(perspectivePlace)).thenReturn(splashScreenActivity);
        when(perspectiveActivity.isType(ActivityResourceType.PERSPECTIVE.name())).thenReturn(true);
        when(splashScreenActivity.isType(ActivityResourceType.SPLASH.name())).thenReturn(true);

        placeManager.goTo(perspectivePlace);

        // splash screen should be open and registered as an active splash screen
        verify(splashScreenActivity,
               never()).onStartup(any(PlaceRequest.class));

        InOrder inOrder = inOrder(splashScreenActivity,
                                  newSplashScreenActiveEvent);
        inOrder.verify(splashScreenActivity).onOpen();
        inOrder.verify(newSplashScreenActiveEvent).fire(any(NewSplashScreenActiveEvent.class));

        assertTrue(placeManager.getActiveSplashScreens().contains(splashScreenActivity));

        // perspective should be open, and should be the activity registered for its own place
        verify(perspectiveActivity,
               never()).onStartup(any(PlaceRequest.class));
        verify(perspectiveActivity).onOpen();
        assertEquals(PlaceStatus.OPEN,
                     placeManager.getStatus(perspectivePlace));
        assertSame(perspectiveActivity,
                   placeManager.getActivity(perspectivePlace));
    }

    @Test
    public void testProperSplashScreenShutdownOnPerspectiveSwitch() throws Exception {
        final PlaceRequest perspectivePlace = new DefaultPlaceRequest("Somewhere");
        final PerspectiveActivity perspectiveActivity = mock(PerspectiveActivity.class);
        final PerspectiveDefinition perspectiveDef = new PerspectiveDefinitionImpl(
                SimpleWorkbenchPanelPresenter.class.getName());
        when(perspectiveActivity.getDefaultPerspectiveLayout()).thenReturn(perspectiveDef);
        when(perspectiveActivity.isType(ActivityResourceType.PERSPECTIVE.name())).thenReturn(true);
        doAnswer((Answer<Void>) invocationOnMock -> {
<<<<<<< HEAD
            ((Consumer)invocationOnMock.getArgument(0)).accept(null);
=======
            invocationOnMock.getArgument(0, Consumer.class).accept(null);
>>>>>>> 8639ac6d
            return null;
        }).when(perspectiveActivity).getMenus(any());
        when(activityManager.getActivities(perspectivePlace))
                .thenReturn(singleton((Activity) perspectiveActivity));

        // first splash screen: linked to the perspective itself
        final SplashScreenActivity splashScreenActivity1 = mock(SplashScreenActivity.class);
        when(activityManager.getSplashScreenInterceptor(perspectivePlace)).thenReturn(splashScreenActivity1);
        when(splashScreenActivity1.isType(ActivityResourceType.SPLASH.name())).thenReturn(true);

        // second splash screen: linked to a screen that we will display in the perspective
        final SplashScreenActivity splashScreenActivity2 = mock(SplashScreenActivity.class);
        when(activityManager.getSplashScreenInterceptor(kansas)).thenReturn(splashScreenActivity2);
        when(activityManager.getActivities(kansas)).thenReturn(singleton((Activity) kansasActivity));
        when(splashScreenActivity2.isType(ActivityResourceType.SPLASH.name())).thenReturn(true);
        when(kansasActivity.isType(ActivityResourceType.SCREEN.name())).thenReturn(true);
        doAnswer((Answer<Void>) invocationOnMock -> {
<<<<<<< HEAD
            ((Consumer)invocationOnMock.getArgument(0)).accept(null);
=======
            invocationOnMock.getArgument(0, Consumer.class).accept(null);
>>>>>>> 8639ac6d
            return null;
        }).when(kansasActivity).getMenus(any());

        placeManager.goTo(perspectivePlace);
        placeManager.goTo(kansas);

        assertTrue(placeManager.getActiveSplashScreens().contains(splashScreenActivity1));
        assertTrue(placeManager.getActiveSplashScreens().contains(splashScreenActivity2));

        // now switch to another perspective and ensure both kinds of splash screens got closed
        final PlaceRequest otherPerspectivePlace = new DefaultPlaceRequest("Elsewhere");
        final PerspectiveActivity otherPerspectiveActivity = mock(PerspectiveActivity.class);
        final PerspectiveDefinition otherPerspectiveDef = new PerspectiveDefinitionImpl(
                SimpleWorkbenchPanelPresenter.class.getName());
        when(otherPerspectiveActivity.getDefaultPerspectiveLayout()).thenReturn(otherPerspectiveDef);
        when(otherPerspectiveActivity.isType(ActivityResourceType.PERSPECTIVE.name())).thenReturn(true);
        when(activityManager.getActivities(otherPerspectivePlace))
                .thenReturn(singleton((Activity) otherPerspectiveActivity));

        placeManager.goTo(otherPerspectivePlace);

        assertTrue(placeManager.getActiveSplashScreens().isEmpty());
        verify(splashScreenActivity1).closeIfOpen();
        verify(splashScreenActivity2).closeIfOpen();

        // splash screens are Application Scoped, but we still "destroy" them (activity manager will call their onShutdown)
        verify(activityManager).destroyActivity(splashScreenActivity1);
        verify(activityManager).destroyActivity(splashScreenActivity2);
    }

    @Test
    public void testPartLaunchWithSplashScreen() throws Exception {
        PlaceRequest oz = new DefaultPlaceRequest("oz");
        WorkbenchScreenActivity ozActivity = mock(WorkbenchScreenActivity.class);
        when(activityManager.getActivities(oz)).thenReturn(singleton((Activity) ozActivity));
        when(ozActivity.isType(ActivityResourceType.SCREEN.name())).thenReturn(true);
        doAnswer((Answer<Void>) invocationOnMock -> {
<<<<<<< HEAD
            ((Consumer)invocationOnMock.getArgument(0)).accept(null);
=======
            invocationOnMock.getArgument(0, Consumer.class).accept(null);
>>>>>>> 8639ac6d
            return null;
        }).when(ozActivity).getMenus(any());

        final SplashScreenActivity lollipopGuildActivity = mock(SplashScreenActivity.class);
        when(activityManager.getSplashScreenInterceptor(oz)).thenReturn(lollipopGuildActivity);
        when(lollipopGuildActivity.isType(ActivityResourceType.SPLASH.name())).thenReturn(true);

        placeManager.goTo(oz,
                          (PanelDefinition) null);

        assertTrue(placeManager.getActiveSplashScreens().contains(lollipopGuildActivity));
        verify(lollipopGuildActivity,
               never()).onStartup(any(PlaceRequest.class));

        InOrder inOrder = inOrder(lollipopGuildActivity,
                                  newSplashScreenActiveEvent);
        inOrder.verify(lollipopGuildActivity).onOpen();
        inOrder.verify(newSplashScreenActiveEvent).fire(any(NewSplashScreenActiveEvent.class));
    }

    @Test
    public void testProperSplashScreenShutdownOnPartClose() throws Exception {
        PlaceRequest oz = new DefaultPlaceRequest("oz");
        WorkbenchScreenActivity ozActivity = mock(WorkbenchScreenActivity.class);
        when(activityManager.getActivities(oz)).thenReturn(singleton((Activity) ozActivity));

        final SplashScreenActivity lollipopGuildActivity = mock(SplashScreenActivity.class);
        when(lollipopGuildActivity.isType(ActivityResourceType.SPLASH.name())).thenReturn(true);
        when(activityManager.getSplashScreenInterceptor(oz)).thenReturn(lollipopGuildActivity);
        when(ozActivity.isType(ActivityResourceType.SCREEN.name())).thenReturn(true);
        doAnswer((Answer<Void>) invocationOnMock -> {
<<<<<<< HEAD
            ((Consumer)invocationOnMock.getArgument(0)).accept(null);
=======
            invocationOnMock.getArgument(0, Consumer.class).accept(null);
>>>>>>> 8639ac6d
            return null;
        }).when(ozActivity).getMenus(any());

        placeManager.goTo(oz,
                          (PanelDefinition) null);
        placeManager.closePlace(oz);

        assertTrue(placeManager.getActiveSplashScreens().isEmpty());
        verify(lollipopGuildActivity).closeIfOpen();

        // splash screens are Application Scoped, but we still "destroy" them (activity manager will call their onShutdown)
        verify(activityManager).destroyActivity(lollipopGuildActivity);
    }

    /**
     * Ensures that splash screens can't be launched on their own (they should only launch as a side effect of launching
     * a place that they intercept). This test came from the original test suite, and may not be all that relevant
     * anymore: it assumes that the ActivityManager might resolve a PlaceRequest to a SplashScreenActivity, and this is
     * currently not in the ActivityManager contract.
     */
    @Test
    public void testSplashScreenActivityShouldNotLaunchOnItsOwn() throws Exception {
        final PlaceRequest somewhere = new DefaultPlaceRequest("Somewhere");

        final SplashScreenActivity splashScreenActivity = mock(SplashScreenActivity.class);
        when(activityManager.getActivities(somewhere)).thenReturn(singleton((Activity) splashScreenActivity));

        placeManager.goTo(somewhere);

        verify(splashScreenActivity,
               never()).onStartup(eq(somewhere));
        verify(splashScreenActivity,
               never()).onOpen();
        verify(newSplashScreenActiveEvent,
               never()).fire(any(NewSplashScreenActiveEvent.class));
        assertFalse(placeManager.getActiveSplashScreens().contains(splashScreenActivity));
    }

    /**
     * Ensures that context activities can't be launched on their own (they should only launch as a side effect of launching
     * a place that they relate to). This test was moved here from the original test suite.
     */
    @Test
    public void testContextActivityShouldNotLaunchOnItsOwn() throws Exception {
        final PlaceRequest somewhere = new DefaultPlaceRequest("Somewhere");

        final ContextActivity activity = mock(ContextActivity.class);
        when(activityManager.getActivities(somewhere)).thenReturn(singleton((Activity) activity));

        placeManager.goTo(somewhere);

        verify(activity,
               never()).onStartup(eq(somewhere));
        verify(activity,
               never()).onOpen();
    }

    @Test
    public void testLaunchingPopup() throws Exception {

        final PlaceRequest popupPlace = new DefaultPlaceRequest("Somewhere");
        final AbstractPopupActivity popupActivity = mock(AbstractPopupActivity.class);

        when(activityManager.getActivities(popupPlace)).thenReturn(singleton((Activity) popupActivity));
        when(popupActivity.isType(ActivityResourceType.POPUP.name())).thenReturn(true);

        placeManager.goTo(popupPlace);

        verify(popupActivity,
               never()).onStartup(any(PlaceRequest.class));
        verify(popupActivity,
               times(1)).onOpen();

        assertEquals(PlaceStatus.OPEN,
                     placeManager.getStatus(popupPlace));

        // TODO this test was moved here from the old test suite. it may not verify all required side effects of launching a popup.
    }

    @Test
    public void testLaunchingPopupThatIsAlreadyOpen() throws Exception {

        final PlaceRequest popupPlace = new DefaultPlaceRequest("Somewhere");
        final AbstractPopupActivity popupActivity = mock(AbstractPopupActivity.class);

        when(activityManager.getActivities(popupPlace)).thenReturn(singleton((Activity) popupActivity));
        when(popupActivity.isType(ActivityResourceType.POPUP.name())).thenReturn(true);

        placeManager.goTo(popupPlace);
        placeManager.goTo(popupPlace);

        verify(popupActivity,
               never()).onStartup(any(PlaceRequest.class));
        verify(popupActivity,
               times(1)).onOpen();
        assertEquals(PlaceStatus.OPEN,
                     placeManager.getStatus(popupPlace));
    }

    @Test
    public void testReLaunchingClosedPopup() throws Exception {

        final PlaceRequest popupPlace = new DefaultPlaceRequest("Somewhere");
        final AbstractPopupActivity popupActivity = mock(AbstractPopupActivity.class);
        when(popupActivity.onMayClose()).thenReturn(true);
        when(popupActivity.isType(ActivityResourceType.POPUP.name())).thenReturn(true);
        when(activityManager.getActivities(popupPlace)).thenReturn(singleton((Activity) popupActivity));

        placeManager.goTo(popupPlace);
        placeManager.closePlace(popupPlace);
        placeManager.goTo(popupPlace);

        verify(popupActivity,
               times(2)).onOpen();
        verify(popupActivity,
               times(1)).onClose();
        assertEquals(PlaceStatus.OPEN,
                     placeManager.getStatus(popupPlace));
    }

    @Test
    public void testPopupCancelsClose() throws Exception {

        final PlaceRequest popupPlace = new DefaultPlaceRequest("Somewhere");
        final AbstractPopupActivity popupActivity = mock(AbstractPopupActivity.class);
        when(popupActivity.onMayClose()).thenReturn(false);
        when(popupActivity.isType(ActivityResourceType.POPUP.name())).thenReturn(true);
        when(activityManager.getActivities(popupPlace)).thenReturn(singleton((Activity) popupActivity));

        placeManager.goTo(popupPlace);
        placeManager.closePlace(popupPlace);

        verify(popupActivity,
               never()).onClose();
        assertEquals(PlaceStatus.OPEN,
                     placeManager.getStatus(popupPlace));
    }

    @Test
    public void testLaunchActivityInCustomPanel() throws Exception {
        HasWidgets any = any(HasWidgets.class);
        CustomPanelDefinitionImpl customPanelDef = new CustomPanelDefinitionImpl(
                UnanchoredStaticWorkbenchPanelPresenter.class.getName(),
                any);
        when(panelManager.addCustomPanel(any,
                                         eq(UnanchoredStaticWorkbenchPanelPresenter.class.getName())))
                .thenReturn(customPanelDef);

        PlaceRequest emeraldCityPlace = new DefaultPlaceRequest("emerald_city");
        WorkbenchScreenActivity emeraldCityActivity = mock(WorkbenchScreenActivity.class);
        when(emeraldCityActivity.preferredWidth()).thenReturn(555);
        when(emeraldCityActivity.preferredHeight()).thenReturn(-1);
        doAnswer((Answer<Void>) invocationOnMock -> {
<<<<<<< HEAD
            ((Consumer)invocationOnMock.getArgument(0)).accept(null);
=======
            invocationOnMock.getArgument(0, Consumer.class).accept(null);
>>>>>>> 8639ac6d
            return null;
        }).when(emeraldCityActivity).getMenus(any());
        when(activityManager.getActivities(emeraldCityPlace))
                .thenReturn(singleton((Activity) emeraldCityActivity));
        when(emeraldCityActivity.isType(ActivityResourceType.SCREEN.name())).thenReturn(true);

        HasWidgets customContainer = mock(HasWidgets.class);

        placeManager.goTo(emeraldCityPlace,
                          customContainer);

        verifyActivityLaunchSideEffects(emeraldCityPlace,
                                        emeraldCityActivity,
                                        customPanelDef);
        verify(panelManager).addWorkbenchPart(eq(emeraldCityPlace),
                                              eq(new PartDefinitionImpl(emeraldCityPlace)),
                                              eq(customPanelDef),
                                              isNull(Menus.class),
                                              any(UIPart.class),
                                              isNull(String.class),
                                              isNull(Integer.class),
                                              isNull(Integer.class));
        assertNull(customPanelDef.getParent());
    }

    @Test
    public void testLaunchActivityInCustomHasWidgetsPanelShouldCloseExistingOnes() throws Exception {
        PlaceManagerImpl placeManagerSpy = spy(this.placeManager);
        HasWidgets panel = mock(HasWidgets.class);
        CustomPanelDefinitionImpl customPanelDef = spy(new CustomPanelDefinitionImpl(
                UnanchoredStaticWorkbenchPanelPresenter.class.getName(),
                panel));
        when(panelManager.addCustomPanel(eq(panel),
                                         eq(UnanchoredStaticWorkbenchPanelPresenter.class.getName())))
                .thenReturn(customPanelDef);

        PlaceRequest emeraldCityPlace = new DefaultPlaceRequest("emerald_city");
        WorkbenchScreenActivity emeraldCityActivity = mock(WorkbenchScreenActivity.class);
        when(emeraldCityActivity.preferredWidth()).thenReturn(555);
        when(emeraldCityActivity.preferredHeight()).thenReturn(-1);
        when(activityManager.getActivities(emeraldCityPlace))
                .thenReturn(singleton((Activity) emeraldCityActivity));
        when(emeraldCityActivity.isType(ActivityResourceType.SCREEN.name())).thenReturn(true);
        doAnswer((Answer<Void>) invocationOnMock -> {
<<<<<<< HEAD
            ((Consumer)invocationOnMock.getArgument(0)).accept(null);
=======
            invocationOnMock.getArgument(0, Consumer.class).accept(null);
>>>>>>> 8639ac6d
            return null;
        }).when(emeraldCityActivity).getMenus(any());

        PlaceRequest emeraldCityPlace2 = new DefaultPlaceRequest("emerald_city2");
        WorkbenchScreenActivity emeraldCityActivity2 = mock(WorkbenchScreenActivity.class);
        when(emeraldCityActivity2.preferredWidth()).thenReturn(555);
        when(emeraldCityActivity2.preferredHeight()).thenReturn(-1);
        when(activityManager.getActivities(emeraldCityPlace2))
                .thenReturn(singleton((Activity) emeraldCityActivity2));
        when(emeraldCityActivity2.isType(ActivityResourceType.SCREEN.name())).thenReturn(true);
        doAnswer((Answer<Void>) invocationOnMock -> {
<<<<<<< HEAD
            ((Consumer)invocationOnMock.getArgument(0)).accept(null);
=======
            invocationOnMock.getArgument(0, Consumer.class).accept(null);
>>>>>>> 8639ac6d
            return null;
        }).when(emeraldCityActivity2).getMenus(any());

        placeManagerSpy.goTo(emeraldCityPlace,
                               panel);

        verifyActivityLaunchSideEffects(emeraldCityPlace,
                                        emeraldCityActivity,
                                        customPanelDef);
        verify(panelManager).addWorkbenchPart(eq(emeraldCityPlace),
                                              eq(new PartDefinitionImpl(emeraldCityPlace)),
                                              eq(customPanelDef),
                                              isNull(Menus.class),
                                              any(UIPart.class),
                                              isNull(String.class),
                                              isNull(Integer.class),
                                              isNull(Integer.class));
        assertNull(customPanelDef.getParent());

        Set<PartDefinition> parts = new HashSet<>();
        PartDefinition part = mock(PartDefinition.class);
        parts.add(part);
        when(part.getPlace()).thenReturn(emeraldCityPlace);
        when(customPanelDef.getParts()).thenReturn(parts);

        placeManagerSpy.goTo(emeraldCityPlace2,
                               panel);

        verifyActivityLaunchSideEffects(emeraldCityPlace2,
                                        emeraldCityActivity2,
                                        customPanelDef);

        verify(panelManager).addWorkbenchPart(eq(emeraldCityPlace2),
                                              eq(new PartDefinitionImpl(emeraldCityPlace2)),
                                              eq(customPanelDef),
                                              isNull(Menus.class),
                                              any(UIPart.class),
                                              isNull(String.class),
                                              isNull(Integer.class),
                                              isNull(Integer.class));

        verify(placeManagerSpy).closePlace(emeraldCityPlace);

        assertNull(customPanelDef.getParent());
    }

    @Test
    public void testLaunchActivityInCustomHTMLElementPanelShouldCloseExistingOnes() throws Exception {
        PlaceManagerImpl placeManagerSpy = spy(this.placeManager);
        HTMLElement panel = mock(HTMLElement.class);
        CustomPanelDefinitionImpl customPanelDef = spy(new CustomPanelDefinitionImpl(
                UnanchoredStaticWorkbenchPanelPresenter.class.getName(),
                panel));
        when(panelManager.addCustomPanel(eq(panel),
                                         eq(UnanchoredStaticWorkbenchPanelPresenter.class.getName())))
                .thenReturn(customPanelDef);

        PlaceRequest emeraldCityPlace = new DefaultPlaceRequest("emerald_city");
        WorkbenchScreenActivity emeraldCityActivity = mock(WorkbenchScreenActivity.class);
        when(emeraldCityActivity.preferredWidth()).thenReturn(555);
        when(emeraldCityActivity.preferredHeight()).thenReturn(-1);
        doAnswer((Answer<Void>) invocationOnMock -> {
<<<<<<< HEAD
            ((Consumer)invocationOnMock.getArgument(0)).accept(null);
=======
            invocationOnMock.getArgument(0, Consumer.class).accept(null);
>>>>>>> 8639ac6d
            return null;
        }).when(emeraldCityActivity).getMenus(any());
        when(activityManager.getActivities(emeraldCityPlace))
                .thenReturn(singleton((Activity) emeraldCityActivity));
        when(emeraldCityActivity.isType(ActivityResourceType.SCREEN.name())).thenReturn(true);

        PlaceRequest emeraldCityPlace2 = new DefaultPlaceRequest("emerald_city2");
        WorkbenchScreenActivity emeraldCityActivity2 = mock(WorkbenchScreenActivity.class);
        when(emeraldCityActivity2.preferredWidth()).thenReturn(555);
        when(emeraldCityActivity2.preferredHeight()).thenReturn(-1);
        doAnswer((Answer<Void>) invocationOnMock -> {
<<<<<<< HEAD
            ((Consumer)invocationOnMock.getArgument(0)).accept(null);
=======
            invocationOnMock.getArgument(0, Consumer.class).accept(null);
>>>>>>> 8639ac6d
            return null;
        }).when(emeraldCityActivity2).getMenus(any());
        when(activityManager.getActivities(emeraldCityPlace2))
                .thenReturn(singleton((Activity) emeraldCityActivity2));
        when(emeraldCityActivity2.isType(ActivityResourceType.SCREEN.name())).thenReturn(true);

        placeManagerSpy.goTo(emeraldCityPlace,
                             panel);

        verifyActivityLaunchSideEffects(emeraldCityPlace,
                                        emeraldCityActivity,
                                        customPanelDef);
        verify(panelManager).addWorkbenchPart(eq(emeraldCityPlace),
                                              eq(new PartDefinitionImpl(emeraldCityPlace)),
                                              eq(customPanelDef),
                                              isNull(Menus.class),
                                              any(UIPart.class),
                                              isNull(String.class),
                                              isNull(Integer.class),
                                              isNull(Integer.class));
        assertNull(customPanelDef.getParent());

        Set<PartDefinition> parts = new HashSet<>();
        PartDefinition part = mock(PartDefinition.class);
        parts.add(part);
        when(part.getPlace()).thenReturn(emeraldCityPlace);
        when(customPanelDef.getParts()).thenReturn(parts);

        placeManagerSpy.goTo(emeraldCityPlace2,
                             panel);

        verifyActivityLaunchSideEffects(emeraldCityPlace2,
                                        emeraldCityActivity2,
                                        customPanelDef);

        verify(panelManager).addWorkbenchPart(eq(emeraldCityPlace2),
                                              eq(new PartDefinitionImpl(emeraldCityPlace2)),
                                              eq(customPanelDef),
                                              isNull(Menus.class),
                                              any(UIPart.class),
                                              isNull(String.class),
                                              isNull(Integer.class),
                                              isNull(Integer.class));

        verify(placeManagerSpy).closePlace(emeraldCityPlace);

        assertNull(customPanelDef.getParent());
    }

    @Test
    public void testLaunchExistingActivityInCustomPanel() throws Exception {
        HasWidgets customContainer = mock(HasWidgets.class);

        when(kansasActivity.isType(ActivityResourceType.SCREEN.name())).thenReturn(true);
        placeManager.goTo(kansas,
                          customContainer);

        verify(panelManager,
               never())
                .addCustomPanel(customContainer,
                                StaticWorkbenchPanelPresenter.class.getName());
        verifyNoActivityLaunchSideEffects(kansas,
                                          kansasActivity);
        verify(selectWorkbenchPartEvent).fire(refEq(new SelectPlaceEvent(kansas)));
    }

    @Test
    public void testClosingActivityInCustomPanel() throws Exception {
        HasWidgets any = any(HasWidgets.class);
        CustomPanelDefinitionImpl customPanelDef = new CustomPanelDefinitionImpl(
                UnanchoredStaticWorkbenchPanelPresenter.class.getName(),
                any);
        when(panelManager.addCustomPanel(any,
                                         eq(UnanchoredStaticWorkbenchPanelPresenter.class.getName())))
                .thenReturn(customPanelDef);

        PlaceRequest emeraldCityPlace = new DefaultPlaceRequest("emerald_city");
        createWorkbenchScreenActivity(emeraldCityPlace);

        HasWidgets customContainer = mock(HasWidgets.class);

        placeManager.goTo(emeraldCityPlace,
                          customContainer);
        placeManager.closePlace(emeraldCityPlace);

        assertTrue(customPanelDef.getParts().isEmpty());
        verify(panelManager).removeWorkbenchPanel(customPanelDef);
    }

    @Test
    public void testClosingAllPlacesIncludesCustomPanels() throws Exception {
        HasWidgets any = any(HasWidgets.class);
        CustomPanelDefinitionImpl customPanelDef = new CustomPanelDefinitionImpl(
                UnanchoredStaticWorkbenchPanelPresenter.class.getName(),
                any);
        when(panelManager.addCustomPanel(any,
                                         eq(UnanchoredStaticWorkbenchPanelPresenter.class.getName())))
                .thenReturn(customPanelDef);

        PlaceRequest emeraldCityPlace = new DefaultPlaceRequest("emerald_city");
        createWorkbenchScreenActivity(emeraldCityPlace);

        HasWidgets customContainer = mock(HasWidgets.class);

        placeManager.goTo(emeraldCityPlace,
                          customContainer);
        placeManager.closeAllPlaces();

        assertTrue(customPanelDef.getParts().isEmpty());
        verify(panelManager).removeWorkbenchPanel(customPanelDef);
    }

    @Test
    public void testLaunchActivityInCustomPanelInsideHTMLElement() throws Exception {
        HTMLElement any = any(HTMLElement.class);
        CustomPanelDefinitionImpl customPanelDef = new CustomPanelDefinitionImpl(
                UnanchoredStaticWorkbenchPanelPresenter.class.getName(),
                any);
        when(panelManager.addCustomPanel(any,
                                         eq(UnanchoredStaticWorkbenchPanelPresenter.class.getName())))
                .thenReturn(customPanelDef);

        PlaceRequest emeraldCityPlace = new DefaultPlaceRequest("emerald_city");
        WorkbenchScreenActivity emeraldCityActivity = mock(WorkbenchScreenActivity.class);
        when(emeraldCityActivity.preferredWidth()).thenReturn(555);
        when(emeraldCityActivity.preferredHeight()).thenReturn(-1);
        doAnswer((Answer<Void>) invocationOnMock -> {
<<<<<<< HEAD
            ((Consumer)invocationOnMock.getArgument(0)).accept(null);
=======
            invocationOnMock.getArgument(0, Consumer.class).accept(null);
>>>>>>> 8639ac6d
            return null;
        }).when(emeraldCityActivity).getMenus(any());
        when(activityManager.getActivities(emeraldCityPlace))
                .thenReturn(singleton((Activity) emeraldCityActivity));
        when(emeraldCityActivity.isType(ActivityResourceType.SCREEN.name())).thenReturn(true);

        HTMLElement customContainer = mock(HTMLElement.class);

        placeManager.goTo(emeraldCityPlace,
                          customContainer);

        verifyActivityLaunchSideEffects(emeraldCityPlace,
                                        emeraldCityActivity,
                                        customPanelDef);
        verify(panelManager).addWorkbenchPart(eq(emeraldCityPlace),
                                              eq(new PartDefinitionImpl(emeraldCityPlace)),
                                              eq(customPanelDef),
                                              isNull(Menus.class),
                                              any(UIPart.class),
                                              isNull(String.class),
                                              isNull(Integer.class),
                                              isNull(Integer.class));
        assertNull(customPanelDef.getParent());
    }

    @Test
    public void testLaunchExistingActivityInCustomPanelInsideHTMLElement() throws Exception {
        HTMLElement customContainer = mock(HTMLElement.class);

        when(kansasActivity.isType(ActivityResourceType.SCREEN.name())).thenReturn(true);
        placeManager.goTo(kansas,
                          customContainer);

        verify(panelManager,
               never())
                .addCustomPanel(customContainer,
                                StaticWorkbenchPanelPresenter.class.getName());
        verifyNoActivityLaunchSideEffects(kansas,
                                          kansasActivity);
        verify(selectWorkbenchPartEvent).fire(refEq(new SelectPlaceEvent(kansas)));
    }

    @Test
    public void testClosingActivityInCustomPanelInsideHTMLElement() throws Exception {
        HTMLElement any = any(HTMLElement.class);
        CustomPanelDefinitionImpl customPanelDef = new CustomPanelDefinitionImpl(
                UnanchoredStaticWorkbenchPanelPresenter.class.getName(),
                any);
        when(panelManager.addCustomPanel(any,
                                         eq(UnanchoredStaticWorkbenchPanelPresenter.class.getName())))
                .thenReturn(customPanelDef);

        PlaceRequest emeraldCityPlace = new DefaultPlaceRequest("emerald_city");
        createWorkbenchScreenActivity(emeraldCityPlace);

        HTMLElement customContainer = mock(HTMLElement.class);

        placeManager.goTo(emeraldCityPlace,
                          customContainer);
        placeManager.closePlace(emeraldCityPlace);

        assertTrue(customPanelDef.getParts().isEmpty());
        verify(panelManager).removeWorkbenchPanel(customPanelDef);
    }

    @Test
    public void testClosingAllPlacesIncludesCustomPanelsInsideHTMLElements() throws Exception {
        HTMLElement any = any(HTMLElement.class);
        CustomPanelDefinitionImpl customPanelDef = new CustomPanelDefinitionImpl(
                UnanchoredStaticWorkbenchPanelPresenter.class.getName(),
                any);
        when(panelManager.addCustomPanel(any,
                                         eq(UnanchoredStaticWorkbenchPanelPresenter.class.getName())))
                .thenReturn(customPanelDef);

        PlaceRequest emeraldCityPlace = new DefaultPlaceRequest("emerald_city");
        createWorkbenchScreenActivity(emeraldCityPlace);

        HTMLElement customContainer = mock(HTMLElement.class);

        placeManager.goTo(emeraldCityPlace,
                          customContainer);
        placeManager.closeAllPlaces();

        assertTrue(customPanelDef.getParts().isEmpty());
        verify(panelManager).removeWorkbenchPanel(customPanelDef);
    }

    @Test
    public void testGetActivitiesForResourceType_NoMatches() throws Exception {
        final ObservablePath path = mock(ObservablePath.class);
        final PathPlaceRequest yellowBrickRoad = new FakePathPlaceRequest(path);
        final WorkbenchScreenActivity ozActivity = mock(WorkbenchScreenActivity.class);

        when(activityManager.getActivities(yellowBrickRoad)).thenReturn(singleton((Activity) ozActivity));
        when(ozActivity.isType(ActivityResourceType.SCREEN.name())).thenReturn(true);
        doAnswer((Answer<Void>) invocationOnMock -> {
<<<<<<< HEAD
            ((Consumer)invocationOnMock.getArgument(0)).accept(null);
=======
            invocationOnMock.getArgument(0, Consumer.class).accept(null);
>>>>>>> 8639ac6d
            return null;
        }).when(ozActivity).getMenus(any());

        placeManager.goTo(yellowBrickRoad);

        verifyActivityLaunchSideEffects(yellowBrickRoad,
                                        ozActivity,
                                        null);

        final ResourceTypeDefinition resourceType = mock(ResourceTypeDefinition.class);
        when(resourceType.accept(path)).thenReturn(false);

        final Collection<PathPlaceRequest> resolvedActivities = placeManager
                .getActivitiesForResourceType(resourceType);
        assertNotNull(resolvedActivities);
        assertEquals(0,
                     resolvedActivities.size());
    }

    @Test
    public void testGetActivitiesForResourceType_Matches() throws Exception {
        final ObservablePath path = mock(ObservablePath.class);
        final PathPlaceRequest yellowBrickRoad = new FakePathPlaceRequest(path);
        final WorkbenchScreenActivity ozActivity = mock(WorkbenchScreenActivity.class);

        when(activityManager.getActivities(yellowBrickRoad)).thenReturn(singleton((Activity) ozActivity));
        when(ozActivity.isType(ActivityResourceType.SCREEN.name())).thenReturn(true);
        doAnswer((Answer<Void>) invocationOnMock -> {
<<<<<<< HEAD
            ((Consumer)invocationOnMock.getArgument(0)).accept(null);
=======
            invocationOnMock.getArgument(0, Consumer.class).accept(null);
>>>>>>> 8639ac6d
            return null;
        }).when(ozActivity).getMenus(any());

        placeManager.goTo(yellowBrickRoad);

        verifyActivityLaunchSideEffects(yellowBrickRoad,
                                        ozActivity,
                                        null);

        final ResourceTypeDefinition resourceType = mock(ResourceTypeDefinition.class);
        when(resourceType.accept(path)).thenReturn(true);

        final Collection<PathPlaceRequest> resolvedActivities = placeManager
                .getActivitiesForResourceType(resourceType);
        assertNotNull(resolvedActivities);
        assertEquals(1,
                     resolvedActivities.size());

        try {
            resolvedActivities.clear();

            fail("PlaceManager.getActivitiesForResourceType() should return an unmodifiable collection.");
        } catch (UnsupportedOperationException uoe) {
            //This is correct. The result should be an unmodifiable collection
        }
    }

    @Test
    public void testCloseAllPlacesOrNothingSucceeds() throws Exception {
        PlaceRequest emeraldCityPlace = new DefaultPlaceRequest("emerald_city");
        WorkbenchScreenActivity emeraldCityActivity = createWorkbenchScreenActivity(emeraldCityPlace);
        placeManager.goTo(emeraldCityPlace);

        when(kansasActivity.onMayClose()).thenReturn(true);
        when(kansasActivity.isType(ActivityResourceType.SCREEN.name())).thenReturn(true);

        placeManager.closeAllPlacesOrNothing();

        verifyPlaceClosed(kansas,
                          kansasActivity);
        verifyPlaceClosed(emeraldCityPlace,
                          emeraldCityActivity);
    }

    @Test
    public void testCloseAllPlacesOrNothingFails() throws Exception {
        PlaceRequest emeraldCityPlace = new DefaultPlaceRequest("emerald_city");
        WorkbenchScreenActivity emeraldCityActivity = createWorkbenchScreenActivity(emeraldCityPlace);
        doReturn(false).when(emeraldCityActivity).onMayClose();
        placeManager.goTo(emeraldCityPlace);

        when(kansasActivity.onMayClose()).thenReturn(true);
        when(kansasActivity.isType(ActivityResourceType.SCREEN.name())).thenReturn(true);

        placeManager.closeAllPlacesOrNothing();

        verifyPlaceNotClosed(kansas,
                             kansasActivity);
        verifyPlaceNotClosed(emeraldCityPlace,
                             emeraldCityActivity);
    }

    @Test
    public void testAddOnOpenCallbacks() {
        final Command onOpenCallback1 = mock(Command.class);
        final Command onOpenCallback2 = mock(Command.class);

        final DefaultPlaceRequest myPlace = new DefaultPlaceRequest("my-place");
        placeManager.registerOnOpenCallback(myPlace,
                                            onOpenCallback1);
        final List<Command> onOpenCallbacks1 = placeManager.getOnOpenCallbacks(myPlace);
        assertEquals(1,
                     onOpenCallbacks1.size());
        assertSame(onOpenCallback1,
                   onOpenCallbacks1.get(0));

        placeManager.registerOnOpenCallback(myPlace,
                                            onOpenCallback2);
        final List<Command> onOpenCallbacks2 = placeManager.getOnOpenCallbacks(myPlace);
        assertEquals(2,
                     onOpenCallbacks2.size());
        assertSame(onOpenCallback1,
                   onOpenCallbacks2.get(0));
        assertSame(onOpenCallback2,
                   onOpenCallbacks2.get(1));

        final DefaultPlaceRequest myOtherPlace = new DefaultPlaceRequest("my-other-place");
        final List<Command> onOpenCallbacks3 = placeManager.getOnOpenCallbacks(myOtherPlace);
        assertNull(onOpenCallbacks3);
    }

    @Test
    public void testAddOnCloseCallbacks() {
        final Command onCloseCallback1 = mock(Command.class);
        final Command onCloseCallback2 = mock(Command.class);

        final DefaultPlaceRequest myPlace = new DefaultPlaceRequest("my-place");
        placeManager.registerOnCloseCallback(myPlace,
                                            onCloseCallback1);
        final List<Command> onCloseCallbacks1 = placeManager.getOnCloseCallbacks(myPlace);
        assertEquals(1,
                     onCloseCallbacks1.size());
        assertSame(onCloseCallback1,
                   onCloseCallbacks1.get(0));

        placeManager.registerOnCloseCallback(myPlace,
                                            onCloseCallback2);
        final List<Command> onCloseCallbacks2 = placeManager.getOnCloseCallbacks(myPlace);
        assertEquals(2,
                     onCloseCallbacks2.size());
        assertSame(onCloseCallback1,
                   onCloseCallbacks2.get(0));
        assertSame(onCloseCallback2,
                   onCloseCallbacks2.get(1));

        final DefaultPlaceRequest myOtherPlace = new DefaultPlaceRequest("my-other-place");
        final List<Command> onCloseCallbacks3 = placeManager.getOnCloseCallbacks(myOtherPlace);
        assertNull(onCloseCallbacks3);
    }

    private WorkbenchScreenActivity createWorkbenchScreenActivity(final PlaceRequest emeraldCityPlace) {
        WorkbenchScreenActivity emeraldCityActivity = mock(WorkbenchScreenActivity.class);
        when(emeraldCityActivity.onMayClose()).thenReturn(true);
        when(emeraldCityActivity.preferredWidth()).thenReturn(555);
        when(emeraldCityActivity.preferredHeight()).thenReturn(-1);
        when(emeraldCityActivity.isType(ActivityResourceType.SCREEN.name())).thenReturn(true);
        when(activityManager.getActivities(emeraldCityPlace))
                .thenReturn(singleton((Activity) emeraldCityActivity));
        return emeraldCityActivity;
    }

    private void verifyPlaceClosed(final PlaceRequest place,
                                   final WorkbenchScreenActivity screenActivity) {
        verify(workbenchPartBeforeCloseEvent).fire(refEq(new BeforeClosePlaceEvent(place,
                                                                                   true,
                                                                                   true)));
        verify(workbenchPartCloseEvent).fire(refEq(new ClosePlaceEvent(place)));
        verify(screenActivity).onMayClose();
        verify(screenActivity).onClose();
        verify(screenActivity,
               never()).onShutdown();
        verify(activityManager).destroyActivity(screenActivity);
        verify(panelManager).removePartForPlace(place);

        assertEquals(PlaceStatus.CLOSE,
                     placeManager.getStatus(place));
        assertNull(placeManager.getActivity(place));
        assertFalse(placeManager.getActivePlaceRequests().contains(place));
    }

    private void verifyPlaceNotClosed(final PlaceRequest place,
                                      final WorkbenchScreenActivity screenActivity) {
        verify(workbenchPartBeforeCloseEvent,
               never()).fire(refEq(new BeforeClosePlaceEvent(place,
                                                             true,
                                                             true)));
        verify(workbenchPartCloseEvent,
               never()).fire(refEq(new ClosePlaceEvent(place)));
        verify(screenActivity,
               never()).onClose();
        verify(screenActivity,
               never()).onShutdown();
        verify(activityManager,
               never()).destroyActivity(screenActivity);
        verify(panelManager,
               never()).removePartForPlace(place);

        assertEquals(PlaceStatus.OPEN,
                     placeManager.getStatus(place));
        assertNotNull(placeManager.getActivity(place));
        assertTrue(placeManager.getActivePlaceRequests().contains(place));
    }

    /**
     * Verifies that all the expected side effects of a screen or editor activity launch have happened.
     * @param placeRequest The place request that was passed to some variant of PlaceManager.goTo().
     * @param activity <b>A Mockito mock<b> of the activity that was resolved for <tt>placeRequest</tt>.
     */
    private void verifyActivityLaunchSideEffects(PlaceRequest placeRequest,
                                                 WorkbenchActivity activity,
                                                 PanelDefinition expectedPanel) {

        // as of UberFire 0.4. this event only happens if the place is already visible.
        // it might be be better if the event was fired unconditionally. needs investigation.
        verify(selectWorkbenchPartEvent,
               never()).fire(any(SelectPlaceEvent.class));

        // we know the activity was created (or we wouldn't be here), but should verify that only happened one time
        verify(activityManager,
               times(1)).getActivities(placeRequest);

        // contract between PlaceManager and PanelManager
        Integer preferredWidth = activity.preferredWidth();
        Integer preferredHeight = activity.preferredHeight();
        Integer expectedPartWidth;
        Integer expectedPartHeight;
        if (expectedPanel == null) {
            PanelDefinition rootPanel = panelManager.getRoot();
            verify(panelManager).addWorkbenchPanel(rootPanel,
                                                   null,
                                                   preferredHeight,
                                                   preferredWidth,
                                                   null,
                                                   null);
            expectedPartWidth = null;
            expectedPartHeight = null;
        } else {
            expectedPartWidth = expectedPanel.getWidth();
            expectedPartHeight = expectedPanel.getHeight();
        }
        verify(panelManager).addWorkbenchPart(eq(placeRequest),
                                              eq(new PartDefinitionImpl(placeRequest)),
                                              expectedPanel == null ? any(PanelDefinition.class) : eq(
                                                      expectedPanel),
                                              isNull(Menus.class),
                                              any(UIPart.class),
                                              isNull(String.class),
                                              eq(expectedPartWidth),
                                              eq(expectedPartHeight));

        // contract between PlaceManager and PlaceHistoryHandler

        // state changes in PlaceManager itself (contract between PlaceManager and everyone)
        assertTrue("Actual place requests: " + placeManager.getActivePlaceRequests(),
                   placeManager.getActivePlaceRequests().contains(placeRequest));
        assertSame(activity,
                   placeManager.getActivity(placeRequest));
        assertEquals(PlaceStatus.OPEN,
                     placeManager.getStatus(placeRequest));

        // contract between PlaceManager and Activity
        verify(activity,
               never()).onStartup(any(PlaceRequest.class)); // this is ActivityManager's job
        verify(activity,
               times(1)).onOpen();
    }

    // TODO test going to an unresolvable/unknown place

    // TODO test going to a place with a specific target panel (part of the PerspectiveManager/PlaceManager contract)

    // TODO test closing all panels when there are a variety of different types of panels open

    // TODO compare/contrast closeAllPlaces with closeAllCurrentPanels (former is public API; latter is called before launching a new perspective)

    /**
     * Verifies that the "place change" side effects have not happened, and that the given activity is still current.
     * @param expectedCurrentPlace The place request that placeManager should still consider "current."
     * @param activity <b>A Mockito mock<b> of the activity tied to <tt>expectedCurrentPlace</tt>.
     */
    private void verifyNoActivityLaunchSideEffects(PlaceRequest expectedCurrentPlace,
                                                   WorkbenchScreenActivity activity) {

        // contract between PlaceManager and PanelManager
        verify(panelManager,
               never()).addWorkbenchPanel(eq(panelManager.getRoot()),
                                          any(Position.class),
                                          any(Integer.class),
                                          any(Integer.class),
                                          any(Integer.class),
                                          any(Integer.class));

        verify(panelManager,
               never()).addWorkbenchPanel(eq(panelManager.getRoot()),
                                          any(PanelDefinition.class),
                                          any(Position.class));

        // state changes in PlaceManager itself (contract between PlaceManager and everyone)
        assertTrue(
                "Actual place requests: " + placeManager.getActivePlaceRequests(),
                placeManager.getActivePlaceRequests().contains(expectedCurrentPlace));
        assertSame(activity,
                   placeManager.getActivity(expectedCurrentPlace));
        assertEquals(PlaceStatus.OPEN,
                     placeManager.getStatus(expectedCurrentPlace));

        // contract between PlaceManager and Activity
        verify(activity,
               never()).onStartup(any(PlaceRequest.class));
        verify(activity,
               never()).onOpen();
    }

    class FakePathPlaceRequest extends PathPlaceRequest {

        final ObservablePath path;

        FakePathPlaceRequest(ObservablePath path) {
            this.path = path;
        }

        @Override
        public ObservablePath getPath() {
            return path;
        }

        @Override
        public int hashCode() {
            return 42;
        }
    }
}<|MERGE_RESOLUTION|>--- conflicted
+++ resolved
@@ -138,11 +138,6 @@
                 .thenReturn(defaultPerspective);
 
         when(activityManager.getActivities(Mockito.<PlaceRequest>any())).thenReturn(singleton(notFoundActivity));
-<<<<<<< HEAD
-=======
-
-        doReturn(false).when(appFormerActivityLoader).triggerLoadOfMatchingEditors(any(), any());
->>>>>>> 8639ac6d
 
         // for now (and this will have to change for UF-61), PathPlaceRequest performs an IOC lookup for ObservablePath in its constructor
         // as part of UF-61, we'll need to refactor ObservablePath and PathFactory so they ask for any beans they need as constructor params.
@@ -174,12 +169,7 @@
         when(kansasActivity.preferredHeight()).thenReturn(456);
 
         when(placeHistoryHandler.getPerspectiveFromPlace(any()))
-<<<<<<< HEAD
                 .thenAnswer(i -> i.getArgument(0));
-=======
-                .thenAnswer(i -> i.getArgument(0,
-                                                 PlaceRequest.class));
->>>>>>> 8639ac6d
         // arrange for the mock PerspectiveManager to invoke the doWhenFinished callbacks
         doAnswer(new Answer<Void>() {
             @SuppressWarnings({"rawtypes", "unchecked"})
@@ -261,11 +251,7 @@
         WorkbenchScreenActivity doraActivity = mock(WorkbenchScreenActivity.class);
         when(doraActivity.isType(ActivityResourceType.SCREEN.name())).thenReturn(true);
         doAnswer((Answer<Void>) invocationOnMock -> {
-<<<<<<< HEAD
-            ((Consumer)invocationOnMock.getArgument(0)).accept(null);
-=======
-            invocationOnMock.getArgument(0, Consumer.class).accept(null);
->>>>>>> 8639ac6d
+            ((Consumer)invocationOnMock.getArgument(0)).accept(null);
             return null;
         }).when(doraActivity).getMenus(any());
         when(activityManager.getActivities(dora)).thenReturn(singleton((Activity) doraActivity));
@@ -289,19 +275,11 @@
         when(doraActivity.isType(ActivityResourceType.SCREEN.name())).thenReturn(true);
         when(otherActivity.isType(ActivityResourceType.SCREEN.name())).thenReturn(true);
         doAnswer((Answer<Void>) invocationOnMock -> {
-<<<<<<< HEAD
             ((Consumer)invocationOnMock.getArgument(0)).accept(null);
             return null;
         }).when(doraActivity).getMenus(any());
         doAnswer((Answer<Void>) invocationOnMock -> {
             ((Consumer)invocationOnMock.getArgument(0)).accept(null);
-=======
-            invocationOnMock.getArgument(0, Consumer.class).accept(null);
-            return null;
-        }).when(doraActivity).getMenus(any());
-        doAnswer((Answer<Void>) invocationOnMock -> {
-            invocationOnMock.getArgument(0, Consumer.class).accept(null);
->>>>>>> 8639ac6d
             return null;
         }).when(otherActivity).getMenus(any());
         when(activityManager.getActivities(dora)).thenReturn(singleton((Activity) doraActivity));
@@ -327,11 +305,7 @@
         when(ozActivity.preferredWidth()).thenReturn(-1);
         when(ozActivity.preferredHeight()).thenReturn(-1);
         doAnswer((Answer<Void>) invocationOnMock -> {
-<<<<<<< HEAD
-            ((Consumer)invocationOnMock.getArgument(0)).accept(null);
-=======
-            invocationOnMock.getArgument(0, Consumer.class).accept(null);
->>>>>>> 8639ac6d
+            ((Consumer)invocationOnMock.getArgument(0)).accept(null);
             return null;
         }).when(ozActivity).getMenus(any());
         when(activityManager.getActivities(oz)).thenReturn(singleton((Activity) ozActivity));
@@ -398,11 +372,7 @@
 
         when(ozActivity.isType(ActivityResourceType.SCREEN.name())).thenReturn(true);
         doAnswer((Answer<Void>) invocationOnMock -> {
-<<<<<<< HEAD
-            ((Consumer)invocationOnMock.getArgument(0)).accept(null);
-=======
-            invocationOnMock.getArgument(0, Consumer.class).accept(null);
->>>>>>> 8639ac6d
+            ((Consumer)invocationOnMock.getArgument(0)).accept(null);
             return null;
         }).when(ozActivity).getMenus(any());
         when(activityManager.getActivities(yellowBrickRoad)).thenReturn(singleton((Activity) ozActivity));
@@ -793,11 +763,7 @@
         when(ozPerspectiveActivity.getPlace()).thenReturn(ozPerspectivePlace);
         when(ozPerspectiveActivity.isType(ActivityResourceType.PERSPECTIVE.name())).thenReturn(true);
         doAnswer((Answer<Void>) invocationOnMock -> {
-<<<<<<< HEAD
-            ((Consumer)invocationOnMock.getArgument(0)).accept(null);
-=======
-            invocationOnMock.getArgument(0, Consumer.class).accept(null);
->>>>>>> 8639ac6d
+            ((Consumer)invocationOnMock.getArgument(0)).accept(null);
             return null;
         }).when(ozPerspectiveActivity).getMenus(any());
 
@@ -808,11 +774,7 @@
         when(emeraldCityActivity.getOwningPlace()).thenReturn(ozPerspectivePlace);
         when(emeraldCityActivity.isType(ActivityResourceType.SCREEN.name())).thenReturn(true);
         doAnswer((Answer<Void>) invocationOnMock -> {
-<<<<<<< HEAD
-            ((Consumer)invocationOnMock.getArgument(0)).accept(null);
-=======
-            invocationOnMock.getArgument(0, Consumer.class).accept(null);
->>>>>>> 8639ac6d
+            ((Consumer)invocationOnMock.getArgument(0)).accept(null);
             return null;
         }).when(emeraldCityActivity).getMenus(any());
 
@@ -886,11 +848,7 @@
         when(perspectiveActivity.getDefaultPerspectiveLayout()).thenReturn(perspectiveDef);
         when(perspectiveActivity.isType(ActivityResourceType.PERSPECTIVE.name())).thenReturn(true);
         doAnswer((Answer<Void>) invocationOnMock -> {
-<<<<<<< HEAD
-            ((Consumer)invocationOnMock.getArgument(0)).accept(null);
-=======
-            invocationOnMock.getArgument(0, Consumer.class).accept(null);
->>>>>>> 8639ac6d
+            ((Consumer)invocationOnMock.getArgument(0)).accept(null);
             return null;
         }).when(perspectiveActivity).getMenus(any());
         when(activityManager.getActivities(perspectivePlace))
@@ -908,11 +866,7 @@
         when(splashScreenActivity2.isType(ActivityResourceType.SPLASH.name())).thenReturn(true);
         when(kansasActivity.isType(ActivityResourceType.SCREEN.name())).thenReturn(true);
         doAnswer((Answer<Void>) invocationOnMock -> {
-<<<<<<< HEAD
-            ((Consumer)invocationOnMock.getArgument(0)).accept(null);
-=======
-            invocationOnMock.getArgument(0, Consumer.class).accept(null);
->>>>>>> 8639ac6d
+            ((Consumer)invocationOnMock.getArgument(0)).accept(null);
             return null;
         }).when(kansasActivity).getMenus(any());
 
@@ -950,11 +904,7 @@
         when(activityManager.getActivities(oz)).thenReturn(singleton((Activity) ozActivity));
         when(ozActivity.isType(ActivityResourceType.SCREEN.name())).thenReturn(true);
         doAnswer((Answer<Void>) invocationOnMock -> {
-<<<<<<< HEAD
-            ((Consumer)invocationOnMock.getArgument(0)).accept(null);
-=======
-            invocationOnMock.getArgument(0, Consumer.class).accept(null);
->>>>>>> 8639ac6d
+            ((Consumer)invocationOnMock.getArgument(0)).accept(null);
             return null;
         }).when(ozActivity).getMenus(any());
 
@@ -986,11 +936,7 @@
         when(activityManager.getSplashScreenInterceptor(oz)).thenReturn(lollipopGuildActivity);
         when(ozActivity.isType(ActivityResourceType.SCREEN.name())).thenReturn(true);
         doAnswer((Answer<Void>) invocationOnMock -> {
-<<<<<<< HEAD
-            ((Consumer)invocationOnMock.getArgument(0)).accept(null);
-=======
-            invocationOnMock.getArgument(0, Consumer.class).accept(null);
->>>>>>> 8639ac6d
+            ((Consumer)invocationOnMock.getArgument(0)).accept(null);
             return null;
         }).when(ozActivity).getMenus(any());
 
@@ -1144,11 +1090,7 @@
         when(emeraldCityActivity.preferredWidth()).thenReturn(555);
         when(emeraldCityActivity.preferredHeight()).thenReturn(-1);
         doAnswer((Answer<Void>) invocationOnMock -> {
-<<<<<<< HEAD
-            ((Consumer)invocationOnMock.getArgument(0)).accept(null);
-=======
-            invocationOnMock.getArgument(0, Consumer.class).accept(null);
->>>>>>> 8639ac6d
+            ((Consumer)invocationOnMock.getArgument(0)).accept(null);
             return null;
         }).when(emeraldCityActivity).getMenus(any());
         when(activityManager.getActivities(emeraldCityPlace))
@@ -1193,11 +1135,7 @@
                 .thenReturn(singleton((Activity) emeraldCityActivity));
         when(emeraldCityActivity.isType(ActivityResourceType.SCREEN.name())).thenReturn(true);
         doAnswer((Answer<Void>) invocationOnMock -> {
-<<<<<<< HEAD
-            ((Consumer)invocationOnMock.getArgument(0)).accept(null);
-=======
-            invocationOnMock.getArgument(0, Consumer.class).accept(null);
->>>>>>> 8639ac6d
+            ((Consumer)invocationOnMock.getArgument(0)).accept(null);
             return null;
         }).when(emeraldCityActivity).getMenus(any());
 
@@ -1209,11 +1147,7 @@
                 .thenReturn(singleton((Activity) emeraldCityActivity2));
         when(emeraldCityActivity2.isType(ActivityResourceType.SCREEN.name())).thenReturn(true);
         doAnswer((Answer<Void>) invocationOnMock -> {
-<<<<<<< HEAD
-            ((Consumer)invocationOnMock.getArgument(0)).accept(null);
-=======
-            invocationOnMock.getArgument(0, Consumer.class).accept(null);
->>>>>>> 8639ac6d
+            ((Consumer)invocationOnMock.getArgument(0)).accept(null);
             return null;
         }).when(emeraldCityActivity2).getMenus(any());
 
@@ -1276,11 +1210,7 @@
         when(emeraldCityActivity.preferredWidth()).thenReturn(555);
         when(emeraldCityActivity.preferredHeight()).thenReturn(-1);
         doAnswer((Answer<Void>) invocationOnMock -> {
-<<<<<<< HEAD
-            ((Consumer)invocationOnMock.getArgument(0)).accept(null);
-=======
-            invocationOnMock.getArgument(0, Consumer.class).accept(null);
->>>>>>> 8639ac6d
+            ((Consumer)invocationOnMock.getArgument(0)).accept(null);
             return null;
         }).when(emeraldCityActivity).getMenus(any());
         when(activityManager.getActivities(emeraldCityPlace))
@@ -1292,11 +1222,7 @@
         when(emeraldCityActivity2.preferredWidth()).thenReturn(555);
         when(emeraldCityActivity2.preferredHeight()).thenReturn(-1);
         doAnswer((Answer<Void>) invocationOnMock -> {
-<<<<<<< HEAD
-            ((Consumer)invocationOnMock.getArgument(0)).accept(null);
-=======
-            invocationOnMock.getArgument(0, Consumer.class).accept(null);
->>>>>>> 8639ac6d
+            ((Consumer)invocationOnMock.getArgument(0)).accept(null);
             return null;
         }).when(emeraldCityActivity2).getMenus(any());
         when(activityManager.getActivities(emeraldCityPlace2))
@@ -1424,11 +1350,7 @@
         when(emeraldCityActivity.preferredWidth()).thenReturn(555);
         when(emeraldCityActivity.preferredHeight()).thenReturn(-1);
         doAnswer((Answer<Void>) invocationOnMock -> {
-<<<<<<< HEAD
-            ((Consumer)invocationOnMock.getArgument(0)).accept(null);
-=======
-            invocationOnMock.getArgument(0, Consumer.class).accept(null);
->>>>>>> 8639ac6d
+            ((Consumer)invocationOnMock.getArgument(0)).accept(null);
             return null;
         }).when(emeraldCityActivity).getMenus(any());
         when(activityManager.getActivities(emeraldCityPlace))
@@ -1526,11 +1448,7 @@
         when(activityManager.getActivities(yellowBrickRoad)).thenReturn(singleton((Activity) ozActivity));
         when(ozActivity.isType(ActivityResourceType.SCREEN.name())).thenReturn(true);
         doAnswer((Answer<Void>) invocationOnMock -> {
-<<<<<<< HEAD
-            ((Consumer)invocationOnMock.getArgument(0)).accept(null);
-=======
-            invocationOnMock.getArgument(0, Consumer.class).accept(null);
->>>>>>> 8639ac6d
+            ((Consumer)invocationOnMock.getArgument(0)).accept(null);
             return null;
         }).when(ozActivity).getMenus(any());
 
@@ -1559,11 +1477,7 @@
         when(activityManager.getActivities(yellowBrickRoad)).thenReturn(singleton((Activity) ozActivity));
         when(ozActivity.isType(ActivityResourceType.SCREEN.name())).thenReturn(true);
         doAnswer((Answer<Void>) invocationOnMock -> {
-<<<<<<< HEAD
-            ((Consumer)invocationOnMock.getArgument(0)).accept(null);
-=======
-            invocationOnMock.getArgument(0, Consumer.class).accept(null);
->>>>>>> 8639ac6d
+            ((Consumer)invocationOnMock.getArgument(0)).accept(null);
             return null;
         }).when(ozActivity).getMenus(any());
 
