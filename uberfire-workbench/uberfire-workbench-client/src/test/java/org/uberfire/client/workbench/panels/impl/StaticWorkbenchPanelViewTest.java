package org.uberfire.client.workbench.panels.impl;

import static org.junit.Assert.*;
import static org.mockito.Matchers.*;
import static org.mockito.Mockito.*;

import org.junit.Before;
import org.junit.Test;
import org.junit.runner.RunWith;
import org.mockito.Answers;
import org.mockito.ArgumentCaptor;
import org.mockito.InjectMocks;
import org.mockito.Mock;
import org.uberfire.client.mvp.PlaceManager;
import org.uberfire.client.workbench.PanelManager;
import org.uberfire.client.workbench.part.WorkbenchPartPresenter;
import org.uberfire.client.workbench.widgets.panel.StaticFocusedResizePanel;
import org.uberfire.mvp.Command;
import org.uberfire.mvp.impl.DefaultPlaceRequest;
import org.uberfire.workbench.model.PartDefinition;
import org.uberfire.workbench.model.impl.PartDefinitionImpl;

import com.google.gwtmockito.GwtMockitoTestRunner;

@RunWith(GwtMockitoTestRunner.class)
public class StaticWorkbenchPanelViewTest {

    @InjectMocks
    private StaticWorkbenchPanelView view;

    // Not a @Mock or @GwtMock because we want to test the view.init() method
    private final StaticWorkbenchPanelPresenter presenter = mock( StaticWorkbenchPanelPresenter.class );

    @Mock
    private PanelManager panelManager;

    @Mock
    private PlaceManager placeManager;

    @Mock(answer=Answers.RETURNS_MOCKS)
    private StaticFocusedResizePanel panel;

    @Before
    public void setup() {
        view.postConstruct();
        view.init( presenter );
    }

    @Test
    public void addPresenterOnInit() {
        assertEquals( presenter, view.getPresenter() );
    }

    @Test
<<<<<<< HEAD
    public void verifyClearDelegation() {
        view.clear();
        verify( panel ).clear();
=======
    public void checkEventsOnInstantiating() {
        //events add
        //verify( view.getPanel() ).addFocusHandler(any(FocusHandler.class ));
        //verify( view.getPanel() ).addSelectionHandler( any( SelectionHandler.class ) );

        assertTrue(view.initWidgetCalled);

>>>>>>> 3c565202
    }

    @Test
    public void addPartToPanelWhenPartViewIsNull() {
        WorkbenchPartPresenter.View viewWbPartPresenter = mock( WorkbenchPartPresenter.View.class );
        when( panel.getPartView() ).thenReturn( null );

        view.addPart( viewWbPartPresenter );

        verify( panel ).setPart( viewWbPartPresenter );
    }

    @Test
    public void addPartShouldCloseCurrentPlaceWhenReplacingExistingPart() {
        WorkbenchPartPresenter mockPresenter = mock( WorkbenchPartPresenter.class );
        WorkbenchPartPresenter.View mockPartView = mock( WorkbenchPartPresenter.View.class );
        PartDefinition mockPartDefinition = new PartDefinitionImpl( new DefaultPlaceRequest( "mockPlace" ) );

        when( panel.getPartView() ).thenReturn( mockPartView );
        when( mockPartView.getPresenter() ).thenReturn( mockPresenter );
        when( mockPresenter.getDefinition() ).thenReturn( mockPartDefinition );

        view.addPart( mockPartView );

        ArgumentCaptor<Command> afterCloseCallback = ArgumentCaptor.forClass( Command.class );
        verify( placeManager ).tryClosePlace( refEq( mockPartDefinition.getPlace() ), afterCloseCallback.capture() );

        afterCloseCallback.getValue().execute();
        verify( panel ).setPart( mockPartView );
    }

    @Test
    public void removeContainedPart() {
        WorkbenchPartPresenter mockPresenter = mock( WorkbenchPartPresenter.class );
        WorkbenchPartPresenter.View mockPartView = mock( WorkbenchPartPresenter.View.class );
        PartDefinition mockPartDefinition = new PartDefinitionImpl( new DefaultPlaceRequest( "mockPlace" ) );

        when( mockPartView.getPresenter() ).thenReturn( mockPresenter );
        when( mockPresenter.getDefinition() ).thenReturn( mockPartDefinition );

        view.addPart( mockPartView );
        when( view.panel.getPartView() ).thenReturn( mockPartView );

        boolean removed = view.removePart( mockPartDefinition );

        assertTrue( removed );
        verify( panel ).clear();
    }

    @Test
    public void removeNonContainedPart() {
        WorkbenchPartPresenter mockPresenter = mock( WorkbenchPartPresenter.class );
        WorkbenchPartPresenter.View mockPartView = mock( WorkbenchPartPresenter.View.class );
        PartDefinition mockPartDefinition = new PartDefinitionImpl( new DefaultPlaceRequest( "mock1" ) );

        when( mockPartView.getPresenter() ).thenReturn( mockPresenter );
        when( mockPresenter.getDefinition() ).thenReturn( mockPartDefinition );

        WorkbenchPartPresenter mockPresenter2 = mock( WorkbenchPartPresenter.class );
        WorkbenchPartPresenter.View mockPartView2 = mock( WorkbenchPartPresenter.View.class );
        PartDefinition mockPartDefinition2 = new PartDefinitionImpl( new DefaultPlaceRequest( "mock2" ) );

        when( mockPartView2.getPresenter() ).thenReturn( mockPresenter2 );
        when( mockPresenter2.getDefinition() ).thenReturn( mockPartDefinition2 );

        view.addPart( mockPartView );
        when( view.panel.getPartView() ).thenReturn( mockPartView );

        boolean removed = view.removePart( mockPartDefinition2 );

        assertFalse( removed );
        verify( panel, never() ).clear();
    }

    @Test
    public void onResize() {
        final int width = 42;
        final int height = 10;

        view.setPixelSize( width, height );

        view.onResize();

        verify( panel ).onResize();
    }


}<|MERGE_RESOLUTION|>--- conflicted
+++ resolved
@@ -49,22 +49,6 @@
     @Test
     public void addPresenterOnInit() {
         assertEquals( presenter, view.getPresenter() );
-    }
-
-    @Test
-<<<<<<< HEAD
-    public void verifyClearDelegation() {
-        view.clear();
-        verify( panel ).clear();
-=======
-    public void checkEventsOnInstantiating() {
-        //events add
-        //verify( view.getPanel() ).addFocusHandler(any(FocusHandler.class ));
-        //verify( view.getPanel() ).addSelectionHandler( any( SelectionHandler.class ) );
-
-        assertTrue(view.initWidgetCalled);
-
->>>>>>> 3c565202
     }
 
     @Test
