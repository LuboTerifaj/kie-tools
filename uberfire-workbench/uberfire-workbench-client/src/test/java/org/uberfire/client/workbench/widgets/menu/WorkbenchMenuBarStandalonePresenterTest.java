--- conflicted
+++ resolved
@@ -80,11 +80,7 @@
         final PlaceRequest placeRequest = mock(PlaceRequest.class);
 
         doAnswer(invocationOnMock -> {
-<<<<<<< HEAD
             ((Consumer)invocationOnMock.getArgument(0)).accept(contextMenus);
-=======
-            invocationOnMock.getArgument(0, Consumer.class).accept(contextMenus);
->>>>>>> 8639ac6d
             return null;
         }).when(activity).getMenus(any());
         when(activity.isType(ActivityResourceType.PERSPECTIVE.name())).thenReturn(true);
