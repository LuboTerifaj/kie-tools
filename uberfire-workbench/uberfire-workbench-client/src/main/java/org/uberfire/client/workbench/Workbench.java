/*
 * Copyright 2012 JBoss Inc
 *
 * Licensed under the Apache License, Version 2.0 (the "License");
 * you may not use this file except in compliance with the License.
 * You may obtain a copy of the License at
 *
 *       http://www.apache.org/licenses/LICENSE-2.0
 *
 * Unless required by applicable law or agreed to in writing, software
 * distributed under the License is distributed on an "AS IS" BASIS,
 * WITHOUT WARRANTIES OR CONDITIONS OF ANY KIND, either express or implied.
 * See the License for the specific language governing permissions and
 * limitations under the License.
 */
package org.uberfire.client.workbench;

import static java.util.Collections.*;
import static org.uberfire.workbench.model.PanelType.*;

import java.util.ArrayList;
import java.util.Collection;
import java.util.Comparator;
import java.util.HashSet;
import java.util.List;
import java.util.Map;
import java.util.Set;
<<<<<<< HEAD

=======
>>>>>>> 73f6035b
import javax.annotation.PostConstruct;
import javax.enterprise.context.ApplicationScoped;
import javax.enterprise.event.Event;
import javax.inject.Inject;

import org.jboss.errai.ioc.client.api.AfterInitialization;
import org.jboss.errai.ioc.client.api.EntryPoint;
import org.jboss.errai.ioc.client.container.IOCBeanDef;
import org.jboss.errai.ioc.client.container.SyncBeanManager;
import org.uberfire.backend.vfs.Path;
import org.uberfire.client.mvp.PerspectiveActivity;
import org.uberfire.client.mvp.PlaceManager;
import org.uberfire.client.workbench.events.ApplicationReadyEvent;
import org.uberfire.client.workbench.widgets.dnd.WorkbenchDragAndDropManager;
import org.uberfire.client.workbench.widgets.dnd.WorkbenchPickupDragController;
import org.uberfire.mvp.ParameterizedCommand;
import org.uberfire.mvp.impl.DefaultPlaceRequest;
import org.uberfire.mvp.impl.PathPlaceRequest;
import org.uberfire.workbench.model.PanelDefinition;
import org.uberfire.workbench.model.PerspectiveDefinition;
import org.uberfire.workbench.model.impl.PanelDefinitionImpl;

import com.google.gwt.core.client.GWT;
import com.google.gwt.core.client.Scheduler;
import com.google.gwt.core.client.Scheduler.ScheduledCommand;
import com.google.gwt.event.logical.shared.ResizeEvent;
import com.google.gwt.event.logical.shared.ResizeHandler;
import com.google.gwt.user.client.Command;
import com.google.gwt.user.client.Window;
import com.google.gwt.user.client.Window.ClosingEvent;
import com.google.gwt.user.client.Window.ClosingHandler;
import com.google.gwt.user.client.ui.AbsolutePanel;
import com.google.gwt.user.client.ui.Composite;
import com.google.gwt.user.client.ui.FlowPanel;
import com.google.gwt.user.client.ui.RequiresResize;
import com.google.gwt.user.client.ui.SimplePanel;
import com.google.gwt.user.client.ui.Widget;

/**
 * Responsible for bootstrapping the client-side Workbench user interface. Normally this happens automatically with no
 * need for assistance or interference from the application. Thus, applications don't usually need to do anything with
 * the Workbench class directly.
 * 
 * <h2>Delaying Workbench Startup</h2>
 * 
 * In special cases, applications may wish to delay the startup of the workbench. For example, an application that
 * relies on global variables (also known as singletons or Application Scoped beans) that are initialized based on
 * response data from the server doesn't want UberFire to start initializing its widgets until that server response has
 * come in.
 * <p>
 * To delay startup, add a <i>Startup Blocker</i> before Errai starts calling {@link AfterInitialization} methods.
 * The best place to do this is in the {@link PostConstruct} method of an {@link EntryPoint} bean. You would then
 * remove the startup blocker from within the callback from the server:
 * 
 * <pre>
 *   {@code @EntryPoint}
 *   public class MyMutableGlobal() {
 *     {@code @Inject private Workbench workbench;}
 *     {@code @Inject private Caller<MyRemoteService> remoteService;}
 * 
 *     // set up by a server call. don't start the app until it's populated!
 *     {@code private MyParams params;}
 * 
 *     {@code @PostConstruct}
 *     private void earlyInit() {
 *       workbench.addStartupBlocker(MyMutableGlobal.class);
 *     }
 * 
 *     {@code @AfterInitialization}
 *     private void lateInit() {
 *       remoteService.call(new {@code RemoteCallback<MyParams>}{
 *         public void callback(MyParams params) {
 *           MyMutableGlobal.this.params = params;
 *           workbench.removeStartupBlocker(MyMutableGlobal.class);
 *         }
 *       }).fetchParameters();
 *     }
 *   }
 * </pre>
 */
@ApplicationScoped
public class Workbench
extends Composite
implements RequiresResize {

    /**
     * List of classes who want to do stuff (often server communication) before the workbench shows up.
     */
    private final Set<Class<?>> startupBlockers = new HashSet<Class<?>>();

    /**
     * Fired when all startup blockers have cleared and just before the workbench starts to build its components.
     */
    @Inject
    private Event<ApplicationReadyEvent> appReady;

    private final FlowPanel container = new FlowPanel();

    private FlowPanel headers;

    private FlowPanel footers;

    private final SimplePanel workbench = new SimplePanel();

    private AbsolutePanel workbenchContainer;

    @Inject
    private PanelManager panelManager;

    @Inject
    private SyncBeanManager iocManager;

    @Inject
    private WorkbenchDragAndDropManager dndManager;

    @Inject
    private PlaceManager placeManager;

    @Inject
    private WorkbenchPickupDragController dragController;

    @Inject
    private WorkbenchServicesProxy wbServices;

    @Inject
    private VFSServiceProxy vfsService;

    private final WorkbenchCloseHandler workbenchCloseHandler = GWT.create( WorkbenchCloseHandler.class );

    private final Command workbenchCloseCommand = new Command() {
        @Override
        public void execute() {
            final PerspectiveDefinition perspective = panelManager.getPerspective();
            if ( perspective != null ) {
                wbServices.save( perspective );
            }
        }

    };

<<<<<<< HEAD
    /**
     * Requests that the workbench does not attempt to create any UI parts until the given responsible party has
     * been removed as a startup blocker. Blockers are tracked as a set, so adding the same class more than once has no
     * effect.
     * 
     * @param responsibleParty
     *            any Class object; typically it will be the class making the call to this method.
     *            Must not be null.
     */
    public void addStartupBlocker( Class<?> responsibleParty ) {
        startupBlockers.add( responsibleParty );
        System.out.println( responsibleParty.getName() + " is blocking workbench startup." );
    }

    /**
     * Causes the given responsible party to no longer block workbench initialization.
     * If the given responsible party was not already in the blocking set (either because
     * it was never added, or it has already been removed) then the method call has no effect.
     * <p>
     * After removing the blocker, if there are no more blockers left in the blocking set, the workbench UI is
     * bootstrapped immediately. If there are still one or more blockers left in the blocking set, the workbench UI
     * remains uninitialized.
     * 
     * @param responsibleParty
     *            any Class object that was previously passed to {@link #addStartupBlocker(Class)}.
     *            Must not be null.
     */
    public void removeStartupBlocker( Class<?> responsibleParty ) {
        if (startupBlockers.remove( responsibleParty ) ) {
            System.out.println( responsibleParty.getName() + " is no longer blocking startup." );
        } else {
            System.out.println( responsibleParty.getName() + " tried to unblock startup, but it wasn't blocking to begin with!");
        }

        if ( startupBlockers.isEmpty() ) {
            bootstrap();
        }
    }

    @AfterInitialization
    private void startIfNotBlocked() {
        System.out.println(startupBlockers.size() + " workbench startup blockers remain.");
        if ( startupBlockers.isEmpty() ) {
            bootstrap();
        }
    }
=======
    private boolean isStandaloneMode = false;
    private final Set<String> headersToKeep = new HashSet<String>();
>>>>>>> 73f6035b

    @PostConstruct
    public void setup() {
        initWidget( container );

        isStandaloneMode = Window.Location.getParameterMap().containsKey( "standalone" );

        for ( final Map.Entry<String, List<String>> parameter : Window.Location.getParameterMap().entrySet() ) {
            if ( parameter.getKey().equals( "header" ) ) {
                headersToKeep.addAll( parameter.getValue() );
            }
        }
    }

<<<<<<< HEAD
    private <T extends OrderableIsWidget> FlowPanel setupMarginWidgets( Class<T> marginType ) {
        final Collection<IOCBeanDef<T>> headerBeans = iocManager.lookupBeans( marginType );
        final List<OrderableIsWidget> instances = new ArrayList<OrderableIsWidget>();
        for ( final IOCBeanDef<T> headerBean : headerBeans ) {
            instances.add( headerBean.getInstance() );
=======
    private void setupHeaders() {
        final Collection<IOCBeanDef<Header>> headerBeans = iocManager.lookupBeans( Header.class );
        final List<Header> instances = new ArrayList<Header>();
        for ( final IOCBeanDef<Header> headerBean : headerBeans ) {
            final Header instance = headerBean.getInstance();
            if ( isStandaloneMode ) {
                if ( headersToKeep.contains( instance.getId() ) ) {
                    instances.add( instance );
                }
            } else {
                instances.add( instance );
            }
>>>>>>> 73f6035b
        }

        sort( instances, new Comparator<OrderableIsWidget>() {
            @Override
            public int compare( final OrderableIsWidget o1,
                                final OrderableIsWidget o2 ) {
                if ( o1.getOrder() < o2.getOrder() ) {
                    return 1;
                } else if ( o1.getOrder() > o2.getOrder() ) {
                    return -1;
                } else {
                    return 0;
                }
            }
        } );

        FlowPanel marginContainer = new FlowPanel();

        for ( final OrderableIsWidget widget : instances ) {
            marginContainer.add( widget.asWidget() );
        }

        return marginContainer;
    }

<<<<<<< HEAD
    private void bootstrap() {
        System.out.println("Workbench starting...");

        headers = setupMarginWidgets( Header.class );
        footers = setupMarginWidgets( Footer.class );

        if ( !Window.Location.getParameterMap().containsKey( "standalone" ) ) {
            container.add( headers );
        }
=======
    @SuppressWarnings("unused")
    private void bootstrap( @Observes ApplicationReadyEvent event ) {
        setupHeaders();
>>>>>>> 73f6035b

        //Container panels for workbench
        workbenchContainer = dragController.getBoundaryPanel();
        workbenchContainer.add( workbench );
        container.add( workbenchContainer );

        if ( !Window.Location.getParameterMap().containsKey( "standalone" ) ) {
            container.add( footers );
        }

        //Clear environment
        workbench.clear();
        dndManager.unregisterDropControllers();

        //Add default workbench widget
        final PanelDefinition root = new PanelDefinitionImpl( ROOT_STATIC );
        panelManager.setRoot( root );
        workbench.setWidget( panelManager.getPanelView( root ) );

        //Size environment - Defer so Widgets have been rendered and hence sizes available
        Scheduler.get().scheduleDeferred( new ScheduledCommand() {

            @Override
            public void execute() {
                final int width = Window.getClientWidth();
                final int height = Window.getClientHeight();
                doResizeWorkbenchContainer( width,
                        height );
            }

        } );

        //Lookup PerspectiveProviders and if present launch it to set-up the Workbench
        if ( !isStandaloneMode ) {
            final PerspectiveActivity defaultPerspective = getDefaultPerspectiveActivity();
            if ( defaultPerspective != null ) {
                placeManager.goTo( new DefaultPlaceRequest( defaultPerspective.getIdentifier() ) );
            }
        } else {
            handleStandaloneMode( Window.Location.getParameterMap() );
        }

        //Save Workbench state when Window is closed
        Window.addWindowClosingHandler( new ClosingHandler() {

            @Override
            public void onWindowClosing( ClosingEvent event ) {
                workbenchCloseHandler.onWindowClose( workbenchCloseCommand );
            }

        } );

        //Resizing the Window should resize everything
        Window.addResizeHandler( new ResizeHandler() {
            @Override
            public void onResize( ResizeEvent event ) {
                doResizeWorkbenchContainer( event.getWidth(),
                        event.getHeight() );
            }
        } );

        Scheduler.get().scheduleDeferred( new Scheduler.ScheduledCommand() {
            @Override
            public void execute() {
                onResize();
            }
        } );
    }

    private void handleStandaloneMode( final Map<String, List<String>> parameters ) {
        if ( parameters.containsKey( "perspective" ) && !parameters.get( "perspective" ).isEmpty() ) {
            placeManager.goTo( new DefaultPlaceRequest( parameters.get( "perspective" ).get( 0 ) ) );
        } else if ( parameters.containsKey( "path" ) && !parameters.get( "path" ).isEmpty() ) {
            placeManager.goTo( new DefaultPlaceRequest( "StandaloneEditorPerspective" ) );
            vfsService.get( parameters.get( "path" ).get( 0 ), new ParameterizedCommand<Path>() {
                @Override
                public void execute( final Path response ) {
                    if ( parameters.containsKey( "editor" ) && !parameters.get( "editor" ).isEmpty() ) {
                        placeManager.goTo( new PathPlaceRequest( response, parameters.get( "editor" ).get( 0 ) ) );
                    } else {
                        placeManager.goTo( new PathPlaceRequest( response ) );
                    }
                }
            } );
        }
    }

    private PerspectiveActivity getDefaultPerspectiveActivity() {
        PerspectiveActivity defaultPerspective = null;
        final Collection<IOCBeanDef<PerspectiveActivity>> perspectives = iocManager.lookupBeans( PerspectiveActivity.class );

        for ( final IOCBeanDef<PerspectiveActivity> perspective : perspectives ) {
            final PerspectiveActivity instance = perspective.getInstance();
            if ( instance.isDefault() ) {
                defaultPerspective = instance;
            } else {
                iocManager.destroyBean( instance );
            }
        }
        return defaultPerspective;
    }

    @Override
    public void onResize() {
        final int width = Window.getClientWidth();
        final int height = Window.getClientHeight();
        doResizeWorkbenchContainer( width, height );
    }

    private void doResizeWorkbenchContainer( final int width,
                                             final int height ) {
        final int headersHeight = headers.asWidget().getOffsetHeight();
<<<<<<< HEAD
        final int footersHeight = footers.asWidget().getOffsetHeight();
        final int availableHeight;
        if ( !Window.Location.getParameterMap().containsKey( "standalone" ) ) {
            availableHeight = height - headersHeight - footersHeight;
        } else {
            availableHeight = height;
        }
=======
        final int availableHeight = height - headersHeight;
>>>>>>> 73f6035b

        workbenchContainer.setPixelSize( width, availableHeight );
        workbench.setPixelSize( width, availableHeight );

        final Widget w = workbench.getWidget();
        if ( w != null ) {
            if ( w instanceof RequiresResize ) {
                ( (RequiresResize) w ).onResize();
            }
        }
    }
}<|MERGE_RESOLUTION|>--- conflicted
+++ resolved
@@ -25,10 +25,7 @@
 import java.util.List;
 import java.util.Map;
 import java.util.Set;
-<<<<<<< HEAD
-
-=======
->>>>>>> 73f6035b
+
 import javax.annotation.PostConstruct;
 import javax.enterprise.context.ApplicationScoped;
 import javax.enterprise.event.Event;
@@ -131,6 +128,9 @@
 
     private FlowPanel footers;
 
+    private boolean isStandaloneMode = false;
+    private final Set<String> headersToKeep = new HashSet<String>();
+
     private final SimplePanel workbench = new SimplePanel();
 
     private AbsolutePanel workbenchContainer;
@@ -169,7 +169,6 @@
 
     };
 
-<<<<<<< HEAD
     /**
      * Requests that the workbench does not attempt to create any UI parts until the given responsible party has
      * been removed as a startup blocker. Blockers are tracked as a set, so adding the same class more than once has no
@@ -216,10 +215,6 @@
             bootstrap();
         }
     }
-=======
-    private boolean isStandaloneMode = false;
-    private final Set<String> headersToKeep = new HashSet<String>();
->>>>>>> 73f6035b
 
     @PostConstruct
     public void setup() {
@@ -234,28 +229,18 @@
         }
     }
 
-<<<<<<< HEAD
     private <T extends OrderableIsWidget> FlowPanel setupMarginWidgets( Class<T> marginType ) {
         final Collection<IOCBeanDef<T>> headerBeans = iocManager.lookupBeans( marginType );
         final List<OrderableIsWidget> instances = new ArrayList<OrderableIsWidget>();
         for ( final IOCBeanDef<T> headerBean : headerBeans ) {
-            instances.add( headerBean.getInstance() );
-=======
-    private void setupHeaders() {
-        final Collection<IOCBeanDef<Header>> headerBeans = iocManager.lookupBeans( Header.class );
-        final List<Header> instances = new ArrayList<Header>();
-        for ( final IOCBeanDef<Header> headerBean : headerBeans ) {
-            final Header instance = headerBean.getInstance();
-            if ( isStandaloneMode ) {
-                if ( headersToKeep.contains( instance.getId() ) ) {
-                    instances.add( instance );
-                }
-            } else {
+            OrderableIsWidget instance = headerBean.getInstance();
+
+            // for regular mode (not standalone) we add every header and footer widget;
+            // for standalone mode, we only add the ones requested in the URL
+            if ( (!isStandaloneMode) || headersToKeep.contains( instance.getId() ) ) {
                 instances.add( instance );
             }
->>>>>>> 73f6035b
-        }
-
+        }
         sort( instances, new Comparator<OrderableIsWidget>() {
             @Override
             public int compare( final OrderableIsWidget o1,
@@ -279,28 +264,22 @@
         return marginContainer;
     }
 
-<<<<<<< HEAD
     private void bootstrap() {
         System.out.println("Workbench starting...");
 
         headers = setupMarginWidgets( Header.class );
         footers = setupMarginWidgets( Footer.class );
 
-        if ( !Window.Location.getParameterMap().containsKey( "standalone" ) ) {
+        if ( !isStandaloneMode ) {
             container.add( headers );
         }
-=======
-    @SuppressWarnings("unused")
-    private void bootstrap( @Observes ApplicationReadyEvent event ) {
-        setupHeaders();
->>>>>>> 73f6035b
 
         //Container panels for workbench
         workbenchContainer = dragController.getBoundaryPanel();
         workbenchContainer.add( workbench );
         container.add( workbenchContainer );
 
-        if ( !Window.Location.getParameterMap().containsKey( "standalone" ) ) {
+        if ( !isStandaloneMode ) {
             container.add( footers );
         }
 
@@ -406,17 +385,13 @@
     private void doResizeWorkbenchContainer( final int width,
                                              final int height ) {
         final int headersHeight = headers.asWidget().getOffsetHeight();
-<<<<<<< HEAD
         final int footersHeight = footers.asWidget().getOffsetHeight();
         final int availableHeight;
-        if ( !Window.Location.getParameterMap().containsKey( "standalone" ) ) {
+        if ( !isStandaloneMode ) {
             availableHeight = height - headersHeight - footersHeight;
         } else {
             availableHeight = height;
         }
-=======
-        final int availableHeight = height - headersHeight;
->>>>>>> 73f6035b
 
         workbenchContainer.setPixelSize( width, availableHeight );
         workbench.setPixelSize( width, availableHeight );
