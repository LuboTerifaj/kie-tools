/*
 * Copyright 2012 JBoss Inc
 *
 * Licensed under the Apache License, Version 2.0 (the "License");
 * you may not use this file except in compliance with the License.
 * You may obtain a copy of the License at
 *
 *       http://www.apache.org/licenses/LICENSE-2.0
 *
 * Unless required by applicable law or agreed to in writing, software
 * distributed under the License is distributed on an "AS IS" BASIS,
 * WITHOUT WARRANTIES OR CONDITIONS OF ANY KIND, either express or implied.
 * See the License for the specific language governing permissions and
 * limitations under the License.
 */

package org.uberfire.client.mvp;

import static java.util.Collections.*;

import java.util.Collection;
<<<<<<< HEAD
import java.util.HashSet;
import java.util.IdentityHashMap;
=======
import java.util.Collections;
import java.util.HashMap;
import java.util.HashSet;
>>>>>>> 3c565202
import java.util.Map;
import java.util.Set;

import javax.enterprise.context.ApplicationScoped;
import javax.enterprise.context.Dependent;
import javax.inject.Inject;

import org.jboss.errai.ioc.client.container.IOCBeanDef;
import org.jboss.errai.ioc.client.container.SyncBeanManager;
<<<<<<< HEAD
import org.jboss.errai.security.shared.api.identity.User;
=======
import org.uberfire.backend.vfs.Path;
>>>>>>> 3c565202
import org.uberfire.mvp.PlaceRequest;
import org.uberfire.mvp.impl.PathPlaceRequest;
import org.uberfire.security.authz.AuthorizationManager;

@ApplicationScoped
public class ActivityManagerImpl implements ActivityManager {

    @Inject
    private SyncBeanManager iocManager;

    @Inject
    private AuthorizationManager authzManager;

    @Inject
    private ActivityBeansCache activityBeansCache;

    @Inject
    private User identity;

    /**
     * Activities in this set have had their {@link Activity#onStartup(PlaceRequest)} method called and have not been
     * shut down yet. This set tracks objects by identity, so it is possible that it could have multiple activities of
     * the same type within it (for example, multiple editors of the same type for different files.)
     */
    private final Map<Activity, PlaceRequest> startedActivities = new IdentityHashMap<Activity, PlaceRequest>();

    private final Map<Object, Boolean> containsCache = new HashMap<Object, Boolean>();

    @Override
    public <T extends Activity> Set<T> getActivities( final Class<T> clazz ) {
        // not calling onStartup. See UF-105.
        return secure( iocManager.lookupBeans( clazz ) );
    }

    @Override
    public SplashScreenActivity getSplashScreenInterceptor( final PlaceRequest placeRequest ) {

        SplashScreenActivity resultBean = null;
        for ( SplashScreenActivity splashScreen : activityBeansCache.getSplashScreens() ) {
            if ( splashScreen.intercept( placeRequest ) ) {
                resultBean = splashScreen;
                break;
            }
        }

        return startIfNecessary( secure( resultBean ), placeRequest );
    }

    @Override
    public Set<Activity> getActivities( final PlaceRequest placeRequest ) {

        final Collection<IOCBeanDef<Activity>> beans;
        if ( placeRequest instanceof PathPlaceRequest ) {
            beans = resolveByPath( (PathPlaceRequest) placeRequest );
        } else {
            beans = resolveById( placeRequest.getIdentifier() );
        }

        return startIfNecessary( secure( beans ), placeRequest );
    }

    @Override
    public boolean containsActivity( final PlaceRequest placeRequest ) {
        if ( containsCache.containsKey( placeRequest.getIdentifier() ) ) {
            return containsCache.get( placeRequest.getIdentifier() );
        }

        Path path = null;
        if ( placeRequest instanceof PathPlaceRequest ) {
            path = ( (PathPlaceRequest) placeRequest ).getPath();
            if ( containsCache.containsKey( path ) ) {
                return containsCache.get( path );
            }
        }

        final Activity result = getActivity( placeRequest );
        containsCache.put( placeRequest.getIdentifier(), result != null );
        if ( path != null ) {
            containsCache.put( path, result != null );
        }

        return result != null;
    }

    @Override
    public Activity getActivity( final PlaceRequest placeRequest ) {
        return getActivity( Activity.class, placeRequest );
    }

    @Override
    public <T extends Activity> T getActivity( final Class<T> clazz,
                                               final PlaceRequest placeRequest ) {
        final Set<Activity> activities = getActivities( placeRequest );
        if ( activities.size() == 0 ) {
            return null;
        }

        final Activity activity = activities.iterator().next();

        return (T) activity;
    }

    @Override
    public void destroyActivity( final Activity activity ) {
        if ( startedActivities.remove( activity ) != null ) {
            boolean isDependentScope = getBeanScope( activity ) == Dependent.class;
            activity.onShutdown();
            if ( isDependentScope ) {
                iocManager.destroyBean( activity );
            }
        } else {
            throw new IllegalStateException( "Activity " + activity + " is not currently in the started state" );
        }
    }

    /**
     * Returns the scope of the given activity bean, first by checking with the activity cache (the only way to look up
     * the BeanDef for a runtime plugin activity) and then falling back on the Errai bean manager. Beans that are not
     * started (or were started but have been shut down) will cause an NPE.
     * 
     * @param startedActivity
     *            an activity that is in the <i>started</i> or <i>open</i> state.
     */
    private Class<?> getBeanScope( Activity startedActivity ) {
        IOCBeanDef<?> beanDef = activityBeansCache.getActivity( startedActivity.getPlace().getIdentifier() );
        if ( beanDef == null ) {
            beanDef = iocManager.lookupBean( startedActivity.getClass() );
        }
        return beanDef.getScope();
    }

<<<<<<< HEAD
    private <T extends Activity> Set<T> secure( final Collection<IOCBeanDef<T>> activityBeans ) {
        final Set<T> activities = new HashSet<T>( activityBeans.size() );

        for ( final IOCBeanDef<T> activityBean : activityBeans ) {
            if ( !activityBean.isActivated() ) continue;
=======
    public <T extends Activity> Set<T> secure( final Collection<IOCBeanDef<T>> activityBeans ) {
        if ( activityBeans == null || activityBeans.isEmpty() ) {
            return emptySet();
        }
        final Set<T> activities = new HashSet<T>( activityBeans.size() );

        for ( final IOCBeanDef<T> activityBean : activityBeans ) {
            if ( activityBean == null ) {
                continue;
            }
>>>>>>> 3c565202
            final T instance = activityBean.getInstance();
            if ( authzManager.authorize( instance, identity ) ) {
                activities.add( instance );
            } else {
                // Since user does not have permission, destroy bean to avoid memory leak
                if ( activityBean.getScope().equals( Dependent.class ) ) {
                    iocManager.destroyBean( instance );
                }
            }
        }

        return activities;
    }

    private SplashScreenActivity secure( final SplashScreenActivity bean ) {
        if ( bean == null ) {
            return null;
        }

        if ( authzManager.authorize( bean, identity ) ) {
            return bean;
        }

        return null;
    }

    private <T extends Activity> T startIfNecessary( T activity, PlaceRequest place ) {
        if (activity == null) return null;
        if ( !startedActivities.containsKey( activity ) ) {
            activity.onStartup( place );
            startedActivities.put( activity, place );
        }
        return activity;
    }

    private Set<Activity> startIfNecessary( Set<Activity> activities, PlaceRequest place ) {
        for ( Activity activity : activities ) {
            startIfNecessary( activity, place );
        }
        return activities;
    }

    /**
     * Gets the bean definition of the activity associated with the given place ID, if one exists.
     * 
     * @param identifier
     *            the place ID. Null is permitted, but always resolves to an empty collection.
     * @return an unmodifiable collection with zero or one item, depending on if the resolution was successful.
     */
    private Collection<IOCBeanDef<Activity>> resolveById( final String identifier ) {
        if ( identifier == null ) {
            return emptyList();
        }

        IOCBeanDef<Activity> beanDefActivity = activityBeansCache.getActivity(identifier);
        if (beanDefActivity == null) {
            //throw new RuntimeException("No such activity: " + identifier);
            System.out.println("No such activity: " + identifier + " .. returning an empty list");
            return emptyList();
        }
        return singletonList(beanDefActivity);
    }

    private Set<IOCBeanDef<Activity>> resolveByPath( final PathPlaceRequest place ) {
        if ( place == null ) {
            return emptySet();
        }
        final IOCBeanDef<Activity> result = activityBeansCache.getActivity( place.getIdentifier() );

        if ( result != null ) {
            return singleton( result );
        }

        return asSet( activityBeansCache.getActivity( place.getPath() ) );
    }

    private Set<IOCBeanDef<Activity>> asSet( final IOCBeanDef<Activity> activity ) {
        if ( activity == null ) {
            return emptySet();
        }

        return singleton( activity );
    }

}<|MERGE_RESOLUTION|>--- conflicted
+++ resolved
@@ -19,14 +19,9 @@
 import static java.util.Collections.*;
 
 import java.util.Collection;
-<<<<<<< HEAD
+import java.util.HashMap;
 import java.util.HashSet;
 import java.util.IdentityHashMap;
-=======
-import java.util.Collections;
-import java.util.HashMap;
-import java.util.HashSet;
->>>>>>> 3c565202
 import java.util.Map;
 import java.util.Set;
 
@@ -36,11 +31,8 @@
 
 import org.jboss.errai.ioc.client.container.IOCBeanDef;
 import org.jboss.errai.ioc.client.container.SyncBeanManager;
-<<<<<<< HEAD
 import org.jboss.errai.security.shared.api.identity.User;
-=======
 import org.uberfire.backend.vfs.Path;
->>>>>>> 3c565202
 import org.uberfire.mvp.PlaceRequest;
 import org.uberfire.mvp.impl.PathPlaceRequest;
 import org.uberfire.security.authz.AuthorizationManager;
@@ -172,24 +164,11 @@
         return beanDef.getScope();
     }
 
-<<<<<<< HEAD
     private <T extends Activity> Set<T> secure( final Collection<IOCBeanDef<T>> activityBeans ) {
         final Set<T> activities = new HashSet<T>( activityBeans.size() );
 
         for ( final IOCBeanDef<T> activityBean : activityBeans ) {
             if ( !activityBean.isActivated() ) continue;
-=======
-    public <T extends Activity> Set<T> secure( final Collection<IOCBeanDef<T>> activityBeans ) {
-        if ( activityBeans == null || activityBeans.isEmpty() ) {
-            return emptySet();
-        }
-        final Set<T> activities = new HashSet<T>( activityBeans.size() );
-
-        for ( final IOCBeanDef<T> activityBean : activityBeans ) {
-            if ( activityBean == null ) {
-                continue;
-            }
->>>>>>> 3c565202
             final T instance = activityBean.getInstance();
             if ( authzManager.authorize( instance, identity ) ) {
                 activities.add( instance );
