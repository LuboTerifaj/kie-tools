package org.uberfire.client.workbench;


/**
 * CDI beans that implement Header are automatically created and added to the top of the Workbench screen.
 */
public interface Header extends OrderableIsWidget {

<<<<<<< HEAD
    /**
     * Returns the stacking order of this header.
     * 
     * @return the order this header should be stacked in (higher numbers closer to the top of the screen).
     */
    @Override
=======
    String getId();

>>>>>>> 73f6035b
    int getOrder();

}<|MERGE_RESOLUTION|>--- conflicted
+++ resolved
@@ -2,21 +2,9 @@
 
 
 /**
- * CDI beans that implement Header are automatically created and added to the top of the Workbench screen.
+ * CDI beans that implement Header are automatically created and added to the top of the Workbench screen. They stick to
+ * the top of the viewport even when the main content area is scrolled up and down.
  */
 public interface Header extends OrderableIsWidget {
 
-<<<<<<< HEAD
-    /**
-     * Returns the stacking order of this header.
-     * 
-     * @return the order this header should be stacked in (higher numbers closer to the top of the screen).
-     */
-    @Override
-=======
-    String getId();
-
->>>>>>> 73f6035b
-    int getOrder();
-
 }