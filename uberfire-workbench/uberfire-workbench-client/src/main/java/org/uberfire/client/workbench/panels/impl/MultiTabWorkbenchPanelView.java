/*
 * Copyright 2012 JBoss Inc
 * 
 * Licensed under the Apache License, Version 2.0 (the "License"); you may not
 * use this file except in compliance with the License. You may obtain a copy of
 * the License at
 * 
 * http://www.apache.org/licenses/LICENSE-2.0
 * 
 * Unless required by applicable law or agreed to in writing, software
 * distributed under the License is distributed on an "AS IS" BASIS, WITHOUT
 * WARRANTIES OR CONDITIONS OF ANY KIND, either express or implied. See the
 * License for the specific language governing permissions and limitations under
 * the License.
 */
package org.uberfire.client.workbench.panels.impl;

import javax.enterprise.context.Dependent;
import javax.inject.Named;

import org.uberfire.client.workbench.panels.MultiPartWidget;
import org.uberfire.client.workbench.widgets.tab.UberTabPanel;

import com.google.gwt.dom.client.Style;
import com.google.gwt.dom.client.Style.Unit;
import com.google.gwt.event.logical.shared.SelectionEvent;
import com.google.gwt.event.logical.shared.SelectionHandler;

/**
 * A Workbench panel that can contain WorkbenchParts.
 */
@Dependent
@Named("MultiTabWorkbenchPanelView")
public class MultiTabWorkbenchPanelView
<<<<<<< HEAD
extends BaseMultiPartWorkbenchPanelView<MultiTabWorkbenchPanelPresenter> {
=======
        extends AbstractMultiPartWorkbenchPanelView<MultiTabWorkbenchPanelPresenter> {
>>>>>>> dbc762f8

    @Override
    protected MultiPartWidget setupWidget() {
        final UberTabPanel tabPanel = getUberTabPanel();

<<<<<<< HEAD
        Style tabPanelStyle = tabPanel.getElement().getStyle();
        tabPanelStyle.setPosition( com.google.gwt.dom.client.Style.Position.ABSOLUTE );
        tabPanelStyle.setTop( 0, Unit.PX );
        tabPanelStyle.setBottom( 0, Unit.PX );
        tabPanelStyle.setLeft( 0, Unit.PX );
        tabPanelStyle.setRight( 0, Unit.PX );

        //When a tab is selected ensure content is resized and set focus
        tabPanel.addSelectionHandler( new SelectionHandler<PartDefinition>() {
            @Override
            public void onSelection( SelectionEvent<PartDefinition> event ) {
                panelManager.onPartLostFocus();
                panelManager.onPartFocus( event.getSelectedItem() );
            }
        } );

        tabPanel.addOnFocusHandler( new Command() {
            @Override
            public void execute() {
                panelManager.onPanelFocus( presenter.getDefinition() );
            }
        } );
=======
        addOnFocusHandler( tabPanel );
        addSelectionHandler( tabPanel );
>>>>>>> dbc762f8

        return tabPanel;
    }

    UberTabPanel getUberTabPanel() {
        return new UberTabPanel( panelManager );
    }
}<|MERGE_RESOLUTION|>--- conflicted
+++ resolved
@@ -18,13 +18,9 @@
 import javax.enterprise.context.Dependent;
 import javax.inject.Named;
 
+import org.uberfire.client.util.Layouts;
 import org.uberfire.client.workbench.panels.MultiPartWidget;
 import org.uberfire.client.workbench.widgets.tab.UberTabPanel;
-
-import com.google.gwt.dom.client.Style;
-import com.google.gwt.dom.client.Style.Unit;
-import com.google.gwt.event.logical.shared.SelectionEvent;
-import com.google.gwt.event.logical.shared.SelectionHandler;
 
 /**
  * A Workbench panel that can contain WorkbenchParts.
@@ -32,43 +28,15 @@
 @Dependent
 @Named("MultiTabWorkbenchPanelView")
 public class MultiTabWorkbenchPanelView
-<<<<<<< HEAD
-extends BaseMultiPartWorkbenchPanelView<MultiTabWorkbenchPanelPresenter> {
-=======
-        extends AbstractMultiPartWorkbenchPanelView<MultiTabWorkbenchPanelPresenter> {
->>>>>>> dbc762f8
+extends AbstractMultiPartWorkbenchPanelView<MultiTabWorkbenchPanelPresenter> {
 
     @Override
     protected MultiPartWidget setupWidget() {
         final UberTabPanel tabPanel = getUberTabPanel();
 
-<<<<<<< HEAD
-        Style tabPanelStyle = tabPanel.getElement().getStyle();
-        tabPanelStyle.setPosition( com.google.gwt.dom.client.Style.Position.ABSOLUTE );
-        tabPanelStyle.setTop( 0, Unit.PX );
-        tabPanelStyle.setBottom( 0, Unit.PX );
-        tabPanelStyle.setLeft( 0, Unit.PX );
-        tabPanelStyle.setRight( 0, Unit.PX );
-
-        //When a tab is selected ensure content is resized and set focus
-        tabPanel.addSelectionHandler( new SelectionHandler<PartDefinition>() {
-            @Override
-            public void onSelection( SelectionEvent<PartDefinition> event ) {
-                panelManager.onPartLostFocus();
-                panelManager.onPartFocus( event.getSelectedItem() );
-            }
-        } );
-
-        tabPanel.addOnFocusHandler( new Command() {
-            @Override
-            public void execute() {
-                panelManager.onPanelFocus( presenter.getDefinition() );
-            }
-        } );
-=======
+        Layouts.setToFillParent( tabPanel );
         addOnFocusHandler( tabPanel );
         addSelectionHandler( tabPanel );
->>>>>>> dbc762f8
 
         return tabPanel;
     }
