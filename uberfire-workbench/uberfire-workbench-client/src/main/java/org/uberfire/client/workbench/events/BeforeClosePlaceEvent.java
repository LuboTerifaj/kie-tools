/*
 * Copyright 2012 JBoss Inc
 *
 * Licensed under the Apache License, Version 2.0 (the "License"); you may not
 * use this file except in compliance with the License. You may obtain a copy of
 * the License at
 *
 * http://www.apache.org/licenses/LICENSE-2.0
 *
 * Unless required by applicable law or agreed to in writing, software
 * distributed under the License is distributed on an "AS IS" BASIS, WITHOUT
 * WARRANTIES OR CONDITIONS OF ANY KIND, either express or implied. See the
 * License for the specific language governing permissions and limitations under
 * the License.
 */
package org.uberfire.client.workbench.events;

import static org.uberfire.commons.validation.PortablePreconditions.*;

import org.uberfire.client.mvp.PlaceManager;
import org.uberfire.mvp.PlaceRequest;
import org.uberfire.workbench.events.UberFireEvent;

/**
 * Fired by the PlaceManager before the process of closing a place begins.
 */
public class BeforeClosePlaceEvent implements UberFireEvent {

    private final PlaceRequest place;
    private final boolean force;

    /**
     * Applications should not fire this event, so there is no reason to create instances of this class!
     * <p>
     * This constructor will be removed in UberFire 0.6.
     * 
     * @deprecated Prior to UberFire 0.5, it was possible for an application to close a place by firing this event. This
     *             no longer works. Instead, use one of the PlaceManager.closeXXX methods.
     */
    @Deprecated
    public BeforeClosePlaceEvent( final PlaceRequest place ) {
        throw new UnsupportedOperationException("Don't fire this event from apps. Use one of the PlaceManager.closeXXX methods instead.");
    }

    /**
     * Applications should not fire this event, so there is no reason to create instances of this class!
     * <p>
     * This constructor will be removed in UberFire 0.6.
     * 
     * @deprecated Prior to UberFire 0.5, it was possible for an application to close a place by firing this event. This
     *             no longer works. Instead, use one of the PlaceManager.closeXXX methods.
     */
    @Deprecated
    public BeforeClosePlaceEvent( final PlaceRequest place,
                                  final boolean force ) {
        throw new UnsupportedOperationException("Don't fire this event from apps. Use one of the PlaceManager.closeXXX methods instead.");
    }

    /**
     * Internal workbench API. Don't use! If you want to close a place, use {@link PlaceManager#closePlace(PlaceRequest)}.
     * 
     * @param place The place that's about to be closed. Not null.
     * @param force Whether this will be a forced close operation.
     * @param frameworkInternal flag to differentiate from the deprecated/disabled constructors.
     */
    public BeforeClosePlaceEvent(PlaceRequest place, boolean force, boolean frameworkInternal) {
        this.place = checkNotNull( "place", place );
        this.force = force;
    }

    /**
     * Returns the place that is about to be closed. Never null.
     */
    public PlaceRequest getPlace() {
        return place;
    }

    /**
     * Indicates whether or not the place is being closed forcibly. See
     * {@link PlaceManager#forceClosePlace(PlaceRequest)} for details.
     */
    public boolean isForce() {
        return force;
    }

    @Override
    public String toString() {
<<<<<<< HEAD
        return "BeforeClosePlaceEvent [place=" + place + ", force=" + force + "]";
=======
        return "BeforeClosePlaceEvent [place=" + place + "]";
>>>>>>> 128ecc5c
    }

}<|MERGE_RESOLUTION|>--- conflicted
+++ resolved
@@ -33,7 +33,7 @@
      * Applications should not fire this event, so there is no reason to create instances of this class!
      * <p>
      * This constructor will be removed in UberFire 0.6.
-     * 
+     *
      * @deprecated Prior to UberFire 0.5, it was possible for an application to close a place by firing this event. This
      *             no longer works. Instead, use one of the PlaceManager.closeXXX methods.
      */
@@ -46,7 +46,7 @@
      * Applications should not fire this event, so there is no reason to create instances of this class!
      * <p>
      * This constructor will be removed in UberFire 0.6.
-     * 
+     *
      * @deprecated Prior to UberFire 0.5, it was possible for an application to close a place by firing this event. This
      *             no longer works. Instead, use one of the PlaceManager.closeXXX methods.
      */
@@ -58,7 +58,7 @@
 
     /**
      * Internal workbench API. Don't use! If you want to close a place, use {@link PlaceManager#closePlace(PlaceRequest)}.
-     * 
+     *
      * @param place The place that's about to be closed. Not null.
      * @param force Whether this will be a forced close operation.
      * @param frameworkInternal flag to differentiate from the deprecated/disabled constructors.
@@ -85,11 +85,7 @@
 
     @Override
     public String toString() {
-<<<<<<< HEAD
         return "BeforeClosePlaceEvent [place=" + place + ", force=" + force + "]";
-=======
-        return "BeforeClosePlaceEvent [place=" + place + "]";
->>>>>>> 128ecc5c
     }
 
 }