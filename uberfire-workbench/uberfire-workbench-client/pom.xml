--- conflicted
+++ resolved
@@ -50,13 +50,6 @@
     <dependency>
       <groupId>org.jboss.errai</groupId>
       <artifactId>errai-ui</artifactId>
-<<<<<<< HEAD
-=======
-    </dependency>
-    <dependency>
-      <groupId>org.jboss.errai</groupId>
-      <artifactId>errai-security-server</artifactId>
->>>>>>> 8639ac6d
       <exclusions>
         <exclusion>
           <groupId>org.jboss.spec.javax.annotation</groupId>
