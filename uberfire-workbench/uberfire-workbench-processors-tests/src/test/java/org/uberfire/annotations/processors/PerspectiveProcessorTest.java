/*
 * Copyright 2012 JBoss Inc
 *
 * Licensed under the Apache License, Version 2.0 (the "License"); you may not
 * use this file except in compliance with the License. You may obtain a copy of
 * the License at
 *
 * http://www.apache.org/licenses/LICENSE-2.0
 *
 * Unless required by applicable law or agreed to in writing, software
 * distributed under the License is distributed on an "AS IS" BASIS, WITHOUT
 * WARRANTIES OR CONDITIONS OF ANY KIND, either express or implied. See the
 * License for the specific language governing permissions and limitations under
 * the License.
 */
package org.uberfire.annotations.processors;

import static org.junit.Assert.assertEquals;
import static org.junit.Assert.assertNotNull;
import static org.junit.Assert.assertNull;

import java.io.FileNotFoundException;
import java.util.List;

import javax.tools.Diagnostic;
import javax.tools.Diagnostic.Kind;
import javax.tools.JavaFileObject;

import org.junit.Test;

/**
 * Tests for Pop-up related class generation
 */
public class PerspectiveProcessorTest extends AbstractProcessorTest {

    final Result result = new Result();

    @Override
    protected AbstractErrorAbsorbingProcessor getProcessorUnderTest() {
        return  new PerspectiveProcessor( new GenerationCompleteCallback() {

            @Override
            public void generationComplete( String code ) {
                result.setActualCode( code );
            }
        } );
    }

    @Test
    public void testNoPerspectiveAnnotation() throws FileNotFoundException {
        final List<Diagnostic<? extends JavaFileObject>> diagnostics = compile(
                getProcessorUnderTest(),
                "org/uberfire/annotations/processors/PerspectiveTest1" );

        assertSuccessfulCompilation( diagnostics );
        assertNull( result.getActualCode() );
    }

    @Test
    public void testIncorrectReturnTypeWithoutArguments() throws FileNotFoundException {
        final List<Diagnostic<? extends JavaFileObject>> diagnostics = compile(
                getProcessorUnderTest(),
                "org/uberfire/annotations/processors/PerspectiveTest2" );

        assertCompilationMessage( diagnostics, Kind.ERROR, Diagnostic.NOPOS, Diagnostic.NOPOS, "org.uberfire.annotations.processors.PerspectiveTest2Activity: The WorkbenchPerspective must provide a @Perspective annotated method to return a org.uberfire.client.workbench.model.PerspectiveDefinition." );
        assertNull( result.getActualCode() );
    }

    @Test
    public void testCorrectReturnTypeWithArguments() throws FileNotFoundException {
        final List<Diagnostic<? extends JavaFileObject>> diagnostics = compile(
                getProcessorUnderTest(),
                "org/uberfire/annotations/processors/PerspectiveTest3" );

        assertCompilationMessage( diagnostics, Kind.ERROR, Diagnostic.NOPOS, Diagnostic.NOPOS, "org.uberfire.annotations.processors.PerspectiveTest3Activity: The WorkbenchPerspective must provide a @Perspective annotated method to return a org.uberfire.client.workbench.model.PerspectiveDefinition." );
        assertNull( result.getActualCode() );
    }

    @Test
    public void testCorrectReturnTypeWithoutArguments() throws FileNotFoundException {
        final String pathCompilationUnit = "org/uberfire/annotations/processors/PerspectiveTest4";
        final String pathExpectedResult = "org/uberfire/annotations/processors/expected/PerspectiveTest4.expected";

        result.setExpectedCode( getExpectedSourceCode( pathExpectedResult ) );

        final List<Diagnostic<? extends JavaFileObject>> diagnostics = compile(
                getProcessorUnderTest(),
                pathCompilationUnit );

        assertSuccessfulCompilation( diagnostics );
        assertNotNull( result.getActualCode() );
        assertNotNull( result.getExpectedCode() );
        assertEquals( result.getExpectedCode(),
                      result.getActualCode() );
    }

    @Test
    public void testCorrectReturnTypeWithoutArgumentsIsDefault() throws FileNotFoundException {
        final String pathCompilationUnit = "org/uberfire/annotations/processors/PerspectiveTest5";
        final String pathExpectedResult = "org/uberfire/annotations/processors/expected/PerspectiveTest5.expected";

        result.setExpectedCode( getExpectedSourceCode( pathExpectedResult ) );

        final List<Diagnostic<? extends JavaFileObject>> diagnostics = compile(
                getProcessorUnderTest(),
                pathCompilationUnit );
        assertSuccessfulCompilation( diagnostics );
        assertNotNull( result.getActualCode() );
        assertNotNull( result.getExpectedCode() );
        assertEquals( result.getExpectedCode(),
                      result.getActualCode() );
    }

    @Test
    public void testCorrectReturnTypeWithAllAnnotationsOnStart() throws FileNotFoundException {
        final String pathCompilationUnit = "org/uberfire/annotations/processors/PerspectiveTest6";
        final String pathExpectedResult = "org/uberfire/annotations/processors/expected/PerspectiveTest6.expected";

        result.setExpectedCode( getExpectedSourceCode( pathExpectedResult ) );

        final List<Diagnostic<? extends JavaFileObject>> diagnostics = compile(
                getProcessorUnderTest(),
                pathCompilationUnit );

        assertSuccessfulCompilation( diagnostics );
        assertNotNull( result.getActualCode() );
        assertNotNull( result.getExpectedCode() );
        assertEquals( result.getExpectedCode(),
                      result.getActualCode() );
    }

    @Test
    public void testCorrectReturnTypeWithAllAnnotationsOnStartWithPath() throws FileNotFoundException {
        final String pathCompilationUnit = "org/uberfire/annotations/processors/PerspectiveTest7";
        final String pathExpectedResult = "org/uberfire/annotations/processors/expected/PerspectiveTest7.expected";

        result.setExpectedCode( getExpectedSourceCode( pathExpectedResult ) );

        final List<Diagnostic<? extends JavaFileObject>> diagnostics = compile(
                getProcessorUnderTest(),
                pathCompilationUnit );

        assertSuccessfulCompilation( diagnostics );
        assertNotNull( result.getActualCode() );
        assertNotNull( result.getExpectedCode() );
        assertEquals( result.getExpectedCode(),
                      result.getActualCode() );
    }

    @Test
    public void testWorkbenchMenuAnnotationCorrectReturnType() throws FileNotFoundException {
        final String pathCompilationUnit = "org/uberfire/annotations/processors/PerspectiveTest8";
        final String pathExpectedResult = "org/uberfire/annotations/processors/expected/PerspectiveTest8.expected";

        result.setExpectedCode( getExpectedSourceCode( pathExpectedResult ) );

        final List<Diagnostic<? extends JavaFileObject>> diagnostics = compile(
                getProcessorUnderTest(),
                pathCompilationUnit );

        assertSuccessfulCompilation( diagnostics );
        assertNotNull( result.getActualCode() );
        assertNotNull( result.getExpectedCode() );
        assertEquals( result.getExpectedCode(),
                      result.getActualCode() );
    }

    @Test
    public void testWorkbenchMenuAnnotationWrongReturnType() throws FileNotFoundException {
        final String pathCompilationUnit = "org/uberfire/annotations/processors/PerspectiveTest9";
        final String pathExpectedResult = "org/uberfire/annotations/processors/expected/PerspectiveTest9.expected";

        result.setExpectedCode( getExpectedSourceCode( pathExpectedResult ) );

        final List<Diagnostic<? extends JavaFileObject>> diagnostics = compile(
                getProcessorUnderTest(),
                pathCompilationUnit );

        assertSuccessfulCompilation( diagnostics );
        assertNotNull( result.getActualCode() );
        assertNotNull( result.getExpectedCode() );
        assertEquals( result.getExpectedCode(),
                      result.getActualCode() );
    }

    @Test
    public void testWorkbenchToolBarAnnotationCorrectReturnType() throws FileNotFoundException {
        final String pathCompilationUnit = "org/uberfire/annotations/processors/PerspectiveTest10";
        final String pathExpectedResult = "org/uberfire/annotations/processors/expected/PerspectiveTest10.expected";

        result.setExpectedCode( getExpectedSourceCode( pathExpectedResult ) );

        final List<Diagnostic<? extends JavaFileObject>> diagnostics = compile(
                getProcessorUnderTest(),
                pathCompilationUnit );

        assertSuccessfulCompilation( diagnostics );
        assertNotNull( result.getActualCode() );
        assertNotNull( result.getExpectedCode() );
        assertEquals( result.getExpectedCode(),
                      result.getActualCode() );
    }

    @Test
    public void testWorkbenchToolBarAnnotationWrongReturnType() throws FileNotFoundException {
        final String pathCompilationUnit = "org/uberfire/annotations/processors/PerspectiveTest11";
        final String pathExpectedResult = "org/uberfire/annotations/processors/expected/PerspectiveTest11.expected";

        result.setExpectedCode( getExpectedSourceCode( pathExpectedResult ) );

        final List<Diagnostic<? extends JavaFileObject>> diagnostics = compile(
                getProcessorUnderTest(),
                pathCompilationUnit );

        assertSuccessfulCompilation( diagnostics );
        assertNotNull( result.getActualCode() );
        assertNotNull( result.getExpectedCode() );
        assertEquals( result.getExpectedCode(),
                      result.getActualCode() );
    }

    @Test
    public void testWorkbenchTemplateAnnotation() throws FileNotFoundException {
        final String pathCompilationUnit = "org/uberfire/annotations/processors/PerspectiveTest12";
        final String pathExpectedResult = "org/uberfire/annotations/processors/expected/PerspectiveTest12.expected";

        final Result result = new Result();
        result.setExpectedCode( getExpectedSourceCode( pathExpectedResult ) );

        final List<Diagnostic<? extends JavaFileObject>> diagnostics = compile( new PerspectiveProcessor( new GenerationCompleteCallback() {

            @Override
            public void generationComplete( final String code ) {
                result.setActualCode( code );
            }
        } ), pathCompilationUnit );
        printDiagnostics( diagnostics );
        assertSuccessfulCompilation( diagnostics );
        assertNotNull( result.getActualCode() );
        assertNotNull( result.getExpectedCode() );
        assertEquals( result.getExpectedCode(),
                      result.getActualCode() );
    }

    @Test
    public void testWorkbenchTemplateAnnotationWithOnlyWorkbenchParts() throws FileNotFoundException {
        final String pathCompilationUnit = "org/uberfire/annotations/processors/PerspectiveTest13";
        final String pathExpectedResult = "org/uberfire/annotations/processors/expected/PerspectiveTest13.expected";

        final Result result = new Result();
        result.setExpectedCode( getExpectedSourceCode( pathExpectedResult ) );

        final List<Diagnostic<? extends JavaFileObject>> diagnostics = compile( new PerspectiveProcessor( new GenerationCompleteCallback() {

            @Override
            public void generationComplete( final String code ) {
                result.setActualCode( code );
            }
        } ), pathCompilationUnit );
        printDiagnostics( diagnostics );
        assertSuccessfulCompilation( diagnostics );
        assertNotNull( result.getActualCode() );
        assertNotNull( result.getExpectedCode() );
        assertEquals( result.getExpectedCode(),
                      result.getActualCode() );
    }

    @Test
    public void testWorkbenchTemplateAnnotationMustHaveWorkbenchPanelsOrParts() throws FileNotFoundException {
        final String pathCompilationUnit = "org/uberfire/annotations/processors/PerspectiveTest14";
        final String pathExpectedResult = "org/uberfire/annotations/processors/expected/PerspectiveTest13.expected";

        final Result result = new Result();
        result.setExpectedCode( getExpectedSourceCode( pathExpectedResult ) );

        final List<Diagnostic<? extends JavaFileObject>> diagnostics = compile( new PerspectiveProcessor( new GenerationCompleteCallback() {

            @Override
            public void generationComplete( final String code ) {
                result.setActualCode( code );
            }
        } ), pathCompilationUnit );
        printDiagnostics( diagnostics );
        assertNull( result.getActualCode() );
    }

    @Test
    public void testWorkbenchTemplateAnnotationShouldNotAllowTwoDefaultWorkbenchPanels() throws FileNotFoundException {
        final String pathCompilationUnit = "org/uberfire/annotations/processors/PerspectiveTest15";
        final String pathExpectedResult = "org/uberfire/annotations/processors/expected/PerspectiveTest13.expected";

        final Result result = new Result();
        result.setExpectedCode( getExpectedSourceCode( pathExpectedResult ) );

        final List<Diagnostic<? extends JavaFileObject>> diagnostics = compile( new PerspectiveProcessor( new GenerationCompleteCallback() {

            @Override
            public void generationComplete( final String code ) {
                result.setActualCode( code );
            }
<<<<<<< HEAD
        } ),pathCompilationUnit );
        assertCompilationMessage( diagnostics, Kind.ERROR, Diagnostic.NOPOS, Diagnostic.NOPOS, "The Template WorkbenchPerspective must provide only one @WorkbenchPanel annotated field." );
=======
        } ), pathCompilationUnit );
        assertCompilationError( diagnostics,
                                "The Template WorkbenchPerspective must provide only one @WorkbenchPanel annotated field." );
>>>>>>> 3c565202
        assertNull( result.getActualCode() );
    }

    @Test
    public void testWorkbenchTemplateAnnotationWithNoDefaultWorkbenchPanel() throws FileNotFoundException {
        final String pathCompilationUnit = "org/uberfire/annotations/processors/PerspectiveTest16";
        final String pathExpectedResult = "org/uberfire/annotations/processors/expected/PerspectiveTest16.expected";

        final Result result = new Result();
        result.setExpectedCode( getExpectedSourceCode( pathExpectedResult ) );

        final List<Diagnostic<? extends JavaFileObject>> diagnostics = compile( new PerspectiveProcessor( new GenerationCompleteCallback() {

            @Override
            public void generationComplete( final String code ) {
                result.setActualCode( code );
            }
        } ), pathCompilationUnit );
        assertSuccessfulCompilation( diagnostics );
        assertNotNull( result.getActualCode() );
        assertNotNull( result.getExpectedCode() );
        assertEquals( result.getExpectedCode(),
                      result.getActualCode() );
    }

    @Test
    public void testAlonePartAnnotationShouldGenerateDefaultPanel() throws FileNotFoundException {
        final String pathCompilationUnit = "org/uberfire/annotations/processors/PerspectiveTest17";
        final String pathExpectedResult = "org/uberfire/annotations/processors/expected/PerspectiveTest17.expected";

        final Result result = new Result();
        result.setExpectedCode( getExpectedSourceCode( pathExpectedResult ) );

        final List<Diagnostic<? extends JavaFileObject>> diagnostics = compile( new PerspectiveProcessor( new GenerationCompleteCallback() {

            @Override
            public void generationComplete( final String code ) {
                result.setActualCode( code );
            }
        } ), pathCompilationUnit );
        printDiagnostics( diagnostics );
        assertSuccessfulCompilation( diagnostics );
        assertNotNull( result.getActualCode() );
        assertNotNull( result.getExpectedCode() );
        assertEquals( result.getExpectedCode(),
                      result.getActualCode() );
    }

    @Test
    public void testAlonePartsAnnotationShouldGenerateDefaultPanel() throws FileNotFoundException {
        final String pathCompilationUnit = "org/uberfire/annotations/processors/PerspectiveTest18";
        final String pathExpectedResult = "org/uberfire/annotations/processors/expected/PerspectiveTest18.expected";

        final Result result = new Result();
        result.setExpectedCode( getExpectedSourceCode( pathExpectedResult ) );

        final List<Diagnostic<? extends JavaFileObject>> diagnostics = compile( new PerspectiveProcessor( new GenerationCompleteCallback() {

            @Override
            public void generationComplete( final String code ) {
                result.setActualCode( code );
            }
        } ), pathCompilationUnit );
        printDiagnostics( diagnostics );
        assertSuccessfulCompilation( diagnostics );
        assertNotNull( result.getActualCode() );
        assertNotNull( result.getExpectedCode() );
        assertEquals( result.getExpectedCode(),
                      result.getActualCode() );
    }

    @Test
    public void testPartsAnnotationShouldReceiveParameters() throws FileNotFoundException {
        final String pathCompilationUnit = "org/uberfire/annotations/processors/PerspectiveTest19";
        final String pathExpectedResult = "org/uberfire/annotations/processors/expected/PerspectiveTest19.expected";

        final Result result = new Result();
        result.setExpectedCode( getExpectedSourceCode( pathExpectedResult ) );

        final List<Diagnostic<? extends JavaFileObject>> diagnostics = compile( new PerspectiveProcessor( new GenerationCompleteCallback() {

            @Override
            public void generationComplete( final String code ) {
                result.setActualCode( code );
            }
        } ), pathCompilationUnit );
        printDiagnostics( diagnostics );
        assertSuccessfulCompilation( diagnostics );
        assertNotNull( result.getActualCode() );
        assertNotNull( result.getExpectedCode() );
        assertEquals( result.getExpectedCode(),
                      result.getActualCode() );
    }

    @Test
<<<<<<< HEAD
    public void testPerspectiveWithActivator() throws FileNotFoundException {
        final String pathCompilationUnit = "org/uberfire/annotations/processors/PerspectiveTest20";
        final String pathExpectedResult = "org/uberfire/annotations/processors/expected/PerspectiveTest20.expected";

        result.setExpectedCode( getExpectedSourceCode( pathExpectedResult ) );

        final List<Diagnostic<? extends JavaFileObject>> diagnostics = compile(
                getProcessorUnderTest(),
                pathCompilationUnit );

        assertSuccessfulCompilation( diagnostics );
        assertNotNull( result.getActualCode() );
        assertNotNull( result.getExpectedCode() );
        assertEquals( result.getExpectedCode(),
                      result.getActualCode() );
    }

    @Test
    public void testNonTransientPerspective() throws FileNotFoundException {
        final String pathCompilationUnit = "org/uberfire/annotations/processors/PerspectiveTest21";
        final String pathExpectedResult = "org/uberfire/annotations/processors/expected/PerspectiveTest21.expected";

        result.setExpectedCode( getExpectedSourceCode( pathExpectedResult ) );

        final List<Diagnostic<? extends JavaFileObject>> diagnostics = compile(
                getProcessorUnderTest(),
                pathCompilationUnit );

        assertSuccessfulCompilation( diagnostics );
        assertNotNull( result.getActualCode() );
        assertNotNull( result.getExpectedCode() );
        assertEquals( result.getExpectedCode(),
                      result.getActualCode() );
    }

    private void printDiagnostics( List<Diagnostic<? extends JavaFileObject>> diagnostics ) {
        for ( Diagnostic<? extends JavaFileObject> diagnostic: diagnostics ){
            System.out.println(diagnostic);
=======
    public void twoDefaultPerspectivesShouldGenerateAWarning() throws FileNotFoundException {
        final String pathCompilationUnit = "org/uberfire/annotations/processors/PerspectiveTest19";
        final String pathCompilationUnit2 = "org/uberfire/annotations/processors/PerspectiveTest7";
        final String pathExpectedResult = "org/uberfire/annotations/processors/expected/PerspectiveTest19.expected";

        final Result result = new Result();
        result.setExpectedCode( getExpectedSourceCode( pathExpectedResult ) );

        final List<Diagnostic<? extends JavaFileObject>> diagnostics = compile( new PerspectiveProcessor( new GenerationCompleteCallback() {

            @Override
            public void generationComplete( final String code ) {
                result.setActualCode( code );
            }
        } ), pathCompilationUnit, pathCompilationUnit2 );
        printDiagnostics( diagnostics );
        assertSuccessfulCompilation( diagnostics );
        assertCompilationWarning( diagnostics, "There is more than one default WorkbenchPerspective (HomePerspective, PerspectiveTest7) - @WorkbenchPerspective(isDefault = true). One of them will take precedence." );
        assertNotNull( result.getActualCode() );
        assertNotNull( result.getExpectedCode() );
    }

    @Test
    public void testWorkbenchPerspectivesOnStartMultipleMethods() throws FileNotFoundException {
        final String pathCompilationUnit = "org/uberfire/annotations/processors/PerspectiveTest20";

        final Result result = new Result();

        final List<Diagnostic<? extends JavaFileObject>> diagnostics = compile( new PerspectiveProcessor( new GenerationCompleteCallback() {

            @Override
            public void generationComplete( final String code ) {
                result.setActualCode( code );
            }
        } ), pathCompilationUnit );
        assertFailedCompilation( diagnostics );
        assertCompilationError( diagnostics, "Found multiple @OnStartup methods. Each class can declare at most one." );
        assertNull( result.getActualCode() );
    }

    private void printDiagnostics( List<Diagnostic<? extends JavaFileObject>> diagnostics ) {
        for ( Diagnostic diagnostic : diagnostics ) {
            System.out.println( diagnostic );
>>>>>>> 3c565202
        }
    }

}<|MERGE_RESOLUTION|>--- conflicted
+++ resolved
@@ -298,14 +298,8 @@
             public void generationComplete( final String code ) {
                 result.setActualCode( code );
             }
-<<<<<<< HEAD
-        } ),pathCompilationUnit );
+        } ), pathCompilationUnit );
         assertCompilationMessage( diagnostics, Kind.ERROR, Diagnostic.NOPOS, Diagnostic.NOPOS, "The Template WorkbenchPerspective must provide only one @WorkbenchPanel annotated field." );
-=======
-        } ), pathCompilationUnit );
-        assertCompilationError( diagnostics,
-                                "The Template WorkbenchPerspective must provide only one @WorkbenchPanel annotated field." );
->>>>>>> 3c565202
         assertNull( result.getActualCode() );
     }
 
@@ -401,7 +395,6 @@
     }
 
     @Test
-<<<<<<< HEAD
     public void testPerspectiveWithActivator() throws FileNotFoundException {
         final String pathCompilationUnit = "org/uberfire/annotations/processors/PerspectiveTest20";
         final String pathExpectedResult = "org/uberfire/annotations/processors/expected/PerspectiveTest20.expected";
@@ -437,11 +430,8 @@
                       result.getActualCode() );
     }
 
-    private void printDiagnostics( List<Diagnostic<? extends JavaFileObject>> diagnostics ) {
-        for ( Diagnostic<? extends JavaFileObject> diagnostic: diagnostics ){
-            System.out.println(diagnostic);
-=======
-    public void twoDefaultPerspectivesShouldGenerateAWarning() throws FileNotFoundException {
+    @Test
+    public void twoDefaultPerspectivesShouldGenerateAnError() throws FileNotFoundException {
         final String pathCompilationUnit = "org/uberfire/annotations/processors/PerspectiveTest19";
         final String pathCompilationUnit2 = "org/uberfire/annotations/processors/PerspectiveTest7";
         final String pathExpectedResult = "org/uberfire/annotations/processors/expected/PerspectiveTest19.expected";
@@ -457,34 +447,32 @@
             }
         } ), pathCompilationUnit, pathCompilationUnit2 );
         printDiagnostics( diagnostics );
-        assertSuccessfulCompilation( diagnostics );
-        assertCompilationWarning( diagnostics, "There is more than one default WorkbenchPerspective (HomePerspective, PerspectiveTest7) - @WorkbenchPerspective(isDefault = true). One of them will take precedence." );
+        assertFailedCompilation( diagnostics );
+        assertCompilationMessage( diagnostics, Kind.ERROR, -1, -1, "Found too many default WorkbenchPerspectives (expected 1). Found: (HomePerspective, PerspectiveTest7)." );
         assertNotNull( result.getActualCode() );
         assertNotNull( result.getExpectedCode() );
     }
 
     @Test
     public void testWorkbenchPerspectivesOnStartMultipleMethods() throws FileNotFoundException {
-        final String pathCompilationUnit = "org/uberfire/annotations/processors/PerspectiveTest20";
-
-        final Result result = new Result();
-
-        final List<Diagnostic<? extends JavaFileObject>> diagnostics = compile( new PerspectiveProcessor( new GenerationCompleteCallback() {
-
-            @Override
-            public void generationComplete( final String code ) {
-                result.setActualCode( code );
-            }
-        } ), pathCompilationUnit );
+        final String pathCompilationUnit = "org/uberfire/annotations/processors/PerspectiveTest22";
+
+        final Result result = new Result();
+
+        final List<Diagnostic<? extends JavaFileObject>> diagnostics = compile( new PerspectiveProcessor( new GenerationCompleteCallback() {
+
+            @Override
+            public void generationComplete( final String code ) {
+                result.setActualCode( code );
+            }
+        } ), pathCompilationUnit );
+        assertCompilationMessage( diagnostics, Kind.ERROR, 38, 17, "Found multiple @OnStartup methods. Each class can declare at most one." );
         assertFailedCompilation( diagnostics );
-        assertCompilationError( diagnostics, "Found multiple @OnStartup methods. Each class can declare at most one." );
-        assertNull( result.getActualCode() );
     }
 
     private void printDiagnostics( List<Diagnostic<? extends JavaFileObject>> diagnostics ) {
-        for ( Diagnostic diagnostic : diagnostics ) {
+        for ( Diagnostic<? extends JavaFileObject> diagnostic: diagnostics ){
             System.out.println( diagnostic );
->>>>>>> 3c565202
         }
     }
 
