/*
 * Copyright 2012 JBoss Inc
 *
 * Licensed under the Apache License, Version 2.0 (the "License"); you may not
 * use this file except in compliance with the License. You may obtain a copy of
 * the License at
 *
 * http://www.apache.org/licenses/LICENSE-2.0
 *
 * Unless required by applicable law or agreed to in writing, software
 * distributed under the License is distributed on an "AS IS" BASIS, WITHOUT
 * WARRANTIES OR CONDITIONS OF ANY KIND, either express or implied. See the
 * License for the specific language governing permissions and limitations under
 * the License.
 */
package org.uberfire.annotations.processors;

import static org.junit.Assert.*;

import java.io.FileNotFoundException;
import java.util.List;

import javax.tools.Diagnostic;
import javax.tools.Diagnostic.Kind;
import javax.tools.JavaFileObject;

import org.junit.Test;

/**
 * Tests for Splash Screen related class generation
 */
public class WorkbenchSplashScreenProcessorTest extends AbstractProcessorTest {

    Result result = new Result();

    @Override
    protected AbstractErrorAbsorbingProcessor getProcessorUnderTest() {
        return new WorkbenchSplashScreenProcessor( new GenerationCompleteCallback() {
            @Override
            public void generationComplete( final String code ) {
                result.setActualCode( code );
            }
        } );
    }

    @Test
    public void testNoWorkbenchScreenAnnotation() throws FileNotFoundException {
        final List<Diagnostic<? extends JavaFileObject>> diagnostics = compile(
                getProcessorUnderTest(),
                "org/uberfire/annotations/processors/WorkbenchSplashScreenTest1" );

        assertSuccessfulCompilation( diagnostics );
        assertNull( result.getActualCode() );
    }

    @Test
    public void testWorkbenchScreenMissingViewAnnotation() {
        final List<Diagnostic<? extends JavaFileObject>> diagnostics = compile(
                getProcessorUnderTest(),
                "org/uberfire/annotations/processors/WorkbenchSplashScreenTest2" );

        assertFailedCompilation( diagnostics );
        assertCompilationMessage( diagnostics, Kind.ERROR, Diagnostic.NOPOS, Diagnostic.NOPOS, "org.uberfire.annotations.processors.WorkbenchSplashScreenTest2Activity: The WorkbenchSplashScreen must either extend IsWidget or provide a @WorkbenchPartView annotated method to return a com.google.gwt.user.client.ui.IsWidget." );
        assertNull( result.getActualCode() );
    }

    @Test
    public void testWorkbenchScreenHasViewAnnotationMissingTitleAnnotation() {
        final List<Diagnostic<? extends JavaFileObject>> diagnostics = compile(
                getProcessorUnderTest(),
                "org/uberfire/annotations/processors/WorkbenchSplashScreenTest3" );

        assertFailedCompilation( diagnostics );
        assertCompilationMessage( diagnostics, Kind.ERROR, Diagnostic.NOPOS, Diagnostic.NOPOS, "org.uberfire.annotations.processors.WorkbenchSplashScreenTest3Activity: The WorkbenchSplashScreen must provide a @WorkbenchPartTitle annotated method to return a java.lang.String." );
        assertNull( result.getActualCode() );
    }

    @Test
    public void testWorkbenchScreenMissingViewAnnotationHasTitleAnnotation() {
        final List<Diagnostic<? extends JavaFileObject>> diagnostics = compile(
                getProcessorUnderTest(),
                "org/uberfire/annotations/processors/WorkbenchSplashScreenTest4" );

        assertFailedCompilation( diagnostics );
        assertCompilationMessage( diagnostics, Kind.ERROR, Diagnostic.NOPOS, Diagnostic.NOPOS, "org.uberfire.annotations.processors.WorkbenchSplashScreenTest4Activity: The WorkbenchSplashScreen must either extend IsWidget or provide a @WorkbenchPartView annotated method to return a com.google.gwt.user.client.ui.IsWidget." );
        assertNull( result.getActualCode() );
    }

    @Test
    public void testIncorrectReturnTypeWithoutArguments() throws FileNotFoundException {
        final List<Diagnostic<? extends JavaFileObject>> diagnostics = compile(
                getProcessorUnderTest(),
                "org/uberfire/annotations/processors/WorkbenchSplashScreenTest5" );

        assertCompilationMessage( diagnostics, Kind.ERROR, Diagnostic.NOPOS, Diagnostic.NOPOS, "org.uberfire.annotations.processors.WorkbenchSplashScreenTest5Activity: The WorkbenchSplashScreen must provide a @SplashFilter annotated method to return a org.uberfire.workbench.model.SplashScreenFilter." );
        assertNull( result.getActualCode() );
    }

    @Test
    public void testWorkbenchScreenExtendsIsWidget() throws FileNotFoundException {
        final String pathCompilationUnit = "org/uberfire/annotations/processors/WorkbenchSplashScreenTest6";
        final String pathExpectedResult = "org/uberfire/annotations/processors/expected/WorkbenchSplashScreenTest6.expected";

        result.setExpectedCode( getExpectedSourceCode( pathExpectedResult ) );

        final List<Diagnostic<? extends JavaFileObject>> diagnostics = compile(
                getProcessorUnderTest(),
                pathCompilationUnit );

        assertSuccessfulCompilation( diagnostics );
        assertNotNull( result.getActualCode() );
        assertNotNull( result.getExpectedCode() );
        assertEquals( result.getActualCode(),
                      result.getExpectedCode() );
    }

    @Test
    public void testSplashScreenWithActivator() throws FileNotFoundException {
        final String pathCompilationUnit = "org/uberfire/annotations/processors/WorkbenchSplashScreenTest7";
        final String pathExpectedResult = "org/uberfire/annotations/processors/expected/WorkbenchSplashScreenTest7.expected";

        result.setExpectedCode( getExpectedSourceCode( pathExpectedResult ) );

        final List<Diagnostic<? extends JavaFileObject>> diagnostics = compile(
                getProcessorUnderTest(),
                pathCompilationUnit );

        assertSuccessfulCompilation( diagnostics );
        assertNotNull( result.getActualCode() );
        assertNotNull( result.getExpectedCode() );
        assertEquals( result.getActualCode(),
                      result.getExpectedCode() );
    }

<<<<<<< HEAD
=======
    @Test
    public void testWorkbenchSplashScreenOnStartMultipleMethods() throws FileNotFoundException {
        final String pathCompilationUnit = "org/uberfire/annotations/processors/WorkbenchSplashScreenTest7";

        final Result result = new Result();

        final List<Diagnostic<? extends JavaFileObject>> diagnostics = compile( new WorkbenchSplashScreenProcessor( new GenerationCompleteCallback() {

            @Override
            public void generationComplete( String code ) {
                result.setActualCode( code );
            }
        } ), pathCompilationUnit );
        assertFailedCompilation( diagnostics );
        assertCompilationError( diagnostics,
                                "Found multiple @OnStartup methods. Each class can declare at most one." );
        assertNull( result.getActualCode() );
    }
>>>>>>> 3c565202
}<|MERGE_RESOLUTION|>--- conflicted
+++ resolved
@@ -15,7 +15,9 @@
  */
 package org.uberfire.annotations.processors;
 
-import static org.junit.Assert.*;
+import static org.junit.Assert.assertEquals;
+import static org.junit.Assert.assertNotNull;
+import static org.junit.Assert.assertNull;
 
 import java.io.FileNotFoundException;
 import java.util.List;
@@ -132,11 +134,9 @@
                       result.getExpectedCode() );
     }
 
-<<<<<<< HEAD
-=======
     @Test
     public void testWorkbenchSplashScreenOnStartMultipleMethods() throws FileNotFoundException {
-        final String pathCompilationUnit = "org/uberfire/annotations/processors/WorkbenchSplashScreenTest7";
+        final String pathCompilationUnit = "org/uberfire/annotations/processors/WorkbenchSplashScreenTest8";
 
         final Result result = new Result();
 
@@ -148,9 +148,7 @@
             }
         } ), pathCompilationUnit );
         assertFailedCompilation( diagnostics );
-        assertCompilationError( diagnostics,
+        assertCompilationMessage( diagnostics, Kind.ERROR, -1, -1,
                                 "Found multiple @OnStartup methods. Each class can declare at most one." );
-        assertNull( result.getActualCode() );
     }
->>>>>>> 3c565202
 }