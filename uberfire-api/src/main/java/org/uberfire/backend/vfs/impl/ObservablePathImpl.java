--- conflicted
+++ resolved
@@ -10,12 +10,8 @@
 
 import org.jboss.errai.common.client.api.annotations.Portable;
 import org.jboss.errai.ioc.client.container.IOC;
-<<<<<<< HEAD
 import org.jboss.errai.security.shared.api.identity.User;
-import org.uberfire.backend.vfs.FileSystem;
-=======
 import org.uberfire.backend.vfs.IsVersioned;
->>>>>>> 3c565202
 import org.uberfire.backend.vfs.ObservablePath;
 import org.uberfire.backend.vfs.Path;
 import org.uberfire.mvp.Command;
@@ -34,7 +30,7 @@
 @Dependent
 @Alternative
 public class ObservablePathImpl implements ObservablePath,
-                                           IsVersioned {
+IsVersioned {
 
     private Path path;
     private Path original;
