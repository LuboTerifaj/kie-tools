--- conflicted
+++ resolved
@@ -3,12 +3,8 @@
 import org.jboss.errai.common.client.api.annotations.Portable;
 
 @Portable
-<<<<<<< HEAD
 public class ResourceAdded implements UberFireEvent,
                                       ResourceChange {
-=======
-public class ResourceAdded implements ResourceChange,
-                                      UberFireEvent {
 
     private String message;
 
@@ -18,7 +14,6 @@
     public ResourceAdded( final String message ) {
         this.message = message;
     }
->>>>>>> 128ecc5c
 
     @Override
     public ResourceChangeType getType() {
