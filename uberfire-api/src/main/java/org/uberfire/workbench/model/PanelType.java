package org.uberfire.workbench.model;

import org.jboss.errai.common.client.api.annotations.Portable;

/**
 * The types of panels that a PanelManager can create and manage.
 */
@Portable
public enum PanelType {

    /**
     * A root panel that behaves like a {@link PanelType#MULTI_TAB} panel.
     */
    ROOT_TAB,

    /**
     * A root panel that behaves like a {@link PanelType#MULTI_LIST} panel.
     */
    ROOT_LIST,

    /**
     * A root panel that behaves like a {@link PanelType#SIMPLE} panel.
     */
    ROOT_SIMPLE,

    /**
     * A root panel that behaves like a {@link PanelType#STATIC} panel.
     */
    ROOT_STATIC,
<<<<<<< HEAD
    ROOT_SPLIT_LAYOUT,
    ROOT_LAYOUT_PANEL,
=======

    /**
     * A panel with a title bar. Can contain one part at a time. The part's view fills the entire space not used up by
     * the title bar. Adding a new part replaces the existing part. Does not support drag-and-drop rearrangement of
     * parts.
     */
>>>>>>> e7cb0087
    SIMPLE,

    /**
     * A panel with a title bar and drag-and-drop support for moving parts to and from other drag-and-drop enabled
     * panels. Adding a new part replaces the existing part. The part's view fills the entire available space not used
     * up by the title bar.
     */
    SIMPLE_DND,

    /**
     * A panel with a tab bar that allows selecting among the parts it contains, and drag-and-drop for moving parts to
     * and from other drag-and-drop enabled panels. Only one part at a time is visible, and it fills the entire
     * available space not used up by the tab bar.
     */
    MULTI_TAB,

    /**
     * A panel with a title bar and drop-down list that allows selecting among the parts it contains, and drag-and-drop
     * for moving parts to and from other drag-and-drop enabled panels. Only one part at a time is visible, and it fills
     * the entire available space not used up by the title bar.
     */
    MULTI_LIST,

    /**
     * An undecorated panel that can contain one part at a time. The part's view fills the entire panel. Adding a new
     * part replaces the existing part. Does not support drag-and-drop rearrangement of parts.
     */
    STATIC,
<<<<<<< HEAD
    LAYOUT_PANEL,
=======

    /**
     * Special panel type that must be used only with the <tt>uberfire-panel-manager-template</tt> module. Supports
     * perspectives and panels whose layouts are defined by an Errai UI {@code @Templated} class.
     */
>>>>>>> e7cb0087
    TEMPLATE
}<|MERGE_RESOLUTION|>--- conflicted
+++ resolved
@@ -27,17 +27,18 @@
      * A root panel that behaves like a {@link PanelType#STATIC} panel.
      */
     ROOT_STATIC,
-<<<<<<< HEAD
+
+    // TODO (hbraun) needs javadoc
     ROOT_SPLIT_LAYOUT,
+
+    // TODO (hbraun) needs javadoc
     ROOT_LAYOUT_PANEL,
-=======
 
     /**
      * A panel with a title bar. Can contain one part at a time. The part's view fills the entire space not used up by
      * the title bar. Adding a new part replaces the existing part. Does not support drag-and-drop rearrangement of
      * parts.
      */
->>>>>>> e7cb0087
     SIMPLE,
 
     /**
@@ -66,14 +67,13 @@
      * part replaces the existing part. Does not support drag-and-drop rearrangement of parts.
      */
     STATIC,
-<<<<<<< HEAD
+
+    // TODO (hbraun) needs javadoc
     LAYOUT_PANEL,
-=======
 
     /**
      * Special panel type that must be used only with the <tt>uberfire-panel-manager-template</tt> module. Supports
      * perspectives and panels whose layouts are defined by an Errai UI {@code @Templated} class.
      */
->>>>>>> e7cb0087
     TEMPLATE
 }