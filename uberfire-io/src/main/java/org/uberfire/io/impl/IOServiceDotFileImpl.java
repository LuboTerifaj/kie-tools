/*
 * Copyright 2012 JBoss Inc
 *
 * Licensed under the Apache License, Version 2.0 (the "License");
 * you may not use this file except in compliance with the License.
 * You may obtain a copy of the License at
 *
 *       http://www.apache.org/licenses/LICENSE-2.0
 *
 * Unless required by applicable law or agreed to in writing, software
 * distributed under the License is distributed on an "AS IS" BASIS,
 * WITHOUT WARRANTIES OR CONDITIONS OF ANY KIND, either express or implied.
 * See the License for the specific language governing permissions and
 * limitations under the License.
 */

package org.uberfire.io.impl;

import static org.uberfire.commons.validation.PortablePreconditions.*;
import static org.uberfire.java.nio.base.dotfiles.DotFileUtils.*;
import static org.uberfire.java.nio.file.StandardCopyOption.*;

import java.lang.reflect.Constructor;
import java.util.Collections;
import java.util.HashSet;
import java.util.Map;
import java.util.Set;

import org.uberfire.commons.lock.LockService;
import org.uberfire.io.IOService;
import org.uberfire.io.IOWatchService;
import org.uberfire.io.lock.FSLockService;
import org.uberfire.java.nio.IOException;
import org.uberfire.java.nio.base.AbstractBasicFileAttributeView;
import org.uberfire.java.nio.base.AttrHolder;
import org.uberfire.java.nio.base.NeedsPreloadedAttrs;
import org.uberfire.java.nio.base.Properties;
import org.uberfire.java.nio.base.dotfiles.DotFileOption;
import org.uberfire.java.nio.channels.SeekableByteChannel;
import org.uberfire.java.nio.file.AtomicMoveNotSupportedException;
import org.uberfire.java.nio.file.CopyOption;
import org.uberfire.java.nio.file.DeleteOption;
import org.uberfire.java.nio.file.DirectoryNotEmptyException;
import org.uberfire.java.nio.file.FileAlreadyExistsException;
import org.uberfire.java.nio.file.Files;
import org.uberfire.java.nio.file.NoSuchFileException;
import org.uberfire.java.nio.file.OpenOption;
import org.uberfire.java.nio.file.Path;
import org.uberfire.java.nio.file.attribute.FileAttribute;
import org.uberfire.java.nio.file.attribute.FileAttributeView;

import static org.uberfire.commons.validation.Preconditions.*;
import static org.uberfire.java.nio.base.dotfiles.DotFileUtils.*;
import static org.uberfire.java.nio.file.StandardCopyOption.*;

public class IOServiceDotFileImpl
extends AbstractIOService
implements IOService {

    public IOServiceDotFileImpl() {
        super();
    }

    public IOServiceDotFileImpl( final String serviceId ) {
        super( serviceId );
    }

    public IOServiceDotFileImpl( final IOWatchService watchService ) {
        super( watchService );
    }

    public IOServiceDotFileImpl( final String serviceId,
                                 final IOWatchService watchService ) {
        super( serviceId, watchService );
    }

    public IOServiceDotFileImpl( final FSLockService lockService,
                                 final IOWatchService watchService ) {
        super( lockService, watchService );
    }

    public IOServiceDotFileImpl( final String serviceId,
                                 final FSLockService lockService,
                                 final IOWatchService watchService ) {
        super( serviceId, lockService, watchService );
    }

    @Override
    public synchronized void delete( final Path path,
                                     final DeleteOption... options )
<<<<<<< HEAD
                                             throws IllegalArgumentException, NoSuchFileException, DirectoryNotEmptyException,
                                             IOException, SecurityException {
=======
            throws IllegalArgumentException, NoSuchFileException, DirectoryNotEmptyException,
            IOException, SecurityException {
>>>>>>> 7d49ee6f
        waitFSUnlock( path );
        Files.delete( path, options );
        try {
            Files.deleteIfExists( dot( path ), options );
        } catch ( Exception ex ) {
        }
        if ( path instanceof AttrHolder ) {
            ( (AttrHolder) path ).getAttrStorage().clear();
        }
    }

    @Override
    public synchronized boolean deleteIfExists( final Path path,
                                                final DeleteOption... options )
<<<<<<< HEAD
                                                        throws IllegalArgumentException, DirectoryNotEmptyException, IOException, SecurityException {
=======
            throws IllegalArgumentException, DirectoryNotEmptyException, IOException, SecurityException {
>>>>>>> 7d49ee6f
        waitFSUnlock( path );
        final boolean result = Files.deleteIfExists( path, options );
        try {
            Files.deleteIfExists( dot( path ), options );
        } catch ( Exception ex ) {
        }
        if ( path instanceof AttrHolder ) {
            ( (AttrHolder) path ).getAttrStorage().clear();
        }
        return result;
    }

    @Override
    public synchronized SeekableByteChannel newByteChannel( final Path path,
                                                            final Set<? extends OpenOption> options,
                                                            final FileAttribute<?>... attrs )
                                                                    throws IllegalArgumentException, UnsupportedOperationException,
                                                                    FileAlreadyExistsException, IOException, SecurityException {
        checkNotNull( "path", path );
        waitFSUnlock( path );

        final Properties properties = new Properties();
        if ( exists( dot( path ) ) ) {
            properties.load( newInputStream( dot( path ) ) );
        }
        final FileAttribute<?>[] allAttrs = consolidate( properties, attrs );

        final SeekableByteChannel result = Files.newByteChannel( path, buildOptions( options ), allAttrs );

        if ( isFileScheme( path ) ) {
            buildDotFile( path, newOutputStream( dot( path ) ), allAttrs );
        }

        return result;
    }

    @Override
    public synchronized Path createDirectory( final Path dir,
                                              final FileAttribute<?>... attrs )
<<<<<<< HEAD
                                                      throws IllegalArgumentException, UnsupportedOperationException, FileAlreadyExistsException,
                                                      IOException, SecurityException {
=======
            throws IllegalArgumentException, UnsupportedOperationException, FileAlreadyExistsException,
            IOException, SecurityException {
>>>>>>> 7d49ee6f
        waitFSUnlock( dir );
        return internalCreateDirectory( dir, false, attrs );
    }

    @Override
    public synchronized Path createDirectories( final Path dir,
                                                final FileAttribute<?>... attrs )
<<<<<<< HEAD
                                                        throws UnsupportedOperationException, FileAlreadyExistsException,
                                                        IOException, SecurityException {
=======
            throws UnsupportedOperationException, FileAlreadyExistsException,
            IOException, SecurityException {
>>>>>>> 7d49ee6f
        waitFSUnlock( dir );
        final Path result = Files.createDirectories( dir, attrs );

        buildDotFile( dir, newOutputStream( dot( dir ) ), attrs );

        return result;
    }

    @Override
    public synchronized Path copy( final Path source,
                                   final Path target,
                                   final CopyOption... options )
<<<<<<< HEAD
                                           throws UnsupportedOperationException, FileAlreadyExistsException,
                                           DirectoryNotEmptyException, IOException, SecurityException {
=======
            throws UnsupportedOperationException, FileAlreadyExistsException,
            DirectoryNotEmptyException, IOException, SecurityException {
>>>>>>> 7d49ee6f
        waitFSUnlock( source );
        waitFSUnlock( target );
        if ( Files.exists( dot( source ) ) ) {
            Files.copy( dot( source ), dot( target ), forceBuildOptions( options ) );
        } else if ( Files.exists( dot( target ) ) ) {
            Files.delete( dot( target ) );
        }

        final Path result = Files.copy( source, target, options );

        return result;
    }

    @Override
    public synchronized Path move( final Path source,
                                   final Path target,
                                   final CopyOption... options )
<<<<<<< HEAD
                                           throws UnsupportedOperationException, FileAlreadyExistsException,
                                           DirectoryNotEmptyException, AtomicMoveNotSupportedException, IOException, SecurityException {
=======
            throws UnsupportedOperationException, FileAlreadyExistsException,
            DirectoryNotEmptyException, AtomicMoveNotSupportedException, IOException, SecurityException {
>>>>>>> 7d49ee6f
        waitFSUnlock( source );
        waitFSUnlock( target );
        if ( Files.exists( dot( source ) ) ) {
            Files.move( dot( source ), dot( target ), forceBuildOptions( options ) );
        } else if ( Files.exists( dot( target ) ) ) {
            Files.delete( dot( target ) );
        }

        final Path result = Files.move( source, target, options );

        return result;
    }

    @Override
    public <V extends FileAttributeView> V getFileAttributeView( final Path path,
                                                                 final Class<V> type )
                                                                         throws IllegalArgumentException {

        final V value = Files.getFileAttributeView( path, type );

        if ( value == null && path instanceof AttrHolder ) {
            final AttrHolder holder = ( (AttrHolder) path );
            final V holderView = holder.getAttrView( type );
            if ( holderView == null && AbstractBasicFileAttributeView.class.isAssignableFrom( type ) ) {
                return (V) newView( holder, (Class<? extends AbstractBasicFileAttributeView>) type );
            }
            return holderView;
        }

        return value;
    }

    @Override
    public Map<String, Object> readAttributes( final Path path,
                                               final String attributes )
                                                       throws UnsupportedOperationException, NoSuchFileException, IllegalArgumentException,
                                                       IOException, SecurityException {
        checkNotNull( "path", path );
        checkNotEmpty( "attributes", attributes );

        final Properties original = new Properties( Files.readAttributes( path, attributes ) );
        if ( attributes.equals( "*" ) && exists( dot( path ) ) ) {
            boolean isAttrHolder = path instanceof AttrHolder;
            if ( isAttrHolder && ( (AttrHolder) path ).getAttrStorage().getContent().size() > 0 ) {
                return ( (AttrHolder) path ).getAttrStorage().getAllContent();
            }
            final Properties content = new Properties();
            content.load( newInputStream( dot( path ) ) );
            content.putAll( original );

            if ( isAttrHolder ) {
                ( (AttrHolder) path ).getAttrStorage().loadContent( content );
            }
            return content;
        }

        return original;
    }

    @Override
    public synchronized Path setAttributes( final Path path,
                                            final FileAttribute<?>... attrs )
                                                    throws UnsupportedOperationException, IllegalArgumentException, ClassCastException, IOException, SecurityException {
        checkNotNull( "path", path );
        waitFSUnlock( path );
        if ( Files.isDirectory( path ) ) {
            return internalCreateDirectory( path, true, attrs );
        }
        return write( path, readAllBytes( path ), Collections.<OpenOption>emptySet(), attrs );
    }

    @Override
    public Object getAttribute( final Path path,
                                final String attribute )
                                        throws UnsupportedOperationException, IllegalArgumentException, IOException, SecurityException {
        checkNotNull( "path", path );

        Object value;
        try {
            value = Files.getAttribute( path, attribute );
        } catch ( UnsupportedOperationException ex ) {
            value = null;
        }

        if ( value == null && path instanceof AttrHolder ) {
            final AttrHolder holder = ( (AttrHolder) path );
            final String[] attr = split( attribute );
            if ( holder.getAttrStorage().getContent().isEmpty() ) {
                loadDotFile( path );
            }
            return holder.getAttrStorage().getAllContent().get( attr[ 1 ] );
        }

        return value;
    }

    @Override
    protected Set<? extends OpenOption> buildOptions( final Set<? extends OpenOption> options,
                                                      final OpenOption... others ) {
        return new HashSet<OpenOption>( options ) {{
            add( new DotFileOption() );
            if ( others != null ) {
                for ( final OpenOption other : others ) {
                    add( other );
                }
            }
        }};
    }

    protected CopyOption[] buildOptions( final CopyOption... options ) {
        final CopyOption[] result = new CopyOption[ options.length + 1 ];
        System.arraycopy( options, 0, result, 0, options.length );
        result[ result.length - 1 ] = new DotFileOption();
        return result;
    }

    protected CopyOption[] forceBuildOptions( final CopyOption[] options ) {
        final CopyOption[] result = new CopyOption[ options.length + 1 ];
        System.arraycopy( options, 0, result, 0, options.length );
        result[ result.length - 1 ] = REPLACE_EXISTING;
        return result;
    }

    protected boolean isFileScheme( final Path path ) {
        if ( path == null || path.getFileSystem() == null || path.getFileSystem().provider() == null ) {
            return false;
        }

        return path.getFileSystem().provider().getScheme().equals( "file" );
    }

    protected void loadDotFile( final Path path ) {
        final Properties content = new Properties();
        content.load( newInputStream( dot( path ) ) );

        if ( path instanceof AttrHolder ) {
            ( (AttrHolder) path ).getAttrStorage().loadContent( content );
        }
    }

    protected <V extends AbstractBasicFileAttributeView> V newView( final AttrHolder holder,
                                                                    final Class<V> type ) {
        if ( NeedsPreloadedAttrs.class.isAssignableFrom( type ) && holder.getAttrStorage().getContent().size() == 0 ) {
            readAttributes( (Path) holder );
        }

        try {
            final Constructor<V> constructor = (Constructor<V>) type.getConstructors()[ 0 ];
            final V view = constructor.newInstance( holder );
            holder.addAttrView( view );
            return view;
        } catch ( final Exception e ) {
        }
        return null;
    }

    protected synchronized Path internalCreateDirectory( final Path dir,
                                                         final boolean skipAlreadyExistsException,
                                                         final FileAttribute<?>... attrs )
                                                                 throws IllegalArgumentException, UnsupportedOperationException, FileAlreadyExistsException,
                                                                 IOException, SecurityException {
        checkNotNull( "dir", dir );
        waitFSUnlock( dir );
        FileAttribute<?>[] allAttrs = attrs;
        try {
            Files.createDirectory( dir, attrs );
        } catch ( final FileAlreadyExistsException ex ) {
            final Properties properties = new Properties();
            if ( exists( dot( dir ) ) ) {
                properties.load( newInputStream( dot( dir ) ) );
            }
            allAttrs = consolidate( properties, attrs );
            if ( !skipAlreadyExistsException ) {
                throw ex;
            }
        }

        buildDotFile( dir, newOutputStream( dot( dir ) ), allAttrs );

        return dir;
    }

    protected String[] split( final String attribute ) {
        final String[] s = new String[ 2 ];
        final int pos = attribute.indexOf( ':' );
        if ( pos == -1 ) {
            s[ 0 ] = "basic";
            s[ 1 ] = attribute;
        } else {
            s[ 0 ] = attribute.substring( 0, pos );
            s[ 1 ] = ( pos == attribute.length() ) ? "" : attribute.substring( pos + 1 );
        }
        return s;
    }
}<|MERGE_RESOLUTION|>--- conflicted
+++ resolved
@@ -26,7 +26,6 @@
 import java.util.Map;
 import java.util.Set;
 
-import org.uberfire.commons.lock.LockService;
 import org.uberfire.io.IOService;
 import org.uberfire.io.IOWatchService;
 import org.uberfire.io.lock.FSLockService;
@@ -49,10 +48,6 @@
 import org.uberfire.java.nio.file.attribute.FileAttribute;
 import org.uberfire.java.nio.file.attribute.FileAttributeView;
 
-import static org.uberfire.commons.validation.Preconditions.*;
-import static org.uberfire.java.nio.base.dotfiles.DotFileUtils.*;
-import static org.uberfire.java.nio.file.StandardCopyOption.*;
-
 public class IOServiceDotFileImpl
 extends AbstractIOService
 implements IOService {
@@ -88,13 +83,8 @@
     @Override
     public synchronized void delete( final Path path,
                                      final DeleteOption... options )
-<<<<<<< HEAD
                                              throws IllegalArgumentException, NoSuchFileException, DirectoryNotEmptyException,
                                              IOException, SecurityException {
-=======
-            throws IllegalArgumentException, NoSuchFileException, DirectoryNotEmptyException,
-            IOException, SecurityException {
->>>>>>> 7d49ee6f
         waitFSUnlock( path );
         Files.delete( path, options );
         try {
@@ -109,11 +99,7 @@
     @Override
     public synchronized boolean deleteIfExists( final Path path,
                                                 final DeleteOption... options )
-<<<<<<< HEAD
-                                                        throws IllegalArgumentException, DirectoryNotEmptyException, IOException, SecurityException {
-=======
             throws IllegalArgumentException, DirectoryNotEmptyException, IOException, SecurityException {
->>>>>>> 7d49ee6f
         waitFSUnlock( path );
         final boolean result = Files.deleteIfExists( path, options );
         try {
@@ -153,13 +139,8 @@
     @Override
     public synchronized Path createDirectory( final Path dir,
                                               final FileAttribute<?>... attrs )
-<<<<<<< HEAD
                                                       throws IllegalArgumentException, UnsupportedOperationException, FileAlreadyExistsException,
                                                       IOException, SecurityException {
-=======
-            throws IllegalArgumentException, UnsupportedOperationException, FileAlreadyExistsException,
-            IOException, SecurityException {
->>>>>>> 7d49ee6f
         waitFSUnlock( dir );
         return internalCreateDirectory( dir, false, attrs );
     }
@@ -167,13 +148,8 @@
     @Override
     public synchronized Path createDirectories( final Path dir,
                                                 final FileAttribute<?>... attrs )
-<<<<<<< HEAD
                                                         throws UnsupportedOperationException, FileAlreadyExistsException,
                                                         IOException, SecurityException {
-=======
-            throws UnsupportedOperationException, FileAlreadyExistsException,
-            IOException, SecurityException {
->>>>>>> 7d49ee6f
         waitFSUnlock( dir );
         final Path result = Files.createDirectories( dir, attrs );
 
@@ -186,13 +162,8 @@
     public synchronized Path copy( final Path source,
                                    final Path target,
                                    final CopyOption... options )
-<<<<<<< HEAD
                                            throws UnsupportedOperationException, FileAlreadyExistsException,
                                            DirectoryNotEmptyException, IOException, SecurityException {
-=======
-            throws UnsupportedOperationException, FileAlreadyExistsException,
-            DirectoryNotEmptyException, IOException, SecurityException {
->>>>>>> 7d49ee6f
         waitFSUnlock( source );
         waitFSUnlock( target );
         if ( Files.exists( dot( source ) ) ) {
@@ -210,13 +181,8 @@
     public synchronized Path move( final Path source,
                                    final Path target,
                                    final CopyOption... options )
-<<<<<<< HEAD
                                            throws UnsupportedOperationException, FileAlreadyExistsException,
                                            DirectoryNotEmptyException, AtomicMoveNotSupportedException, IOException, SecurityException {
-=======
-            throws UnsupportedOperationException, FileAlreadyExistsException,
-            DirectoryNotEmptyException, AtomicMoveNotSupportedException, IOException, SecurityException {
->>>>>>> 7d49ee6f
         waitFSUnlock( source );
         waitFSUnlock( target );
         if ( Files.exists( dot( source ) ) ) {
