<?xml version="1.0" encoding="UTF-8"?>
<!-- ~ Copyright 2011 JBoss, by Red Hat, Inc ~ ~ Licensed under the Apache 
   License, Version 2.0 (the "License"); ~ you may not use this file except 
   in compliance with the License. ~ You may obtain a copy of the License at 
   ~ ~ http://www.apache.org/licenses/LICENSE-2.0 ~ ~ Unless required by applicable 
   law or agreed to in writing, software ~ distributed under the License is 
   distributed on an "AS IS" BASIS, ~ WITHOUT WARRANTIES OR CONDITIONS OF ANY 
   KIND, either express or implied. ~ See the License for the specific language 
   governing permissions and ~ limitations under the License. -->

<project xmlns="http://maven.apache.org/POM/4.0.0" xmlns:xsi="http://www.w3.org/2001/XMLSchema-instance"
   xsi:schemaLocation="http://maven.apache.org/POM/4.0.0 http://maven.apache.org/xsd/maven-4.0.0.xsd">
   <parent>
      <artifactId>errai-parent</artifactId>
      <groupId>org.jboss.errai</groupId>
<<<<<<< HEAD
     <version>3.0-SNAPSHOT</version>
=======
     <version>2.4.2-SNAPSHOT</version>
>>>>>>> 7a3ec821
   </parent>
   <modelVersion>4.0.0</modelVersion>

   <artifactId>errai-navigation</artifactId>
   <name>Errai::Navigation</name>

   <build>
      <resources>
         <resource>
            <directory>src/main/java</directory>
         </resource>
         <resource>
            <directory>src/main/resources</directory>
         </resource>
      </resources>
   </build>

   <dependencies>
      <dependency>
         <groupId>org.jboss.errai</groupId>
         <artifactId>errai-cdi-client</artifactId>
         <version>${project.version}</version>
         <scope>provided</scope>
      </dependency>

      <dependency>
         <groupId>org.jboss.errai</groupId>
         <artifactId>errai-ioc</artifactId>
	 <version>${project.version}</version>
         <scope>provided</scope>
      </dependency>

      <dependency>
         <groupId>org.jboss.errai</groupId>
         <artifactId>errai-javax-enterprise</artifactId>
         <version>${project.version}</version>
         <scope>provided</scope>
      </dependency>

      <!-- Utility methods from Errai Marshalling are required at GWT compile (rebind) time -->
      <dependency>
         <groupId>org.jboss.errai</groupId>
         <artifactId>errai-marshalling</artifactId>
         <version>${project.version}</version>
         <scope>provided</scope>
      </dependency>

      <dependency>
         <groupId>com.google.guava</groupId>
         <artifactId>guava-gwt</artifactId>
      </dependency>

      <!-- GWT -->
      <dependency>
         <groupId>com.google.gwt</groupId>
         <artifactId>gwt-user</artifactId>
         <scope>provided</scope>
      </dependency>

      <dependency>
         <groupId>com.google.gwt</groupId>
         <artifactId>gwt-dev</artifactId>
         <scope>provided</scope>
      </dependency>

      <dependency>
         <groupId>org.jboss.weld.se</groupId>
         <artifactId>weld-se-core</artifactId>
         <scope>provided</scope>
      </dependency>

      <dependency>
         <groupId>org.jboss.errai</groupId>
         <artifactId>errai-cdi-jetty</artifactId>
         <version>${project.version}</version>
         <scope>provided</scope>
      </dependency>

      <dependency>
         <groupId>org.jboss.errai</groupId>
         <artifactId>errai-weld-integration</artifactId>
         <version>${project.version}</version>
         <scope>provided</scope>
      </dependency>

     <dependency>
       <groupId>org.powermock</groupId>
       <artifactId>powermock-module-junit4</artifactId>
       <scope>test</scope>
     </dependency>
     <dependency>
       <groupId>org.powermock</groupId>
       <artifactId>powermock-api-mockito</artifactId>
       <scope>test</scope>
     </dependency>
   </dependencies>



   <profiles>
      <profile>
         <id>integration-test</id>
         <build>
            <plugins>
               <plugin>
                  <artifactId>maven-surefire-plugin</artifactId>
                  <configuration>
                     <skipTests>false</skipTests>
                     <forkMode>always</forkMode>
                     <argLine>-Xmx1500m ${argLine}</argLine>

                     <additionalClasspathElements>
                        <additionalClasspathElement>${basedir}/target/classes/</additionalClasspathElement>
                        <additionalClasspathElement>${basedir}/test-classes/</additionalClasspathElement>
                        <additionalClasspathElement>${basedir}/src/main/java/</additionalClasspathElement>
                        <additionalClasspathElement>${basedir}/src/test/java/</additionalClasspathElement>
                     </additionalClasspathElements>
                     <useSystemClassLoader>false</useSystemClassLoader>
                     <useManifestOnlyJar>true</useManifestOnlyJar>

                     <systemProperties>
                        <property>
                           <name>java.io.tmpdir</name>
                           <value>${project.build.directory}</value>
                        </property>
                        <property>
                           <name>log4j.output.dir</name>
                           <value>${project.build.directory}</value>
                        </property>

                        <!-- Do not accidently package server test marshallers
                           when building Errai -->
                        <property>
                           <name>errai.marshalling.server.classOutput.enabled</name>
                           <value>false</value>
                        </property>


                        <!-- Must disable long polling for automated tests
                           to succeed -->
                        <property>
                           <name>org.jboss.errai.bus.do_long_poll</name>
                           <value>false</value>
                        </property>

                        <!-- Disable caching of generated code -->
                        <property>
                           <name>errai.devel.nocache</name>
                           <value>true</value>
                        </property>
                     </systemProperties>

                     <includes>
                        <include>**/*Test.java</include>
                        <include>**/*Tests.java</include>
                     </includes>
                     <excludes>
                       <exclude>**/rebind/**</exclude>
                     </excludes>
                  </configuration>
               </plugin>
            </plugins>
         </build>
      </profile>
     <profile>
       <id>unit-test</id>
       <activation>
         <activeByDefault>true</activeByDefault>
       </activation>
       <build>
         <plugins>
           <plugin>
             <artifactId>maven-surefire-plugin</artifactId>
             <configuration>
               <skipTests>false</skipTests>
               <includes>
                 <include>**/rebind/**</include>
               </includes>
             </configuration>
           </plugin>
         </plugins>
       </build>
     </profile>
   </profiles>

</project><|MERGE_RESOLUTION|>--- conflicted
+++ resolved
@@ -13,11 +13,7 @@
    <parent>
       <artifactId>errai-parent</artifactId>
       <groupId>org.jboss.errai</groupId>
-<<<<<<< HEAD
-     <version>3.0-SNAPSHOT</version>
-=======
-     <version>2.4.2-SNAPSHOT</version>
->>>>>>> 7a3ec821
+      <version>3.0-SNAPSHOT</version>
    </parent>
    <modelVersion>4.0.0</modelVersion>
 
