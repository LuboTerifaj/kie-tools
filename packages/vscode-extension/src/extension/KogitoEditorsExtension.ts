/*
 * Copyright 2019 Red Hat, Inc. and/or its affiliates.
 *
 * Licensed under the Apache License, Version 2.0 (the "License");
 * you may not use this file except in compliance with the License.
 * You may obtain a copy of the License at
 *
 *        http://www.apache.org/licenses/LICENSE-2.0
 *
 * Unless required by applicable law or agreed to in writing, software
 * distributed under the License is distributed on an "AS IS" BASIS,
 * WITHOUT WARRANTIES OR CONDITIONS OF ANY KIND, either express or implied.
 * See the License for the specific language governing permissions and
 * limitations under the License.
 */

import * as vscode from "vscode";
import { KogitoEditorStore } from "./KogitoEditorStore";
import { KogitoEditorFactory } from "./KogitoEditorFactory";

export class KogitoEditorsExtension {
  private readonly context: vscode.ExtensionContext;
  private readonly editorStore: KogitoEditorStore;
  private readonly editorFactory: KogitoEditorFactory;

  constructor(context: vscode.ExtensionContext, editorStore: KogitoEditorStore, editorFactory: KogitoEditorFactory) {
    this.context = context;
    this.editorStore = editorStore;
    this.editorFactory = editorFactory;
  }

  public registerCustomSaveCommand() {
    this.context.subscriptions.push(
      vscode.commands.registerCommand("workbench.action.files.save", async () => {
        // If a text editor is active, we save it normally.
        if (vscode.window.activeTextEditor) {
          await vscode.window.activeTextEditor.document.save();
        }
        // If a kogito editor is active, its content is saved manually.
        this.editorStore.withActive(editor => editor.requestSave());
      })
    );
  }

  public registerCustomSaveAllCommand() {
    this.context.subscriptions.push(
      vscode.commands.registerCommand("workbench.action.files.saveAll", () => {
        this.editorStore.openEditors.forEach(e => e.requestSave());
<<<<<<< HEAD
        return vscode.workspace.saveAll(true);
=======
        return vscode.workspace.saveAll(false);
>>>>>>> 47f864c8
      })
    );
  }

  public startReplacingTextEditorsByKogitoEditorsAsTheyOpenIfLanguageIsSupported() {
    this.context.subscriptions.push(
      vscode.window.onDidChangeActiveTextEditor((textEditor?: vscode.TextEditor) => {
        if (!textEditor) {
          return;
        }

        if (!this.supportsLanguage(textEditor.document.languageId)) {
          return;
        }

        const path = textEditor.document.uri.path;
<<<<<<< HEAD
        const openEditor = this.editorStore.get(path);

        if (!openEditor) {
          this.closeActiveTextEditor().then(() => this.editorFactory.openNew(path));
          return;
        }

        if (textEditor.viewColumn === openEditor.viewColumn()) {
          this.closeActiveTextEditor();
          //FIXME: Focus on existing KogitoEditor
          //
          // commented because this line below causes the webview content to reload and
          // this may result in data loss.
          // so far that's the best we've got and we'll not use it.
          //
          // (openEditor as any).panel.reveal(openEditor.viewColumn(), false);
          return;
        }

=======
        const openKogitoEditor = this.editorStore.get(path);

        if (!openKogitoEditor) {
          this.closeActiveTextEditor().then(() => this.editorFactory.openNew(path));
          return;
        }

        if (textEditor.viewColumn === openKogitoEditor.viewColumn()) {
          this.closeActiveTextEditor();
          //FIXME: Focus on existing KogitoEditor
          //
          // commented because this line below causes the webview content to reload and
          // this may result in data loss.
          // so far that's the best we've got and we'll not use it.
          //
          // (openEditor as any).panel.reveal(openEditor.viewColumn(), false);
          return;
        }

>>>>>>> 47f864c8
        //editor opened on different viewColumn, so we leave it
        //open so that people can edit it as text if they want
      })
    );
  }

  private closeActiveTextEditor() {
    return vscode.commands.executeCommand("workbench.action.closeActiveEditor");
  }

  private supportsLanguage(languageId: string) {
    const extension = vscode.extensions.getExtension("kiegroup.appformer-js-vscode-extension");
    if (!extension) {
      throw new Error("Extension configuration not found.");
    }

    const matchingLanguages = (extension.packageJSON.contributes.languages as any[]).filter(
      language => language.extensions.indexOf("." + languageId) > -1
    );

    return matchingLanguages.length > 0;
  }
}<|MERGE_RESOLUTION|>--- conflicted
+++ resolved
@@ -46,11 +46,7 @@
     this.context.subscriptions.push(
       vscode.commands.registerCommand("workbench.action.files.saveAll", () => {
         this.editorStore.openEditors.forEach(e => e.requestSave());
-<<<<<<< HEAD
-        return vscode.workspace.saveAll(true);
-=======
         return vscode.workspace.saveAll(false);
->>>>>>> 47f864c8
       })
     );
   }
@@ -67,27 +63,6 @@
         }
 
         const path = textEditor.document.uri.path;
-<<<<<<< HEAD
-        const openEditor = this.editorStore.get(path);
-
-        if (!openEditor) {
-          this.closeActiveTextEditor().then(() => this.editorFactory.openNew(path));
-          return;
-        }
-
-        if (textEditor.viewColumn === openEditor.viewColumn()) {
-          this.closeActiveTextEditor();
-          //FIXME: Focus on existing KogitoEditor
-          //
-          // commented because this line below causes the webview content to reload and
-          // this may result in data loss.
-          // so far that's the best we've got and we'll not use it.
-          //
-          // (openEditor as any).panel.reveal(openEditor.viewColumn(), false);
-          return;
-        }
-
-=======
         const openKogitoEditor = this.editorStore.get(path);
 
         if (!openKogitoEditor) {
@@ -107,7 +82,6 @@
           return;
         }
 
->>>>>>> 47f864c8
         //editor opened on different viewColumn, so we leave it
         //open so that people can edit it as text if they want
       })
