{
  "name": "vscode-extension-pack-kogito-kie-editors",
  "displayName": "BPMN and DMN Editors",
  "description": "",
  "version": "0.2.10",
  "license": "Apache-2.0",
  "enableProposedApi": true,
  "engines": {
    "vscode": "^1.43.0"
  },
  "repository": {
    "type": "git",
    "url": "https://github.com/kiegroup/kogito-tooling.git"
  },
  "categories": [
    "Other"
  ],
  "activationEvents": [
    "onCustomEditor:kieKogitoWebviewEditors"
  ],
  "publisher": "kiegroup",
  "main": "./dist/extension/extension.js",
  "contributes": {
<<<<<<< HEAD
    "customEditors": [
      {
        "viewType": "kieKogitoWebviewEditors",
        "displayName": "KIE Kogito Editors",
        "selector": [
          {
            "filenamePattern": "*.{dmn,bpmn,bpmn2}"
          }
        ]
      }
    ],
=======
>>>>>>> e37f48a4
    "commands": [
      {
        "command": "extension.kogito.getPreviewSvg",
        "title": "Get Editor Preview SVG"
      }
    ],
    "languages": [
      {
        "id": "bpmn",
        "extensions": [
          ".bpmn",
          ".bpmn2"
        ],
        "aliases": [
          "bpmn",
          "bpmn2",
          "Business Process Model and Notation"
        ]
      },
      {
        "id": "dmn",
        "extensions": [
          ".dmn"
        ],
        "aliases": [
          "dmn",
          "Decision Model and Notation"
        ]
      }
    ],
    "keybindings": [
      {
        "command": "undo",
        "key": "ctrl+z",
        "mac": "cmd+z"
      },
      {
        "command": "redo",
        "key": "ctrl+y",
        "mac": "cmd+shift+z"
      }
    ]
  },
  "scripts": {
    "pack-extension": "vsce package --yarn -o ./dist/vscode_extension_kogito_kie_editors_$npm_package_version.vsix",
    "compile": "webpack",
    "watch": "webpack",
    "test": "echo 'No tests to run.'",
    "test:it": "echo 'No tests to run.' #rm -rf tests-it/out && tsc -p tests-it && node tests-it/out/main.js",
    "build:fast": "rm -rf dist && webpack",
    "build": "yarn run build:fast",
    "build:prod": "yarn run build --mode production --devtool none && yarn run test && yarn run test:it && yarn run pack-extension"
  },
  "jest-junit": {
    "outputDirectory": "./target"
  },
  "dependencies": {
    "@kogito-tooling/core-api": "0.2.10",
    "@kogito-tooling/kie-bc-editors": "0.2.10",
    "@kogito-tooling/kie-bc-editors-unpacked": "0.2.10",
    "@kogito-tooling/microeditor-envelope": "0.2.10",
    "@kogito-tooling/microeditor-envelope-protocol": "0.2.10",
    "@kogito-tooling/vscode-extension": "0.2.10"
  }
}<|MERGE_RESOLUTION|>--- conflicted
+++ resolved
@@ -21,7 +21,6 @@
   "publisher": "kiegroup",
   "main": "./dist/extension/extension.js",
   "contributes": {
-<<<<<<< HEAD
     "customEditors": [
       {
         "viewType": "kieKogitoWebviewEditors",
@@ -33,8 +32,6 @@
         ]
       }
     ],
-=======
->>>>>>> e37f48a4
     "commands": [
       {
         "command": "extension.kogito.getPreviewSvg",
@@ -64,18 +61,6 @@
           "Decision Model and Notation"
         ]
       }
-    ],
-    "keybindings": [
-      {
-        "command": "undo",
-        "key": "ctrl+z",
-        "mac": "cmd+z"
-      },
-      {
-        "command": "redo",
-        "key": "ctrl+y",
-        "mac": "cmd+shift+z"
-      }
     ]
   },
   "scripts": {
@@ -83,7 +68,7 @@
     "compile": "webpack",
     "watch": "webpack",
     "test": "echo 'No tests to run.'",
-    "test:it": "echo 'No tests to run.' #rm -rf tests-it/out && tsc -p tests-it && node tests-it/out/main.js",
+    "test:it": "rm -rf tests-it/out && tsc -p tests-it && node tests-it/out/main.js",
     "build:fast": "rm -rf dist && webpack",
     "build": "yarn run build:fast",
     "build:prod": "yarn run build --mode production --devtool none && yarn run test && yarn run test:it && yarn run pack-extension"
