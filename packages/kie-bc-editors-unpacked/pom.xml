<?xml version="1.0" encoding="UTF-8"?>
<!--
  ~ Copyright 2020 Red Hat, Inc. and/or its affiliates.
  ~
  ~ Licensed under the Apache License, Version 2.0 (the "License");
  ~ you may not use this file except in compliance with the License.
  ~ You may obtain a copy of the License at
  ~
  ~        http://www.apache.org/licenses/LICENSE-2.0
  ~
  ~ Unless required by applicable law or agreed to in writing, software
  ~ distributed under the License is distributed on an "AS IS" BASIS,
  ~ WITHOUT WARRANTIES OR CONDITIONS OF ANY KIND, either express or implied.
  ~ See the License for the specific language governing permissions and
  ~ limitations under the License.
  -->

<project xmlns="http://maven.apache.org/POM/4.0.0"
         xmlns:xsi="http://www.w3.org/2001/XMLSchema-instance"
         xsi:schemaLocation="http://maven.apache.org/POM/4.0.0 http://maven.apache.org/xsd/maven-4.0.0.xsd">
    <modelVersion>4.0.0</modelVersion>

    <artifactId>kie-bc-editors-unpacked</artifactId>
    <groupId>org.kogito-tooling</groupId>
    <packaging>jar</packaging>
    <version>0.0.0</version>

    <repositories>
        <repository>
            <id>JBoss Nexus</id>
            <url>https://repository.jboss.org/nexus/content/groups/public</url>
            <snapshots>
                <enabled>true</enabled>
                <updatePolicy>always</updatePolicy>
            </snapshots>
        </repository>
    </repositories>

    <properties>
<<<<<<< HEAD
        <version.dmn.webapp>7.35.0-SNAPSHOT</version.dmn.webapp>
        <version.bpmn.webapp>7.35.0-SNAPSHOT</version.bpmn.webapp>
=======
        <version.dmn.webapp>7.36.0-SNAPSHOT</version.dmn.webapp>
        <version.bpmn.webapp>7.36.0-SNAPSHOT</version.bpmn.webapp>
>>>>>>> e37f48a4
        <project.build.sourceEncoding>UTF-8</project.build.sourceEncoding>
    </properties>

    <dependencies>
        <dependency>
            <groupId>org.kie.workbench</groupId>
            <artifactId>kie-wb-common-dmn-webapp-kogito-runtime</artifactId>
            <version>${version.dmn.webapp}</version>
            <type>war</type>
        </dependency>
        <dependency>
            <groupId>org.kie.workbench.stunner</groupId>
            <artifactId>kie-wb-common-stunner-bpmn-kogito-runtime</artifactId>
            <version>${version.bpmn.webapp}</version>
            <type>war</type>
        </dependency>
    </dependencies>
    <build>
        <plugins>
            <!-- UNPACK -->
            <plugin>
                <groupId>org.apache.maven.plugins</groupId>
                <artifactId>maven-dependency-plugin</artifactId>
                <executions>
                    <execution>
                        <id>unpack-dmn</id>
                        <phase>process-resources</phase>
                        <goals>
                            <goal>unpack</goal>
                        </goals>
                        <configuration>
                            <excludes>WEB-INF/</excludes>
                            <artifactItems>
                                <artifactItem>
                                    <groupId>org.kie.workbench</groupId>
                                    <artifactId>kie-wb-common-dmn-webapp-kogito-runtime</artifactId>
                                    <version>${version.dmn.webapp}</version>
                                    <type>war</type>
                                    <overWrite>true</overWrite>
                                    <outputDirectory>${project.build.directory}/dmn</outputDirectory>
                                </artifactItem>
                            </artifactItems>
                            <overWriteReleases>false</overWriteReleases>
                            <overWriteSnapshots>true</overWriteSnapshots>
                        </configuration>
                    </execution>
                    <execution>
                        <id>unpack-bpmn</id>
                        <phase>process-resources</phase>
                        <goals>
                            <goal>unpack</goal>
                        </goals>
                        <configuration>
                            <excludes>WEB-INF/</excludes>
                            <artifactItems>
                                <artifactItem>
                                    <groupId>org.kie.workbench.stunner</groupId>
                                    <artifactId>kie-wb-common-stunner-bpmn-kogito-runtime</artifactId>
                                    <version>${version.bpmn.webapp}</version>
                                    <type>war</type>
                                    <overWrite>true</overWrite>
                                    <outputDirectory>${project.build.directory}/bpmn</outputDirectory>
                                </artifactItem>
                            </artifactItems>
                            <overWriteReleases>false</overWriteReleases>
                            <overWriteSnapshots>true</overWriteSnapshots>
                        </configuration>
                    </execution>
                </executions>
            </plugin>


            <!-- COPY -->
            <plugin>
                <groupId>org.apache.maven.plugins</groupId>
                <artifactId>maven-resources-plugin</artifactId>
                <version>3.0.1</version>
                <executions>
                    <execution>
                        <id>copy-dmn-resources</id>
                        <phase>process-resources</phase>
                        <goals>
                            <goal>copy-resources</goal>
                        </goals>
                        <configuration>
                            <outputDirectory>${project.basedir}/dmn</outputDirectory>
                            <resources>
                                <resource>
                                    <directory>${project.build.directory}/dmn/</directory>
                                </resource>
                            </resources>
                        </configuration>
                    </execution>
                    <execution>
                        <id>copy-bpmn-resources</id>
                        <phase>process-resources</phase>
                        <goals>
                            <goal>copy-resources</goal>
                        </goals>
                        <configuration>
                            <outputDirectory>${project.basedir}/bpmn</outputDirectory>
                            <resources>
                                <resource>
                                    <directory>${project.build.directory}/bpmn/</directory>
                                </resource>
                            </resources>
                        </configuration>
                    </execution>
                </executions>
            </plugin>

        </plugins>
    </build>
</project><|MERGE_RESOLUTION|>--- conflicted
+++ resolved
@@ -37,13 +37,8 @@
     </repositories>
 
     <properties>
-<<<<<<< HEAD
-        <version.dmn.webapp>7.35.0-SNAPSHOT</version.dmn.webapp>
-        <version.bpmn.webapp>7.35.0-SNAPSHOT</version.bpmn.webapp>
-=======
         <version.dmn.webapp>7.36.0-SNAPSHOT</version.dmn.webapp>
         <version.bpmn.webapp>7.36.0-SNAPSHOT</version.bpmn.webapp>
->>>>>>> e37f48a4
         <project.build.sourceEncoding>UTF-8</project.build.sourceEncoding>
     </properties>
 
