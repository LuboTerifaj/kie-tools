--- conflicted
+++ resolved
@@ -16,11 +16,6 @@
     "@kie-tooling-core/monaco-editor": "0.0.0",
     "@kie-tooling-core/patternfly-base": "0.0.0",
     "@kogito-tooling/boxed-expression-component": "0.0.0",
-<<<<<<< HEAD
-=======
-    "@kogito-tooling/bpmn-editor-unpacked": "^8.5.4",
-    "@kogito-tooling/dmn-editor-unpacked": "^8.5.4",
->>>>>>> ed94839c
     "@kogito-tooling/form": "0.0.0",
     "@kogito-tooling/i18n-common-dictionary": "0.0.0",
     "@kogito-tooling/kie-bc-editors": "0.0.0",
