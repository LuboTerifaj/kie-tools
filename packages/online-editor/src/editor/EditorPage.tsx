--- conflicted
+++ resolved
@@ -21,11 +21,7 @@
 import { FullScreenToolbar } from "./EditorFullScreenToolbar";
 import { Editor, EditorRef } from "./Editor";
 import { GlobalContext } from "../common/GlobalContext";
-<<<<<<< HEAD
 import { Alert, AlertActionCloseButton, Page, PageSection, Title } from "@patternfly/react-core";
-=======
-import { Alert, AlertActionCloseButton, Page, PageSection, Stack, StackItem, Title } from "@patternfly/react-core";
->>>>>>> e37f48a4
 import "@patternfly/patternfly/patternfly.css";
 import { useLocation } from "react-router";
 import { EditorContent } from "@kogito-tooling/core-api";
@@ -193,26 +189,6 @@
         />
       }
     >
-<<<<<<< HEAD
-      <Title size={"xs"} className={"sr-only"} headingLevel={"h1"}>
-        Kogito editor
-      </Title>
-      {!fullscreen && (
-        <PageSection variant="dark" noPadding={true} style={{ flexBasis: "100%" }}>
-          {copySuccessAlertVisible && (
-            <div className={"kogito--alert-container"}>
-              <Alert
-                variant="success"
-                title="Content copied to clipboard"
-                action={<AlertActionCloseButton onClose={closeCopySuccessAlert} />}
-              />
-            </div>
-          )}
-        </PageSection>
-      )}
-
-      <PageSection isFilled={true} noPadding={true} noPaddingMobile={true} style={{ flexBasis: "100%" }}>
-=======
       <PageSection isFilled={true} noPadding={true} noPaddingMobile={true} style={{ flexBasis: "100%" }}>
         {!fullscreen && copySuccessAlertVisible && (
             <div className={"kogito--alert-container"}>
@@ -223,7 +199,6 @@
               />
             </div>
         )}
->>>>>>> e37f48a4
         {fullscreen && <FullScreenToolbar onExitFullScreen={exitFullscreen} />}
         <Editor
           ref={editorRef}
@@ -232,17 +207,8 @@
           onPreviewResponse={onPreviewResponse}
         />
       </PageSection>
-<<<<<<< HEAD
-      <textarea
-        ref={copyContentTextArea}
-        aria-hidden={"true"}
-        style={{ height: 0, position: "absolute", zIndex: -1 }}
-      />
-      <textarea ref={copyContentTextArea} style={{ height: 0, position: "absolute", zIndex: -1 }} />
-=======
       <textarea ref={copyContentTextArea} style={{ height: 0, position: "absolute", zIndex: -1 }} />
       <a ref={downloadRef} />
->>>>>>> e37f48a4
       <a ref={downloadPreviewRef} />
     </Page>
   );
