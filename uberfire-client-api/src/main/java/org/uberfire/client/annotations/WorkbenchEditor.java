/*
 * Copyright 2012 JBoss Inc
 *
 * Licensed under the Apache License, Version 2.0 (the "License"); you may not
 * use this file except in compliance with the License. You may obtain a copy of
 * the License at
 *
 * http://www.apache.org/licenses/LICENSE-2.0
 *
 * Unless required by applicable law or agreed to in writing, software
 * distributed under the License is distributed on an "AS IS" BASIS, WITHOUT
 * WARRANTIES OR CONDITIONS OF ANY KIND, either express or implied. See the
 * License for the specific language governing permissions and limitations under
 * the License.
 */
package org.uberfire.client.annotations;

import java.lang.annotation.ElementType;
import java.lang.annotation.Inherited;
import java.lang.annotation.Retention;
import java.lang.annotation.RetentionPolicy;
import java.lang.annotation.Target;

import org.uberfire.client.workbench.type.ClientResourceType;

/**
 * Classes annotated with this are considered WorkbenchParts that perform some
 * "editor" function for the specified file-type.
 * <p>
 * At its simplest form the Class should implement
 * {@code com.google.gwt.user.client.ui.IsWidget} (e.g. extend
 * {@code com.google.gwt.user.client.ui.Composite}) and provide a method
 * annotated with {@code @WorkbenchPartTitle}.
 * </p>
 * <p>
 * Developers wishing to separate view from logic (perhaps by implementing the
 * MVP pattern) can further provide a zero-argument method annotated with
 * {@code @WorkbenchPartView} with return type
 * {@code com.google.gwt.user.client.ui.IsWidget}.
 * </p>
 * <p>
 * In this latter case the {@code @WorkbenchEditor} need not implement
 * {@code com.google.gwt.user.client.ui.IsWidget}.
 * </p>
 * <p>
 * WorkbechEditors can receive the following life-cycle calls:
 * <ul>
 * <li>{@code @IsDirty}</li>
 * <li>{@code @OnClose}</li>
 * <li>{@code @OnFocus}</li>
 * <li>{@code @OnLostFocus}</li>
 * <li>{@code @OnMayClose}</li>
 * <li>{@code @OnSave}</li>
 * <li>{@code @OnStartup(org.drools.guvnor.vfs.Path)}</li>
 * <li>{@code @OnOpen}</li>
 * </p>
 */
@Inherited
@Retention(RetentionPolicy.RUNTIME)
@Target({ ElementType.TYPE })
public @interface WorkbenchEditor {

    /**
     * Identifier that should be unique within application.
     */
    String identifier();

    /**
     * Array that defines all supported types of this editor.
     */
    Class<? extends ClientResourceType>[] supportedTypes() default { };

    /**
     * Defines the priority of editor over type resolution, editors with same supported type will be resolved by priority.
     */
    int priority() default 0;

    /**
<<<<<<< HEAD
     * By default, a Workbench Editor will show up in the current active perspective. If this parameter is specified,
     * this screen will only be shown on the given perspective. An attempt to navigate to this editor when
     * a different perspective is active will first result in a switch to the owning perspective, then the editor will
     * be shown in that perspective.
     */
    Class<?> owningPerspective() default void.class;

=======
     * Defines the preferred height. Preferred means that this Height will be used only if this screen
     * is the trigger to create a new panel, if panel already exists this information is ignored.
     */
    int preferredHeight() default -1;

    /**
     * Defines the preferred width. Preferred means that this Width will be used only if this screen
     * is the trigger to create a new panel, if panel already exists this information is ignored.
     */
    int preferredWidth() default -1;
>>>>>>> 3c565202
}<|MERGE_RESOLUTION|>--- conflicted
+++ resolved
@@ -76,7 +76,6 @@
     int priority() default 0;
 
     /**
-<<<<<<< HEAD
      * By default, a Workbench Editor will show up in the current active perspective. If this parameter is specified,
      * this screen will only be shown on the given perspective. An attempt to navigate to this editor when
      * a different perspective is active will first result in a switch to the owning perspective, then the editor will
@@ -84,7 +83,7 @@
      */
     Class<?> owningPerspective() default void.class;
 
-=======
+    /**
      * Defines the preferred height. Preferred means that this Height will be used only if this screen
      * is the trigger to create a new panel, if panel already exists this information is ignored.
      */
@@ -95,5 +94,4 @@
      * is the trigger to create a new panel, if panel already exists this information is ignored.
      */
     int preferredWidth() default -1;
->>>>>>> 3c565202
 }