<?xml version="1.0" encoding="UTF-8"?>

<!-- ====================================================================== -->
<!-- -->
<!-- JBoss, the OpenSource J2EE webOS -->
<!-- -->
<!-- Distributable under LGPL license. -->
<!-- See terms of license at http://www.gnu.org. -->
<!-- -->
<!-- ====================================================================== -->

<!-- $Id: pom.xml 2693 2008-10-31 09:12:32Z tom.baeyens@jboss.com $ -->

<project xmlns="http://maven.apache.org/POM/4.0.0" xmlns:xsi="http://www.w3.org/2001/XMLSchema-instance"
<<<<<<< HEAD
         xsi:schemaLocation="http://maven.apache.org/POM/4.0.0 http://maven.apache.org/maven-v4_0_0.xsd">

    <modelVersion>4.0.0</modelVersion>

    <name>Errai::Distribution</name>
    <groupId>org.jboss.errai</groupId>
    <artifactId>errai-distribution</artifactId>

    <!-- Parent -->
    <parent>
        <groupId>org.jboss.errai</groupId>
        <artifactId>errai-parent</artifactId>
        <version>1.3.0.Beta1</version>
        <relativePath>../pom.xml</relativePath>
    </parent>

    <dependencies>
        <!-- ERRAI Libraries -->

        <dependency>
            <groupId>org.jboss.errai</groupId>
            <artifactId>errai-common</artifactId>
            <version>${version}</version>
        </dependency>

        <dependency>
            <groupId>org.jboss.errai</groupId>
            <artifactId>errai-bus</artifactId>
            <version>${version}</version>
        </dependency>

        <dependency>
            <groupId>org.jboss.errai</groupId>
            <artifactId>errai-ioc</artifactId>
            <version>${version}</version>
        </dependency>

        <dependency>
            <groupId>org.jboss.errai</groupId>
            <artifactId>errai-widgets</artifactId>
            <version>${version}</version>
        </dependency>

        <dependency>
            <groupId>org.jboss.errai</groupId>
            <artifactId>errai-persistence</artifactId>
            <version>${version}</version>
        </dependency>

        <dependency>
            <groupId>org.jboss.errai</groupId>
            <artifactId>errai-tools</artifactId>
            <version>${version}</version>
        </dependency>

        <!-- CDI Extension -->
        <dependency>
            <groupId>org.jboss.errai</groupId>
            <artifactId>errai-weld-integration</artifactId>
            <version>${version}</version>
        </dependency>

        <dependency>
            <groupId>org.jboss.errai</groupId>
            <artifactId>errai-cdi-client</artifactId>
            <version>${version}</version>
        </dependency>

        <dependency>
=======
	xsi:schemaLocation="http://maven.apache.org/POM/4.0.0 http://maven.apache.org/maven-v4_0_0.xsd">

	<modelVersion>4.0.0</modelVersion>

	<name>Errai::Distribution</name>
	<groupId>org.jboss.errai</groupId>
	<artifactId>errai-distribution</artifactId>

	<!-- Parent -->
	<parent>
		<groupId>org.jboss.errai</groupId>
		<artifactId>errai-parent</artifactId>
		<version>1.3.0-SNAPSHOT</version>
		<relativePath>../pom.xml</relativePath>
	</parent>

	<dependencies>
		<!-- ERRAI Libraries -->
		<dependency>
			<groupId>org.jboss.errai</groupId>
			<artifactId>errai-common</artifactId>
			<version>${version}</version>
		</dependency>

		<dependency>
			<groupId>org.jboss.errai</groupId>
			<artifactId>errai-bus</artifactId>
			<version>${version}</version>
		</dependency>

		<dependency>
			<groupId>org.jboss.errai</groupId>
			<artifactId>errai-ioc</artifactId>
			<version>${version}</version>
		</dependency>

		<dependency>
			<groupId>org.jboss.errai</groupId>
			<artifactId>errai-widgets</artifactId>
			<version>${version}</version>
		</dependency>

		<dependency>
			<groupId>org.jboss.errai</groupId>
			<artifactId>errai-persistence</artifactId>
			<version>${version}</version>
		</dependency>

		<dependency>
			<groupId>org.jboss.errai</groupId>
			<artifactId>errai-tools</artifactId>
			<version>${version}</version>
		</dependency>
		
		<dependency>
>>>>>>> 4309bdec
            <groupId>org.jboss.errai</groupId>
            <artifactId>jboss7-support</artifactId>
            <version>${version}</version>
        </dependency>
<<<<<<< HEAD
    </dependencies>

    <!-- Plugins -->
    <build>
        <finalName>errai-${project.version}</finalName>
        <plugins>

            <plugin>
                <artifactId>maven-assembly-plugin</artifactId>
                <version>2.2-beta-3</version>
                <executions>

                    <execution>
                        <id>create-distribution-package</id>
                        <phase>package</phase>
                        <goals>
                            <goal>single</goal>
                        </goals>
                        <configuration>
                            <finalName>errai-${version}</finalName>
                            <ignoreDirFormatExtensions>true</ignoreDirFormatExtensions>
                            <appendAssemblyId>false</appendAssemblyId>
                            <descriptors>
                                <descriptor>scripts/assembly-distro.xml</descriptor>
                            </descriptors>
                        </configuration>
                    </execution>

                </executions>
            </plugin>
        </plugins>
    </build>


=======
	</dependencies>

	<!-- Plugins -->
	<build>
		<finalName>errai-${project.version}</finalName>
		<plugins>

			<plugin>
				<artifactId>maven-assembly-plugin</artifactId>
				<version>2.2-beta-3</version>
				<executions>

					<execution>
						<id>create-distribution-package</id>
						<phase>package</phase>
						<goals>
							<goal>single</goal>
						</goals>
						<configuration>
							<finalName>errai-${version}</finalName>
							<ignoreDirFormatExtensions>true</ignoreDirFormatExtensions>
							<appendAssemblyId>false</appendAssemblyId>
							<descriptors>
								<descriptor>scripts/assembly-distro.xml</descriptor>
							</descriptors>
						</configuration>
					</execution>

				</executions>
			</plugin>
		</plugins>
	</build>
>>>>>>> 4309bdec
</project><|MERGE_RESOLUTION|>--- conflicted
+++ resolved
@@ -12,7 +12,6 @@
 <!-- $Id: pom.xml 2693 2008-10-31 09:12:32Z tom.baeyens@jboss.com $ -->
 
 <project xmlns="http://maven.apache.org/POM/4.0.0" xmlns:xsi="http://www.w3.org/2001/XMLSchema-instance"
-<<<<<<< HEAD
          xsi:schemaLocation="http://maven.apache.org/POM/4.0.0 http://maven.apache.org/maven-v4_0_0.xsd">
 
     <modelVersion>4.0.0</modelVersion>
@@ -25,13 +24,12 @@
     <parent>
         <groupId>org.jboss.errai</groupId>
         <artifactId>errai-parent</artifactId>
-        <version>1.3.0.Beta1</version>
+        <version>1.3.0-SNAPSHOT</version>
         <relativePath>../pom.xml</relativePath>
     </parent>
 
     <dependencies>
         <!-- ERRAI Libraries -->
-
         <dependency>
             <groupId>org.jboss.errai</groupId>
             <artifactId>errai-common</artifactId>
@@ -68,82 +66,11 @@
             <version>${version}</version>
         </dependency>
 
-        <!-- CDI Extension -->
         <dependency>
-            <groupId>org.jboss.errai</groupId>
-            <artifactId>errai-weld-integration</artifactId>
-            <version>${version}</version>
-        </dependency>
-
-        <dependency>
-            <groupId>org.jboss.errai</groupId>
-            <artifactId>errai-cdi-client</artifactId>
-            <version>${version}</version>
-        </dependency>
-
-        <dependency>
-=======
-	xsi:schemaLocation="http://maven.apache.org/POM/4.0.0 http://maven.apache.org/maven-v4_0_0.xsd">
-
-	<modelVersion>4.0.0</modelVersion>
-
-	<name>Errai::Distribution</name>
-	<groupId>org.jboss.errai</groupId>
-	<artifactId>errai-distribution</artifactId>
-
-	<!-- Parent -->
-	<parent>
-		<groupId>org.jboss.errai</groupId>
-		<artifactId>errai-parent</artifactId>
-		<version>1.3.0-SNAPSHOT</version>
-		<relativePath>../pom.xml</relativePath>
-	</parent>
-
-	<dependencies>
-		<!-- ERRAI Libraries -->
-		<dependency>
-			<groupId>org.jboss.errai</groupId>
-			<artifactId>errai-common</artifactId>
-			<version>${version}</version>
-		</dependency>
-
-		<dependency>
-			<groupId>org.jboss.errai</groupId>
-			<artifactId>errai-bus</artifactId>
-			<version>${version}</version>
-		</dependency>
-
-		<dependency>
-			<groupId>org.jboss.errai</groupId>
-			<artifactId>errai-ioc</artifactId>
-			<version>${version}</version>
-		</dependency>
-
-		<dependency>
-			<groupId>org.jboss.errai</groupId>
-			<artifactId>errai-widgets</artifactId>
-			<version>${version}</version>
-		</dependency>
-
-		<dependency>
-			<groupId>org.jboss.errai</groupId>
-			<artifactId>errai-persistence</artifactId>
-			<version>${version}</version>
-		</dependency>
-
-		<dependency>
-			<groupId>org.jboss.errai</groupId>
-			<artifactId>errai-tools</artifactId>
-			<version>${version}</version>
-		</dependency>
-		
-		<dependency>
->>>>>>> 4309bdec
             <groupId>org.jboss.errai</groupId>
             <artifactId>jboss7-support</artifactId>
             <version>${version}</version>
         </dependency>
-<<<<<<< HEAD
     </dependencies>
 
     <!-- Plugins -->
@@ -176,40 +103,4 @@
             </plugin>
         </plugins>
     </build>
-
-
-=======
-	</dependencies>
-
-	<!-- Plugins -->
-	<build>
-		<finalName>errai-${project.version}</finalName>
-		<plugins>
-
-			<plugin>
-				<artifactId>maven-assembly-plugin</artifactId>
-				<version>2.2-beta-3</version>
-				<executions>
-
-					<execution>
-						<id>create-distribution-package</id>
-						<phase>package</phase>
-						<goals>
-							<goal>single</goal>
-						</goals>
-						<configuration>
-							<finalName>errai-${version}</finalName>
-							<ignoreDirFormatExtensions>true</ignoreDirFormatExtensions>
-							<appendAssemblyId>false</appendAssemblyId>
-							<descriptors>
-								<descriptor>scripts/assembly-distro.xml</descriptor>
-							</descriptors>
-						</configuration>
-					</execution>
-
-				</executions>
-			</plugin>
-		</plugins>
-	</build>
->>>>>>> 4309bdec
 </project>