--- conflicted
+++ resolved
@@ -8,12 +8,7 @@
     <parent>
         <artifactId>errai-parent</artifactId>
         <groupId>org.jboss.errai</groupId>
-<<<<<<< HEAD
         <version>3.0-SNAPSHOT</version>
-
-=======
-        <version>2.2.1-SNAPSHOT</version>
->>>>>>> 6b9bb2be
     </parent>
 
     <build>
