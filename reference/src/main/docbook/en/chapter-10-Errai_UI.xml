<?xml version="1.0" encoding="UTF-8"?>
<chapter id="sid-51806600">
   <title>Errai UI</title>
   <informaltable>
      <tgroup cols="2">
         <tbody>
            <row>
               <entry>
                  <para>
                One of the primary complaints of GWT to date has been that it is  difficult to use "pure HTML" when building and skinning widgets.  Inevitably one must turn to Java-based configuration in order to finish  the job. Errai, however, strives to remove the need for Java styling.  HTML template files are placed in the project source tree, and  referenced from custom "Composite components" (Errai UI Widgets) in  Java. Since Errai UI depends on Errai IOC and Errai CDI, dependency  injection is supported in all custom components. Errai UI provides rapid  prototyping and HTML5 templating for GWT.
                
              </para>
               </entry>
               <entry>
                  <para>
                     <ulink url="http://get.adobe.com/flashplayer/">
                        <figure float="0">
                           <title>TODO Gliffy image title empty</title>
                           <mediaobject>
                              <imageobject>
                                 <imagedata fileref="http://www.adobe.com/images/shared/download_buttons/get_flash_player.gif"/>
                              </imageobject>
                           </mediaobject>
                        </figure>
                     </ulink>
                  </para>
               </entry>
            </row>
         </tbody>
      </tgroup>
   </informaltable>
   <section id="sid-51806600_ErraiUI-Getstarted">
      <title>Get started</title>
      <para>
        The Errai UI module is directly integrated with
        <xref linkend="sid-51282340"/>
        and Errai JPA but can also be used as a standalone project in any GWT client application by simply inheriting the Errai UI GWT module, and ensuring that you have properly using
        <link linkend="sid-19398999">Errai CDI's @Inject</link>
        to instantiate your widgets:
      </para>
      <section id="sid-51806600_ErraiUI-App.gwt.xml">
         <title>App.gwt.xml</title>
         <informalexample>
            <programlisting language="xml">
&lt;inherits name="org.jboss.errai.ui.UI" /&gt;
</programlisting>
         </informalexample>
      </section>
      <section id="sid-51806600_ErraiUI-pom.xml">
         <title>pom.xml</title>
         <para>
          The easiest way to get Errai UI on your classpath is to depend on the special
          <code>errai-javaee-all</code>
          artifact, which brings in most Errai modules:
        </para>
         <informalexample>
            <programlisting language="xml">
&lt;dependency&gt;
  &lt;groupId&gt;org.jboss.errai&lt;/groupId&gt;
  &lt;artifactId&gt;errai-javaee-all&lt;/artifactId&gt;
  &lt;version&gt;${errai.version}&lt;/version&gt;
&lt;/dependency&gt;
</programlisting>
         </informalexample>
         <para>
          Or if you prefer to manage your project's dependency in a finer-grained way, you can depend on
          <code>errai-ui</code>
          directly:
        </para>
         <informalexample>
            <programlisting language="xml">
&lt;dependency&gt;
  &lt;groupId&gt;org.jboss.errai&lt;/groupId&gt;
  &lt;artifactId&gt;errai-ui&lt;/artifactId&gt;
  &lt;version&gt;${errai.version}&lt;/version&gt;
&lt;/dependency&gt;
</programlisting>
         </informalexample>
      </section>
      <section id="sid-51806600_ErraiUI-WorkingDemo">
         <title>Working Demo</title>
         <para>
          If you work better by playing with a finished product, you can see a simple client-server project
          <ulink url="https://github.com/errai/summit-demo-2013">implemented using Errai UI here</ulink>
          .
        </para>
      </section>
   </section>
   <section id="sid-51806600_ErraiUI-UseErraiUICompositecomponents">
      <title>Use Errai UI Composite components</title>
      <para>
        Before explaining how to create Errai UI components, it should be noted that these components behave no differently from any other GWT Widget once built. The primary difference is in A) their construction, and B) their instantiation. As with most other features of Errai, dependency injection with CDI is the programming model of choice, so when interacting with components defined using Errai UI, you should always
        <code>@Inject</code>
        references to your Composite components.
      </para>
      <section id="sid-51806600_ErraiUI-Injectasingleinstance">
         <title>Inject a single instance</title>
         <informalexample>
            <programlisting language="java">
@EntryPoint
public class Application {
   @Inject
   private ColorComponent comp;

   @PostConstruct
   public void init() {
      comp.setColor("blue");
      RootPanel.get().add(comp);
   }
}
</programlisting>
         </informalexample>
      </section>
      <section id="sid-51806600_ErraiUI-Injectmultipleinstances%28foriteration%29">
         <title>Inject multiple instances (for iteration)</title>
         <informalexample>
            <programlisting language="java">
@EntryPoint
public class Application {
   private String[] colors = new String[]{"Blue", "Yellow", "Red"};

   @Inject
   private Instance&lt;ColorComponent&gt; instance;

   @PostConstruct
   public void init() {
      for(String color: colors) {
        ColorComponent comp = instance.get();
        comp.setColor(c);
        RootPanel.get().add();
      }
   }
}
</programlisting>
         </informalexample>
      </section>
   </section>
   <section id="sid-51806600_ErraiUI-Createa@TemplatedCompositecomponent">
      <title>Create a @Templated Composite component</title>
      <para>
        Custom components in Errai UI are single classes extending from
        <code>com.google.gwt.user.client.ui.Composite</code>
        , and must be annotated with @Templated.
      </para>
      <section id="sid-51806600_ErraiUI-Basiccomponent">
         <title>Basic component</title>
         <informalexample>
            <programlisting language="java">
@Templated
public class LoginForm extends Composite {
   /* looks for LoginForm.html in LoginForm's package */
}
</programlisting>
         </informalexample>
      </section>
      <section id="sid-51806600_ErraiUI-Customtemplatenames">
         <title>Custom template names</title>
         <para>
          With default values, @Templated informs Errai UI to look in the current package for a parallel
          <code>".html"</code>
          template next to the Composite component Class; however, the template name may be overridden by passing a String into the @Templated annotation, like so:
        </para>
         <informalexample>
            <programlisting language="java">
@Templated("my-template.html")
public class LoginForm extends Composite {
   /* looks for my-template.html in LoginForm's package */
}
</programlisting>
         </informalexample>
         <para>Fully qualified template paths are also supported, but must begin with a leading '/':</para>
         <informalexample>
            <programlisting language="java">
@Templated("/org/example/my-template.html")
public class LoginForm extends Composite {
   /* looks for my-template.html in package org.example */
}
</programlisting>
         </informalexample>
      </section>
   </section>
   <section id="sid-51806600_ErraiUI-CreateanHTMLtemplate">
      <title>Create an HTML template</title>
      <para>
        Templates in Errai UI may be designed either as an HTML snippit, or as a full HTML document. You may even take an existing HTML page and use it as a template. With either approach, the
        <code>"data-field"</code>
        annotation is used to identify fragments (by name) in the template, which are used in the Composite component to add behavior, and use additional components to add functionality to the template. There is no limit to how many component classes may share a given HTML template.
      </para>
      <para>
        We will begin by creating a simple HTML login form to accompany our
        <code>@Templated LoginForm</code>
        composite component.
      </para>
      <informalexample>
         <programlisting language="xml">
&lt;form&gt;
  &lt;legend&gt;Log in to your account&lt;/legend&gt;

  &lt;label for="username"&gt;Username&lt;/label&gt;
  &lt;input id="username" type="text" placeholder="Username"&gt;

  &lt;label for="password"&gt;Password&lt;/label&gt;
  &lt;input id="password" type="password" placeholder="Password"&gt;

  &lt;button&gt;Log in&lt;/button&gt;
  &lt;button&gt;Cancel&lt;/button&gt;
&lt;/form&gt;
</programlisting>
      </informalexample>
      <section id="sid-51806600_ErraiUI-SelectatemplatefromalargerHTMLfile">
         <title>Select a template from a larger HTML file</title>
         <para>
          Or as a full HTML document which may be more easily previewed during design without running the application; however, in this case we must also specify the location of our root component DOM Element using a
          <code>"data-field"</code>
          matching the value of the @Templated annotation. There is no limit to how many component classes may share a given HTML template.
        </para>
         <informalexample>
            <programlisting language="java">
@Templated("my-template.html#login-form")
public class LoginForm extends Composite {
   /* Specifies that &lt;... data-field="login-form"&gt; be used as the root Element of this Widget  */
}
</programlisting>
         </informalexample>
         <para>
          Notice the corresponding HTML data-field attribute in the form Element below, and also note that multiple components may use the same template provided that they specify a corresponding
          <code>data-field</code>
          attribute. Also note that two or more components may share the same template
          <code>data-field</code>
          DOM elements; there is no conflict since components each receive a unique copy of the template DOM from the designated
          <code>data-field</code>
          at runtime (or from the root element if a fragment is not specified.)
        </para>
         <informalexample>
            <programlisting language="xml">
&lt;!DOCTYPE html&gt;
&lt;html lang="en"&gt;
&lt;head&gt;
    &lt;title&gt;A full HTML snippit&lt;/title&gt;
&lt;/head&gt;
&lt;body&gt;
    &lt;div&gt;
        &lt;form data-field="login-form"&gt;
          &lt;legend&gt;Log in to your account&lt;/legend&gt;

          &lt;label for="username"&gt;Username&lt;/label&gt;
          &lt;input id="username" type="text" placeholder="Username"&gt;

          &lt;label for="username"&gt;Password&lt;/label&gt;
          &lt;input id="password" type="password" placeholder="Password"&gt;

          &lt;button&gt;Log in&lt;/button&gt;
          &lt;button&gt;Cancel&lt;/button&gt;
        &lt;/form&gt;
    &lt;/div&gt;

    &lt;hr&gt;
    &lt;footer data-field="theme-footer"&gt;
        &lt;p&gt;(c) Company 2012&lt;/p&gt;
    &lt;/footer&gt;
&lt;/body&gt;
&lt;/html&gt;
</programlisting>
         </informalexample>
         <para>For example's sake, the component below could also use the same template. All it needs to do is reference the template name, and specify a fragment.</para>
         <informalexample>
            <programlisting language="java">
@Templated("my-template.html#theme-footer")
public class Footer extends Composite {
   /* Specifies that &lt;... data-field="theme-footer"&gt; be used as the root Element of this Widget  */
}
</programlisting>
         </informalexample>
      </section>
   </section>
   <section id="sid-51806600_ErraiUI-UseotherWidgetsinacompositecomponent">
      <title>Use other Widgets in a composite component</title>
      <para>Now that we have created the @Templated Composite component and an HTML template, we can start wiring in functionality and behavior; this is done by annotating fields and methods to replace specific sub-elements of the template DOM with other Widgets. We can even replace portions of the template with other Errai UI Widgets!</para>
      <section id="sid-51806600_ErraiUI-AnnotateWidgetsinthetemplatewith@DataField">
         <title>Annotate Widgets in the template with @DataField</title>
         <para>
          In order to composite Widgets into the template DOM, you must annotate fields in your @Templated Composite component with @DataField, and mark the HTML template Element with a corresponding
          <code>data-field</code>
          attribute. This informs Errai UI that the contents of the field should replace the element marked by data-field in the template; thus, fields annotated with @DataField must either be @Inject or initialize valid Widget or Element instances.
        </para>
         <informalexample>
            <programlisting language="java">
@Templated
public class LoginForm extends Composite {
   // This element must be initialized manually because Element is not @Inject-able*/
   @DataField
   private Element form = DOM.createForm();

   // If not otherwise specified, the data-field name defaults to the name of the field; in this case, the data-field name would be "username"
   @Inject
   @DataField
   private TextBox username;

   // The data-field name may also be specified manually
   @Inject
   @DataField("pass")
   private PasswordTextBox password;

   // We can also choose to instantiate our own Widgets. Injection is not required.
   @DataField
   private Button submit = new Button();
}
</programlisting>
         </informalexample>
         <important>
            <para>Note: Field, method, and constructor injection are all supported by @DataField.</para>
         </important>
         <para>
          
        </para>
      </section>
      <section id="sid-51806600_ErraiUI-Addcorrespondingdatafieldattributes">
         <title>Add corresponding data-field attributes</title>
         <para>We must also add data-field attributes to the corresponding locations in our template HTML file. This, combined with the @DataField annotation in our Composite component allow Errai UI to determine where and what should be composited when creating component instances.</para>
         <informalexample>
            <programlisting language="xml">
&lt;form data-field="form"&gt;
  &lt;legend&gt;Log in to your account&lt;/legend&gt;

  &lt;label for="username"&gt;Username&lt;/label&gt;
  &lt;input data-field="username" id="username" type="text" placeholder="Username"&gt;

  &lt;label for="password"&gt;Password&lt;/label&gt;
  &lt;input data-field="pass" id="password" type="password" placeholder="Password"&gt;

  &lt;button data-field="submit"&gt;Log in&lt;/button&gt;
  &lt;button&gt;Cancel&lt;/button&gt;
&lt;/form&gt;
</programlisting>
         </informalexample>
         <para>Now, when we run our application, we will be able to interact with these fields in our Widget.</para>
      </section>
   </section>
   <section id="sid-51806600_ErraiUI-HowHTMLtemplatesaremergedwithComponents">
      <title>How HTML templates are merged with Components</title>
      <para>Three things are merged or modified when Errai UI creates a new Composite component instance:</para>
      <orderedlist inheritnum="ignore" continuation="restarts">
         <listitem>
            <para>Element attributes are merged from the template to the component</para>
         </listitem>
         <listitem>
            <para>DOM Elements are merged from the component to the template</para>
         </listitem>
         <listitem>
            <para>
            Template element inner text and inner HTML are preserved when the given
            <code>@DataField</code>
               <code>Widget</code>
            implements
            <code>HasText</code>
            or
            <code>HasHTML</code>
            </para>
         </listitem>
      </orderedlist>
      <section id="sid-51806600_ErraiUI-Example">
         <title>Example</title>
         <section id="sid-51806600_ErraiUI-Compositecomponentclass%3A">
            <title>Composite component class:</title>
            <informalexample>
               <programlisting language="java">
@Templated
public class StyledComponent extends Composite {
   @Inject
   @DataField("field-1")
   private Label div = new Label();

   public StyledComponent() {
      div.getElement().setAttribute("style", "position: fixed; top: 0; left: 0;");
      this.getElement().setId("outer-id");
   }
}
</programlisting>
            </informalexample>
         </section>
         <section id="sid-51806600_ErraiUI-Template%3A">
            <title>Template:</title>
            <informalexample>
               <programlisting language="xml">
&lt;form&gt;
  &lt;span data-field="field-1" style="display:inline;"&gt; This element will become a div &lt;/span&gt;
&lt;/form&gt;

This text will be ignored.
</programlisting>
            </informalexample>
         </section>
         <section id="sid-51806600_ErraiUI-Output%2Fresult%3A">
            <title>Output / result:</title>
            <informalexample>
               <programlisting language="xml">
&lt;form id="outer-id"&gt;
   &lt;div data-field="field-1" style="display:inline;"&gt; This element will become a div &lt;/div&gt;
&lt;/form&gt;
</programlisting>
            </informalexample>
            <para>But why does the output look the way it does? Some things happened that may be unsettling at first, but we find that once you understand why these things occur, you'll find the mechanisms extremely powerful.</para>
         </section>
      </section>
      <section id="sid-51806600_ErraiUI-Elementattributes%28templatewins%29">
         <title>Element attributes (template wins)</title>
         <para>
          When styling your templates, you should keep in mind that all attributes defined in the template file will take precedence over any  preset attributes in your Widgets. This "attribute merge" occurs only when  the components are instantiated; subsequent changes to any attributes  after Widget construction will function normally. In the example we defined a Composite component that applied  several styles to a child Widget in its constructor, but we can see from  the output that the styles from the template have overridden them.  If styles must be applied in Java, instead of the template,
          <code>@PostConstruct</code>
          or other methods should be favored over constructors to apply styles to  fully-constructed Composite components.
        </para>
      </section>
      <section id="sid-51806600_ErraiUI-DOMElements%28componentfieldwins%29">
         <title>DOM Elements (component field wins)</title>
         <para>
          Element composition, however, functions inversely from attribute merging, and the
          <code>&lt;span&gt;</code>
          defined in our template was actually be replaced by the
          <code>&lt;div&gt;</code>
          Label in our Composite component field. This does not, however, change the behavior of the attribute merge - the new
          <code>&lt;div&gt;</code>
          was still be rendered inline, because we have specified this style in our template, and the template always wins in competition with attributes set programatically before composition occurs. In short, whatever is in the
          <code>@DataField</code>
          in your class will replace the
          <code>data-field</code>
          in your template.
        </para>
      </section>
      <section id="sid-51806600_ErraiUI-InnertextandinnerHTML%28preservedwhencomponentimplementsHasTextorHasHTML%29">
         <title>Inner text and inner HTML (preserved when component implements HasText or HasHTML)</title>
         <para>
          Additionally, because
          <code>Label</code>
          implements both
          <code>HasText</code>
          and
          <code>HasHTML</code>
          (only one is required,) the contents of this &lt;span&gt; "field-1" Element in the template were preserved; however, this would not have been the case if the
          <code>@DataField</code>
          specified for the element did not implement
          <code>HasText</code>
          or
          <code>HasHTML</code>
          . In short, if you wish to preserve text or HTML contents of an element in your template, you can do one of two things: do not composite that Element with a
          <code>@DataField</code>
          reference, or ensure that the Widget being composited implements
          <code>HasText</code>
          or
          <code>HasHTML</code>
          .
        </para>
      </section>
   </section>
   <section id="sid-51806600_ErraiUI-Eventhandlers">
      <title>Event handlers</title>
      <para>Dealing with User and DOM Events is a reality in rich web development, and Errai UI provides several approaches for dealing with all types of browser events using its "quick handler" functionality. It is possible to handle:</para>
      <orderedlist inheritnum="ignore" continuation="restarts">
         <listitem>
            <para>GWT events on Widgets</para>
         </listitem>
         <listitem>
            <para>GWT events on DOM Elements</para>
         </listitem>
         <listitem>
            <para>Native DOM events on Elements</para>
         </listitem>
      </orderedlist>
      <important>
         <para>It is not possible to handle Native DOM events on Widgets because GWT  overrides native event handlers when Widgets are added to the DOM. You  must programatically configure such handlers after the Widget has been  added to the DOM.</para>
      </important>
      <section id="sid-51806600_ErraiUI-Concepts">
         <title>Concepts</title>
         <para>
          Each of the three scenarios mentioned above use the same basic programming model for event handling: Errai UI wires methods annotated with
          <code>@EventHandler("my-data-field")</code>
          (
          <emphasis role="italics">event handler methods</emphasis>
          ) to handle events on the corresponding
          <code>@DataField("my-data-field")</code>
          in the same component. Event handler methods annotated with a bare
          <code>@EventHandler</code>
          annotation (no annotation parameter) are wired to receive events on the @Templated component itself.
        </para>
      </section>
      <section id="sid-51806600_ErraiUI-GWTeventsonWidgets">
         <title>GWT events on Widgets</title>
         <para>
          Probably the simplest and most common use-case, this approach handles GWT Event classes for Widgets that explicitly handle the given event type. If a Widget does not handle the Event type given in the
          <code>@EventHandler</code>
          method's signature, the application will fail to compile and appropriate errors will be displayed.
        </para>
         <informalexample>
            <programlisting language="java">
@Templated
public class WidgetHandlerComponent extends Composite {

   @Inject
   @DataField("b1")
   private Button button;

   @EventHandler("b1")
   public void doSomethingC1(ClickEvent e) {
     // do something
   }
}
</programlisting>
         </informalexample>
      </section>
      <section id="sid-51806600_ErraiUI-GWTeventsonDOMElements">
         <title>GWT events on DOM Elements</title>
         <para>
          Errai UI also makes it possible to handle GWT events on native Elements which are specified as a
          <code>@DataField</code>
          in the component class. This is useful when a full GWT Widget is not available for a given Element, or for GWT events that might not normally be available on a given Element type. This could occur, for instance, when clicking on a
          <code>&lt;div&gt;</code>
          , which would normally not have the ability to receive the GWT
          <code>ClickEvent</code>
          , and would otherwise require creating a custom DIV Widget to handle such an event.
        </para>
         <informalexample>
            <programlisting language="java">
@Templated
public class ElementHandlerComponent extends Composite {

   @DataField("div-1")
   private DivElement button = DOM.createDiv();

   @EventHandler("div-1")
   public void doSomethingC1(ClickEvent e) {
     // do something
   }
}
</programlisting>
         </informalexample>
      </section>
      <section id="sid-51806600_ErraiUI-NativeDOMeventsonElements">
         <title>Native DOM events on Elements</title>
         <para>
          The last approach is handles the case where native DOM events must be handled, but no such GWT event handler exists for the given event type. Alternatively, it can also be used for situations where Elements in the template should receive events, but no handle to the Element the component class is necessary (aside from the event handling itself.) Native DOM events do not require a corresponding
          <code>@DataField</code>
          be configured in the class; only the HTML
          <code>data-field</code>
          template attribute is required.
        </para>
         <informalexample>
            <programlisting language="xml">
&lt;div&gt;
   &lt;a data-field="link" href="/page"
   &lt;div data-field="div"&gt; Some content &lt;/div&gt;
&lt;/div&gt;
</programlisting>
         </informalexample>
         <para>
          The
          <code>@SinkNative</code>
          annotation specifies (as a bit mask) which native events the method should handle; this sink behaves the same in Errai UI as it would with
          <code>DOM.sinkEvents(Element e, int bits)</code>
          . Note that a
          <code>@DataField</code>
          reference in the component class is optional.
        </para>
         <important>
            <para>Only one @EventHandler may be specified for a given data-field when @SinkNative is used to handle native DOM events.</para>
         </important>
         <para>
          
        </para>
         <informalexample>
            <programlisting language="java">
@Templated
public class QuickHandlerComponent extends Composite {

  @DataField
  private AnchorElement link = DOM.createAnchor().cast();

  @EventHandler("link")
  @SinkNative(Event.ONCLICK | Event.ONMOUSEOVER)
  public void doSomething(Event e) {
    // do something
  }

  @EventHandler("div")
  @SinkNative(Event.ONMOUSEOVER)
  public void doSomethingElse(Event e) {
    // do something else
  }
}
</programlisting>
         </informalexample>
      </section>
   </section>
   <section id="sid-51806600_ErraiUI-DataBinding">
      <title>Data Binding</title>
      <para>
        A recurring implementation task in rich web development is writing event handler code for updating model objects to reflect input field changes in the user interface. The requirement to update user interface fields in response to changed model values is just as common. These tasks require a significant amount of boilerplate code which can be alleviated by Errai. Errai's
        <link linkend="sid-51282340">data binding module</link>
        provides the ability to bind model objects to user interface fields, so they will automatically be kept in sync. While the module can be used on its own, it can cut even more boilerplate when used together with Errai UI.
      </para>
      <para>
        In the following example, all
        <code>@DataFields</code>
        annotated with
        <code>@Bound</code>
        have their contents bound to properties of the data model (a
        <code>User</code>
        object). The model object is injected and annotated with
        <code>@Model</code>
        , which indicates automatic binding should be carried out. Alternatively, the model object could be provided by an injected
        <code>DataBinder</code>
        instance annotated with
        <code>@AutoBound</code>
        , see
        <link linkend="sid-51282340_DataBinding-DeclarativeBinding">Declarative Binding</link>
        for details.
      </para>
      <informalexample>
         <programlisting language="java">
@Templated
public class LoginForm extends Composite {

   @Inject
   @Model
   private User user;

   @Inject
   @Bound
   @DataField
   private TextBox name;

   @Inject
   @Bound
   @DataField
   private PasswordTextBox password;

   @DataField
   private Button submit = new Button();
}
</programlisting>
      </informalexample>
      <para>
        Now the user object and the
        <code>username</code>
        and
        <code>password</code>
        fields in the UI are automatically kept in sync. No event handling code needs to be written to update the user object in response to input field changes and no code needs to be written to update the UI fields when the model object changes. So, with the above annotations in place, it will always be true that
        <code>user.getUsername().equals(username.getText())</code>
        and
        <code>user.getPassword().equals(password.getText())</code>
        .
      </para>
      <section id="sid-51806600_ErraiUI-Default%2CSimple%2CandChainedPropertyBindings">
         <title>Default, Simple, and Chained Property Bindings</title>
         <para>
          By default, bindings are determined by matching field names to property names on the model object. In the example above, the field
          <code>name</code>
          was automatically bound to the JavaBeans property
          <code>name</code>
          of the model (
          <code>user</code>
          object). If the field name does not match the model property name, you can use the
          <code>property</code>
          attribute of the
          <code>@Bound</code>
          annotation to specify the name of the property. The property can be a simple name (for example, "name") or a property chain (for example,
          <code>user.address.streetName</code>
          ). When binding to a property chain, all properties but the last in the chain must refer to @Bindable values.
        </para>
         <para>The following example illustrates all three scenarios:</para>
         <informalexample>
            <programlisting language="java">
@Bindable
public class Address {
  private String line1;
  private String line2;
  private String city;
  private String stateProv;
  private String country;

  // getters and setters
}

@Bindable
public class User {
  private String name;
  private String password;
  private Date dob;
  private Address address;
  private List&lt;Role&gt; roles;

  // getters and setters
}

@Templated
public class UserWidget extends Composite {
  @Inject @AutoBound DataBinder&lt;User&gt; user;
  @Inject @Bound TextBox name;
  @Inject @Bound("dob") DatePicker dateOfBirth;
  @Inject @Bound("address.city") TextBox city;
}
</programlisting>
         </informalexample>
         <para>
          In
          <code>UserWidget</code>
          above, the
          <code>name</code>
          text box is bound to
          <code>user.name</code>
          using the default name matching; the
          <code>dateOfBirth</code>
          date picker is bound to
          <code>user.dob</code>
          using a simple property name mapping; finally, the
          <code>city</code>
          text box is bound to
          <code>user.address.city</code>
          using a property chain. Note that the
          <code>Address</code>
          class is required to be
          <code>@Bindable</code>
          in this case.
        </para>
      </section>
      <section id="sid-51806600_ErraiUI-BindingofLists">
         <title>Binding of Lists</title>
         <para>
          Often you will need to bind a list of model objects so that every object in the list is bound to a corresponding widget. This task can be accomplished using Errai UI's
          <code>ListWidget</code>
          class. Here's an example of binding a list of users using the
          <code>UserWidget</code>
          class from the previous example. First, we need to enhance
          <code>UserWidget</code>
          to implement
          <code>HasModel</code>
          .
        </para>
         <informalexample>
            <programlisting language="java">
@Templated
public class UserWidget extends Composite implements HasModel&lt;User&gt; {
  @Inject @AutoBound DataBinder&lt;User&gt; userBinder;
  @Inject @Bound TextBox name;
  @Inject @Bound("dob") DatePicker dateOfBirth;
  @Inject @Bound("address.city") TextBox city;

  public User getModel() {
    userBinder.getModel();
  }

  public void setModel(User user) {
    userBinder.setModel(user);
  }
}
</programlisting>
         </informalexample>
         <para>
          Now we can use
          <code>UserWidget</code>
          to display items in a list.
        </para>
         <informalexample>
            <programlisting language="java">
@Templated
public class MyComposite extends Composite {

  @Inject @DataField ListWidget&lt;User, UserWidget&gt; userListWidget;

  @PostConstruct
  public void init() {
    List&lt;User&gt; users = .....
    userListWidget.setItems(users);
  }
}
</programlisting>
         </informalexample>
         <para>
          Calling
          <code>setItems</code>
          on the
          <code>userListWidget</code>
          causes an instance of
          <code>UserWidget</code>
          to be displayed for each user in the list. The
          <code>UserWidget</code>
          is then bound to the corresponding user object. By default, the widgets are arranged in a vertical panel. However,
          <code>ListWidget</code>
          can also be subclassed to provide alternative behaviour. In the following example, we use a horizontal panel to display the widgets.
        </para>
         <informalexample>
            <programlisting language="java">
public class UserListWidget extends ListWidget&lt;User, UserWidget&gt; {

  public UserList() {
    super(new HorizontalPanel());
  }

  @PostConstruct
  public void init() {
    List&lt;User&gt; users = .....
    setItems(users);
  }

  @Override
  public Class&lt;UserWidget&gt; getItemWidgetType() {
    return UserWidget.class;
  }
}
</programlisting>
         </informalexample>
         <section id="sid-51806600_ErraiUI-Bindinglistswith@Bound">
            <title>Binding lists with @Bound</title>
            <para>
            An instance of
            <code>ListWidget</code>
            can also participate in automatic bindings using
            <code>@Bound</code>
            . In this case,
            <code>setItems</code>
            never needs to be called manually. The bound list property and displayed items will automatically be kept in sync. In the example below a list of user roles is bound to a
            <code>ListWidget</code>
            that displays and manages a
            <code>RoleWidget</code>
            for each role in the list. Every change to the list returned by
            <code>user.getRoles()</code>
            will now trigger a corresponding update in the UI.
          </para>
            <informalexample>
               <programlisting language="java">
@Templated
public class UserDetailView extends Composite {

   @Inject
   @Bound
   @DataField
   private TextBox name;

   @Inject
   @Bound
   @DataField
   private PasswordTextBox password;

   @Inject
   @Bound
   @DataField
   private ListWidget&lt;Role, RoleWidget&gt; roles;

   @DataField
   private Button submit = new Button();

   @Inject @Model
   private User user;
}
</programlisting>
            </informalexample>
         </section>
      </section>
      <section id="sid-51806600_ErraiUI-DataConverters">
         <title>Data Converters</title>
         <para>
          The
          <code>@Bound</code>
          annotation further allows to specify a converter to use for the binding (see
          <link linkend="sid-51282340_DataBinding-SpecifyingConverters">Specifying Converters</link>
          for details). This is how a binding specific converter can be specified on a data field:
        </para>
         <informalexample>
            <programlisting language="java">
@Inject
@Bound(converter=MyDateConverter.class)
@DataField
private TextBox date;
</programlisting>
         </informalexample>
         <para>
          Errai's
          <code>DataBinder</code>
          also allows to register
          <code>PropertyChangeHandlers</code>
          for the cases where keeping the model and UI in sync is not enough and additional logic needs to be executed (see
          <link linkend="sid-51282340_DataBinding-PropertyChangeHandlers">Property Change Handlers</link>
          for details).
        </para>
      </section>
   </section>
   <section id="sid-51806600_ErraiUI-NestCompositecomponents">
      <title>Nest Composite components</title>
      <para>
        Using Composite components to build up a hierarchy of widgets functions exactly the same as when building hierarchies of GWT widgets. The only distinction might be that with Errai UI,
        <code>@Inject</code>
        is preferred to manual instantiation.
      </para>
      <informalexample>
         <programlisting language="java">
@Templated
public class ComponentOne extends Composite {

   @Inject
   @DataField("other-comp")
   private ComponentTwo two;
}
</programlisting>
      </informalexample>
   </section>
   <section id="sid-51806600_ErraiUI-ExtendCompositecomponents">
      <title>Extend Composite components</title>
      <para>
        Templating would not be complete without the ability to inherit from parent templates, and Errai UI also makes this possible using simple Java inheritance. The only additional requirement is that Composite components extending from a parent Composite component must also be annotated with @Templated, and the path to the template file must also be specified in the child component's annotation. Child components may specify
        <code>@DataField</code>
        references that were omitted in the parent class, and they may also override
        <code>@DataField</code>
        references (by using the same
        <code>data-field</code>
        name) that were already specified in the parent component.
      </para>
      <section id="sid-51806600_ErraiUI-Template">
         <title>Template</title>
         <para>Extension templating is particularly useful for creating reusable page layouts with some shared content (navigation menus, side-bars, footers, etc...,) where certain sections will be filled with unique content for each page that extends from the base template; this is commonly seen when combined with the MVP design pattern traditionally used in GWT applications.</para>
         <informalexample>
            <programlisting language="xml">
&lt;div class="container"&gt;
   &lt;div data-field="header"&gt; Default header &lt;/div&gt;
   &lt;div data-field="content"&gt; Default content &lt;/div&gt;
   &lt;div data-field="footer"&gt; Default footer &lt;/div&gt;
&lt;/div&gt;
</programlisting>
         </informalexample>
      </section>
      <section id="sid-51806600_ErraiUI-Parentcomponent">
         <title>Parent component</title>
         <para>This component provides the common features of our page layout, including header and footer, but does not specify any content. The missing data-field will be supplied with unique content by the individual page components extending from this parent component.</para>
         <informalexample>
            <programlisting language="java">
@Templated
public class PageLayout extends Composite {

   @Inject
   @DataField
   private HeaderComponent header;

   @Inject
   @DataField
   private FooterComponent footer;

   @PostConstruct
   public final void init() {
      // do some setup
   }
}
</programlisting>
         </informalexample>
      </section>
      <section id="sid-51806600_ErraiUI-Childcomponent">
         <title>Child component</title>
         <para>
          We are free to fill in the missing "content"
          <code>data-field</code>
          with a Widget of our choosing. Note that it is not required to fill in all omitted data-field references.
        </para>
         <informalexample>
            <programlisting language="java">
@Templated("PageLayout.html")
public class LoginLayout extends PageLayout {

   @Inject
   @DataField
   private LoginForm content;

}
</programlisting>
         </informalexample>
         <para>
          We could also have chosen to override one or more
          <code>@DataField</code>
          references defined in the parent component, simply by specifying a
          <code>@DataField</code>
          with the same name in the child component, as is done with the "footer"
          <code>data-field</code>
          below.
        </para>
         <informalexample>
            <programlisting language="java">
@Templated("PageLayout.html")
public class LoginLayout extends PageLayout {

   @Inject
   @DataField
   private LoginForm content;

   /* Override footer defined in PageLayout */
   @Inject
   @DataField
   private CustomFooter footer;

}
</programlisting>
         </informalexample>
      </section>
   </section>
<<<<<<< HEAD
=======
   <section id="sid-51806600_ErraiUI-Stylesheetbinding">
      <title>Stylesheet binding</title>
      <para>When developing moderately-complex web applications with Errai, you may find yourself needing to do quite a bit of programmatic style changes. A common case being: showing or enabling controls only if a user has the necessary permissions to use them. One part of the problem is securing those features from being used, and the other part – which is an important usability consideration – is communicating that state to the user.</para>
      <para>Let's start with the example case I just described. We have a control that we only want to be visible if the user is an admin. So the first thing we do is create a style binding annotation.</para>
      <informalexample>
         <programlisting language="java">
@StyleBinding
@Retention(RetentionPolicy.RUNTIME)
public @interface Admin {
}
</programlisting>
      </informalexample>
      <para>
        This defines
        <code>Adim</code>
        as a stylebinding now we can use it like this:
      </para>
      <informalexample>
         <programlisting language="java">
@EntryPoint
@Templated
public class HelloWorldForm extends Composite {
  @Inject @Admin @DataField Button deleteButton;
  @Inject SessionManager sessionManager;


  @EventHandler("deleteButton")
  private void handleSendClick(ClickEvent event) {
    // do some deleting!
  }

  @Admin
  private void applyAdminStyling(Style style) {
    if (!sessionManager.isAdmin()) {
      style.setVisibility(Style.Visibility.HIDDEN);
    }
  }
}
</programlisting>
      </informalexample>
      <para>
        Now before the form is shown to the user the
        <code>applyAdminStyling</code>
        method will be executed where the
        <code>sessionManager</code>
        is queried to see if the user is an admin if not the delete button that is also annotated with
        <code>@Admin</code>
        will be hidden from the view.
      </para>
      <para>In addition when using this in conjunction with Errai Databinding. Any Errai UI component which uses @AutoBound, will get live updating of the style rules for free, anytime the model changes. Allowing dynamic styling based on user input and other state changes.</para>
   </section>
   <section id="sid-51806600_ErraiUI-Internationalization%28i18n%29">
      <title>Internationalization (i18n)</title>
      <para>
        User interfaces often need to be available in multiple languages. To get started with Errai's internationalization support, simply put the
        <code>@Bundle("bundle.json")</code>
        annotation on your entry point and add an empty
        <code>bundle.json</code>
        file to your classpath (e.g. to src/main/java or src/main/resources). Of course, you can name it differently.
      </para>
      <para>
        Errai will scan your HTML templates and process all text elements to generate key/value pairs for translation. It will generate a file called
        <code>errai-bundle-all.json</code>
        and put it in your
        <code>.errai</code>
        directory. You can copy this generated file and use it as a starting point for your custom translation bundles. If the text value is longer than 128 characters the key will get cut off and a hash appended at the end.
      </para>
      <para>
        The translation bundle files use the same naming scheme as Java (e.g.
        <code>bundle_nl_BE.json</code>
        for Belgian Dutch and
        <code>bundle_nl.json</code>
        for plain Dutch). Errai will also generate a file called
        <code>errai-bundle-missing.json</code>
        in the
        <code>.errai</code>
        folder containing all template values for which no translations have been defined. You can copy the key/value pairs out of this file to create our own translations:
      </para>
      <informalexample>
         <programlisting language="java">
{
"StoresPage.Stores!" : "Stores!",
"WelcomePage.As_you_move_toward_a_more_and_more_declarative_style,_you_allow_the_compiler_and_the_framework_to_catch_more_mistakes_up_front._-734987445" : "As you move toward a more and more declarative style, you allow the compiler and the framework to catch more mistakes up front. Broken links? A thing of the past!"
}
</programlisting>
      </informalexample>
      <para>
        If you want to use your own keys instead of these generated ones you can specify them in your templates using the
        <code>data-i18n-key</code>
        attribute:
      </para>
      <informalexample>
         <programlisting language="xml">
&lt;html&gt;
&lt;body&gt;
  &lt;div data-field="content"&gt;
  &lt;p data-i18n-key="welcome"&gt;Welcome to errai-ui i18n.&lt;/p&gt;
&lt;div&gt;
...
</programlisting>
      </informalexample>
      <para>By adding this attribute in the template you can translate it with the following:</para>
      <informalexample>
         <programlisting language="java">
{
    "Widget.welcome": "Willkommen bei Errai-ui i18n."
}
</programlisting>
      </informalexample>
      <para>
        Because your templates are designer templates and can contain some mock data that doesn't need to be translated, Errai has the ability to indicate that with an attribute
        <code>data-role=dummy</code>
        :
      </para>
      <informalexample>
         <programlisting language="xml">
&lt;div data-field=navbar data-role=dummy&gt;
  &lt;div class="navbar navbar-fixed-top"&gt;
    &lt;div class=navbar-inner&gt;
      &lt;div class=container&gt;
        &lt;span class=brand&gt;Example Navbar&lt;/span&gt;
        &lt;ul class=nav&gt;
          &lt;li&gt;&lt;a&gt;Item&lt;/a&gt;
          &lt;li&gt;&lt;a&gt;Item&lt;/a&gt;
        &lt;/ul&gt;
      &lt;/div&gt;
    &lt;/div&gt;
  &lt;/div&gt;
&lt;/div&gt;
</programlisting>
      </informalexample>
      <para>
        Here the template fills out a navbar with dummy elements, useful for creating a design, adding
        <code>data-role=dummy</code>
        will not only exclude it form being translated it will also strip the children nodes from the template that will be used by the application.
      </para>
      <para>
        When you have setup a translation of your application Errai will look at the browser locale and select the locale, if it's available, if not it will use the default (
        <code>bundle.json</code>
        ). If the users of your application need to be able to switch the language manually, Errai offers a pre build component you can easily add to your page:
        <code>LocaleListBox</code>
        will render a Listbox with all available languages. If you want more control of what this language selector looks like there is also a
        <code>LocaleSelector</code>
        that you can use to query and select the locale for example:
      </para>
      <informalexample>
         <programlisting language="java">
@Templated
public class NavBar extends Composite {

  @Inject
  private LocaleSelector selector;

  @Inject @DataField @OrderedList
  ListWidget&lt;Locale, LanguageItem&gt; language;

  @AfterInitialization
  public void buildLangaugeList() {
    language.setItems(new ArrayList&lt;Locale&gt;(selector.getSupportedLocales()));
  }

...
// in LanguageItem we add a click handler on a link

  @Inject
  Navigation navigation;

  @Inject
  private LocaleSelector selector;

  link.addClickHandler(new ClickHandler() {
      @Override
      public void onClick(ClickEvent event) {
        selector.select(model.getLocale());
        navigation.goTo(navigation.getCurrentPage().name());
      }
    });
</programlisting>
      </informalexample>
   </section>
>>>>>>> 7a3ec821
   <section id="sid-51806600_ErraiUI-ExtendedstylingwithLESS">
      <title>Extended styling with LESS</title>
      <para>
        Errai also supports
        <ulink url="http://lesscss.org">LESS</ulink>
        stylesheets. To get started using these you'll have to create a LESS stylesheet and place it on the classpath of your project. Errai will convert the LESS stylesheet to css preform optimisations on it and ensure that is get injected into the pages of your application. It will also obfuscate the class selectors and replace the use of those in your templates. To be able to use the selectors in your code you can use:
      </para>
      <informalexample>
         <programlisting language="java">
public class MyComponent extends Component {
   @Inject
   private LessStyle lessStyle;

...

   @PostCreate
   private void init() {
       textBox.setStyleName(lessStyle.get("input"));
   }
}
</programlisting>
      </informalexample>
   </section>
</chapter><|MERGE_RESOLUTION|>--- conflicted
+++ resolved
@@ -996,8 +996,6 @@
          </informalexample>
       </section>
    </section>
-<<<<<<< HEAD
-=======
    <section id="sid-51806600_ErraiUI-Stylesheetbinding">
       <title>Stylesheet binding</title>
       <para>When developing moderately-complex web applications with Errai, you may find yourself needing to do quite a bit of programmatic style changes. A common case being: showing or enabling controls only if a user has the necessary permissions to use them. One part of the problem is securing those features from being used, and the other part – which is an important usability consideration – is communicating that state to the user.</para>
@@ -1178,7 +1176,6 @@
 </programlisting>
       </informalexample>
    </section>
->>>>>>> 7a3ec821
    <section id="sid-51806600_ErraiUI-ExtendedstylingwithLESS">
       <title>Extended styling with LESS</title>
       <para>
@@ -1201,5 +1198,20 @@
 }
 </programlisting>
       </informalexample>
+      <para>Finally it will also add any deferred binding properties to the top of your LESS stylesheet, so for example you could use the user.agent in LESS like this:</para>
+      <informalexample>
+         <programlisting language="java">
+.mixin (@a) when (@a = "safari") {
+  background-color: black;
+}
+
+.mixin (@a) when (@a = "gecko1_8") {
+  background-color: white;
+}
+
+.class1 { .mixin(@user_agent) }
+</programlisting>
+      </informalexample>
+      <para>Because a dot is not allowed in LESS variables it's replaced with an underscore, so in the example above class1 will have a black background on Safari and Chrome and white on Firefox. On the top of this LESS stylesheet @user_agent: "safari" will get generated.</para>
    </section>
 </chapter>