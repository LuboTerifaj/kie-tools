/*
 * Copyright 2019 Red Hat, Inc. and/or its affiliates.
 *
 * Licensed under the Apache License, Version 2.0 (the "License");
 * you may not use this file except in compliance with the License.
 * You may obtain a copy of the License at
 *
 *     http://www.apache.org/licenses/LICENSE-2.0
 *
 * Unless required by applicable law or agreed to in writing, software
 * distributed under the License is distributed on an "AS IS" BASIS,
 * WITHOUT WARRANTIES OR CONDITIONS OF ANY KIND, either express or implied.
 * See the License for the specific language governing permissions and
 * limitations under the License.
 */
package org.kie.workbench.common.dmn.showcase.client.editor;

import java.util.Optional;

import javax.annotation.PostConstruct;
import javax.enterprise.context.ApplicationScoped;
import javax.enterprise.event.Event;
import javax.enterprise.event.Observes;
import javax.inject.Inject;

import org.kie.workbench.common.dmn.api.qualifiers.DMNEditor;
import org.kie.workbench.common.dmn.client.docks.navigator.DecisionNavigatorDock;
import org.kie.workbench.common.dmn.client.docks.navigator.common.LazyCanvasFocusUtils;
import org.kie.workbench.common.dmn.client.editors.drd.DRDNameChanger;
import org.kie.workbench.common.dmn.client.editors.included.IncludedModelsPage;
import org.kie.workbench.common.dmn.client.editors.included.common.IncludedModelsContext;
import org.kie.workbench.common.dmn.client.editors.search.DMNEditorSearchIndex;
import org.kie.workbench.common.dmn.client.editors.search.DMNSearchableElement;
import org.kie.workbench.common.dmn.client.editors.types.DataTypePageTabActiveEvent;
import org.kie.workbench.common.dmn.client.editors.types.DataTypesPage;
import org.kie.workbench.common.dmn.client.editors.types.listview.common.DataTypeEditModeToggleEvent;
import org.kie.workbench.common.dmn.client.events.EditExpressionEvent;
import org.kie.workbench.common.dmn.client.widgets.codecompletion.MonacoFEELInitializer;
import org.kie.workbench.common.dmn.webapp.common.client.docks.preview.PreviewDiagramDock;
import org.kie.workbench.common.dmn.webapp.kogito.common.client.editor.AbstractDMNDiagramEditor;
<<<<<<< HEAD
import org.kie.workbench.common.dmn.webapp.kogito.common.client.tour.GuidedTourBridgeInitializer;
import org.kie.workbench.common.kogito.client.editor.MultiPageEditorContainerView;
import org.kie.workbench.common.stunner.client.widgets.presenters.session.impl.SessionEditorPresenter;
import org.kie.workbench.common.stunner.client.widgets.presenters.session.impl.SessionViewerPresenter;
=======
import org.kie.workbench.common.dmn.webapp.kogito.common.client.session.DMNEditorSessionCommands;
import org.kie.workbench.common.dmn.webapp.kogito.common.client.tour.GuidedTourBridgeInitializer;
import org.kie.workbench.common.kogito.client.editor.MultiPageEditorContainerView;
import org.kie.workbench.common.kogito.webapp.base.client.editor.KogitoScreen;
import org.kie.workbench.common.stunner.client.widgets.editor.EditorSessionCommands;
import org.kie.workbench.common.stunner.client.widgets.editor.StunnerEditor;
>>>>>>> 38cb1127
import org.kie.workbench.common.stunner.core.client.ReadOnlyProvider;
import org.kie.workbench.common.stunner.core.client.api.SessionManager;
import org.kie.workbench.common.stunner.core.client.canvas.AbstractCanvasHandler;
import org.kie.workbench.common.stunner.core.client.canvas.util.CanvasFileExport;
import org.kie.workbench.common.stunner.core.client.command.SessionCommandManager;
import org.kie.workbench.common.stunner.core.client.components.layout.LayoutHelper;
import org.kie.workbench.common.stunner.core.client.components.layout.OpenDiagramLayoutExecutor;
import org.kie.workbench.common.stunner.core.client.i18n.ClientTranslationService;
import org.kie.workbench.common.stunner.core.documentation.DocumentationView;
import org.kie.workbench.common.stunner.forms.client.event.RefreshFormPropertiesEvent;
import org.kie.workbench.common.stunner.kogito.client.docks.DiagramEditorPropertiesDock;
import org.kie.workbench.common.stunner.kogito.client.service.KogitoClientDiagramService;
<<<<<<< HEAD
import org.kie.workbench.common.stunner.kogito.client.session.EditorSessionCommands;
=======
>>>>>>> 38cb1127
import org.kie.workbench.common.widgets.client.search.component.SearchBarComponent;
import org.uberfire.client.promise.Promises;
import org.uberfire.client.views.pfly.multipage.MultiPageEditorSelectedPageEvent;
<<<<<<< HEAD
import org.uberfire.workbench.events.NotificationEvent;
=======
import org.uberfire.lifecycle.OnClose;
import org.uberfire.mvp.PlaceRequest;
import org.uberfire.mvp.impl.DefaultPlaceRequest;
>>>>>>> 38cb1127

@ApplicationScoped
//@Named(AbstractDMNDiagramEditor.EDITOR_ID) uncomment after removing DMNDiagramEditorActivity
public class DMNDiagramEditor extends AbstractDMNDiagramEditor {

    private final ReadOnlyProvider readOnlyProvider;
    private final LazyCanvasFocusUtils lazyCanvasFocusUtils;
    private final EditorSessionCommands commands;

    @Inject
    public DMNDiagramEditor(final View view,
<<<<<<< HEAD
                            final MultiPageEditorContainerView multiPageEditorContainerView,
                            final Event<NotificationEvent> notificationEvent,
                            final Event<OnDiagramFocusEvent> onDiagramFocusEvent,
                            final ManagedInstance<SessionEditorPresenter<EditorSession>> editorSessionPresenterInstances,
                            final ManagedInstance<SessionViewerPresenter<ViewerSession>> viewerSessionPresenterInstances,
                            final DiagramClientErrorHandler diagramClientErrorHandler,
                            final ClientTranslationService translationService,
                            final @DMNEditor DocumentationView<Diagram> documentationView,
=======
                            final PlaceManager placeManager,
                            final MultiPageEditorContainerView containerView,
                            final StunnerEditor stunnerEditor,
>>>>>>> 38cb1127
                            final DMNEditorSearchIndex editorSearchIndex,
                            final SearchBarComponent<DMNSearchableElement> searchBarComponent,
                            final SessionManager sessionManager,
                            final SessionCommandManager<AbstractCanvasHandler> sessionCommandManager,
                            final @DMNEditor DocumentationView documentationView,
                            final ClientTranslationService translationService,
                            final Event<RefreshFormPropertiesEvent> refreshFormPropertiesEvent,
                            final DecisionNavigatorDock decisionNavigatorDock,
                            final DiagramEditorPropertiesDock diagramPropertiesDock,
                            final PreviewDiagramDock diagramPreviewAndExplorerDock,
                            final LayoutHelper layoutHelper,
                            final OpenDiagramLayoutExecutor openDiagramLayoutExecutor,
                            final DataTypesPage dataTypesPage,
                            final KogitoClientDiagramService diagramServices,
                            final MonacoFEELInitializer feelInitializer,
                            final CanvasFileExport canvasFileExport,
                            final Promises promises,
                            final IncludedModelsPage includedModelsPage,
                            final IncludedModelsContext includedModelContext,
                            final GuidedTourBridgeInitializer guidedTourBridgeInitializer,
                            final DRDNameChanger drdNameChanger,
<<<<<<< HEAD
                            final LazyCanvasFocusUtils lazyCanvasFocusUtils,
                            final EditorSessionCommands editorSessionCommands) {
        super(view,
              multiPageEditorContainerView,
              notificationEvent,
              onDiagramFocusEvent,
              editorSessionPresenterInstances,
              viewerSessionPresenterInstances,
              diagramClientErrorHandler,
              translationService,
              documentationView,
=======
                            final ReadOnlyProvider readOnlyProvider,
                            final LazyCanvasFocusUtils lazyCanvasFocusUtils,
                            final @DMNEditor DMNEditorSessionCommands commands) {
        super(view,
              placeManager,
              containerView,
              stunnerEditor,
>>>>>>> 38cb1127
              editorSearchIndex,
              searchBarComponent,
              sessionManager,
              sessionCommandManager,
              documentationView,
              translationService,
              refreshFormPropertiesEvent,
              decisionNavigatorDock,
              diagramPropertiesDock,
              diagramPreviewAndExplorerDock,
              layoutHelper,
              openDiagramLayoutExecutor,
              dataTypesPage,
              diagramServices,
              feelInitializer,
              canvasFileExport,
              promises,
              includedModelsPage,
              includedModelContext,
              guidedTourBridgeInitializer,
              drdNameChanger,
              editorSessionCommands);
        this.readOnlyProvider = readOnlyProvider;
        this.lazyCanvasFocusUtils = lazyCanvasFocusUtils;
        this.commands = commands;
    }

    @PostConstruct
    public void init() {
        getView().setWidget(stunnerEditor.getView());
    }

    @Override
    public void onDiagramLoad() {
<<<<<<< HEAD
        final Optional<CanvasHandler> canvasHandler = Optional.ofNullable(getCanvasHandler());

        canvasHandler.ifPresent(c -> {
            final ExpressionEditorView.Presenter expressionEditor = ((DMNSession) sessionManager.getCurrentSession()).getExpressionEditor();
            expressionEditor.setToolbarStateHandler(null);
=======
        Optional.ofNullable(stunnerEditor.getCanvasHandler()).ifPresent(c -> {
            commands.bind(stunnerEditor.getSession());
>>>>>>> 38cb1127
            decisionNavigatorDock.reload();
            dataTypesPage.reload();
            lazyCanvasFocusUtils.releaseFocus();
            if (includedModelContext.isIncludedModelChannel()) {
                includedModelsPage.reload();
            }
        });
    }

    @OnClose
    @Override
    public void onClose() {
        commands.clear();
        super.onClose();
    }

    @Override
    public void onDataTypePageNavTabActiveEvent(final @Observes DataTypePageTabActiveEvent event) {
        super.onDataTypePageNavTabActiveEvent(event);
    }

    @Override
    public void onDataTypeEditModeToggle(final @Observes DataTypeEditModeToggleEvent event) {
        super.onDataTypeEditModeToggle(event);
    }

    @Override
    public void onEditExpressionEvent(final @Observes EditExpressionEvent event) {
        super.onEditExpressionEvent(event);
    }

    @Override
    public void onMultiPageEditorSelectedPageEvent(final @Observes MultiPageEditorSelectedPageEvent event) {
        super.onMultiPageEditorSelectedPageEvent(event);
    }

    @Override
    public void onRefreshFormPropertiesEvent(final @Observes RefreshFormPropertiesEvent event) {
        super.onRefreshFormPropertiesEvent(event);
    }

    @Override
    public boolean isReadOnly() {
        return readOnlyProvider.isReadOnlyDiagram();
    }

    private DMNDiagramEditor.View getView() {
        return (DMNDiagramEditor.View) getBaseEditorView();
    }
}<|MERGE_RESOLUTION|>--- conflicted
+++ resolved
@@ -38,19 +38,10 @@
 import org.kie.workbench.common.dmn.client.widgets.codecompletion.MonacoFEELInitializer;
 import org.kie.workbench.common.dmn.webapp.common.client.docks.preview.PreviewDiagramDock;
 import org.kie.workbench.common.dmn.webapp.kogito.common.client.editor.AbstractDMNDiagramEditor;
-<<<<<<< HEAD
 import org.kie.workbench.common.dmn.webapp.kogito.common.client.tour.GuidedTourBridgeInitializer;
 import org.kie.workbench.common.kogito.client.editor.MultiPageEditorContainerView;
-import org.kie.workbench.common.stunner.client.widgets.presenters.session.impl.SessionEditorPresenter;
-import org.kie.workbench.common.stunner.client.widgets.presenters.session.impl.SessionViewerPresenter;
-=======
-import org.kie.workbench.common.dmn.webapp.kogito.common.client.session.DMNEditorSessionCommands;
-import org.kie.workbench.common.dmn.webapp.kogito.common.client.tour.GuidedTourBridgeInitializer;
-import org.kie.workbench.common.kogito.client.editor.MultiPageEditorContainerView;
-import org.kie.workbench.common.kogito.webapp.base.client.editor.KogitoScreen;
 import org.kie.workbench.common.stunner.client.widgets.editor.EditorSessionCommands;
 import org.kie.workbench.common.stunner.client.widgets.editor.StunnerEditor;
->>>>>>> 38cb1127
 import org.kie.workbench.common.stunner.core.client.ReadOnlyProvider;
 import org.kie.workbench.common.stunner.core.client.api.SessionManager;
 import org.kie.workbench.common.stunner.core.client.canvas.AbstractCanvasHandler;
@@ -63,20 +54,9 @@
 import org.kie.workbench.common.stunner.forms.client.event.RefreshFormPropertiesEvent;
 import org.kie.workbench.common.stunner.kogito.client.docks.DiagramEditorPropertiesDock;
 import org.kie.workbench.common.stunner.kogito.client.service.KogitoClientDiagramService;
-<<<<<<< HEAD
-import org.kie.workbench.common.stunner.kogito.client.session.EditorSessionCommands;
-=======
->>>>>>> 38cb1127
 import org.kie.workbench.common.widgets.client.search.component.SearchBarComponent;
 import org.uberfire.client.promise.Promises;
 import org.uberfire.client.views.pfly.multipage.MultiPageEditorSelectedPageEvent;
-<<<<<<< HEAD
-import org.uberfire.workbench.events.NotificationEvent;
-=======
-import org.uberfire.lifecycle.OnClose;
-import org.uberfire.mvp.PlaceRequest;
-import org.uberfire.mvp.impl.DefaultPlaceRequest;
->>>>>>> 38cb1127
 
 @ApplicationScoped
 //@Named(AbstractDMNDiagramEditor.EDITOR_ID) uncomment after removing DMNDiagramEditorActivity
@@ -88,20 +68,8 @@
 
     @Inject
     public DMNDiagramEditor(final View view,
-<<<<<<< HEAD
-                            final MultiPageEditorContainerView multiPageEditorContainerView,
-                            final Event<NotificationEvent> notificationEvent,
-                            final Event<OnDiagramFocusEvent> onDiagramFocusEvent,
-                            final ManagedInstance<SessionEditorPresenter<EditorSession>> editorSessionPresenterInstances,
-                            final ManagedInstance<SessionViewerPresenter<ViewerSession>> viewerSessionPresenterInstances,
-                            final DiagramClientErrorHandler diagramClientErrorHandler,
-                            final ClientTranslationService translationService,
-                            final @DMNEditor DocumentationView<Diagram> documentationView,
-=======
-                            final PlaceManager placeManager,
                             final MultiPageEditorContainerView containerView,
                             final StunnerEditor stunnerEditor,
->>>>>>> 38cb1127
                             final DMNEditorSearchIndex editorSearchIndex,
                             final SearchBarComponent<DMNSearchableElement> searchBarComponent,
                             final SessionManager sessionManager,
@@ -123,27 +91,12 @@
                             final IncludedModelsContext includedModelContext,
                             final GuidedTourBridgeInitializer guidedTourBridgeInitializer,
                             final DRDNameChanger drdNameChanger,
-<<<<<<< HEAD
-                            final LazyCanvasFocusUtils lazyCanvasFocusUtils,
-                            final EditorSessionCommands editorSessionCommands) {
-        super(view,
-              multiPageEditorContainerView,
-              notificationEvent,
-              onDiagramFocusEvent,
-              editorSessionPresenterInstances,
-              viewerSessionPresenterInstances,
-              diagramClientErrorHandler,
-              translationService,
-              documentationView,
-=======
                             final ReadOnlyProvider readOnlyProvider,
                             final LazyCanvasFocusUtils lazyCanvasFocusUtils,
-                            final @DMNEditor DMNEditorSessionCommands commands) {
+                            final EditorSessionCommands commands) {
         super(view,
-              placeManager,
               containerView,
               stunnerEditor,
->>>>>>> 38cb1127
               editorSearchIndex,
               searchBarComponent,
               sessionManager,
@@ -164,8 +117,7 @@
               includedModelsPage,
               includedModelContext,
               guidedTourBridgeInitializer,
-              drdNameChanger,
-              editorSessionCommands);
+              drdNameChanger);
         this.readOnlyProvider = readOnlyProvider;
         this.lazyCanvasFocusUtils = lazyCanvasFocusUtils;
         this.commands = commands;
@@ -178,16 +130,8 @@
 
     @Override
     public void onDiagramLoad() {
-<<<<<<< HEAD
-        final Optional<CanvasHandler> canvasHandler = Optional.ofNullable(getCanvasHandler());
-
-        canvasHandler.ifPresent(c -> {
-            final ExpressionEditorView.Presenter expressionEditor = ((DMNSession) sessionManager.getCurrentSession()).getExpressionEditor();
-            expressionEditor.setToolbarStateHandler(null);
-=======
         Optional.ofNullable(stunnerEditor.getCanvasHandler()).ifPresent(c -> {
             commands.bind(stunnerEditor.getSession());
->>>>>>> 38cb1127
             decisionNavigatorDock.reload();
             dataTypesPage.reload();
             lazyCanvasFocusUtils.releaseFocus();
@@ -197,7 +141,6 @@
         });
     }
 
-    @OnClose
     @Override
     public void onClose() {
         commands.clear();
