<?xml version="1.0" encoding="UTF-8"?>
<!--
  ~ Copyright 2019 Red Hat, Inc. and/or its affiliates.
  ~
  ~ Licensed under the Apache License, Version 2.0 (the "License");
  ~ you may not use this file except in compliance with the License.
  ~ You may obtain a copy of the License at
  ~
  ~  http://www.apache.org/licenses/LICENSE-2.0
  ~
  ~ Unless required by applicable law or agreed to in writing, software
  ~ distributed under the License is distributed on an "AS IS" BASIS,
  ~ WITHOUT WARRANTIES OR CONDITIONS OF ANY KIND, either express or implied.
  ~ See the License for the specific language governing permissions and
  ~ limitations under the License.
  -->
<project xmlns="http://maven.apache.org/POM/4.0.0"
         xmlns:xsi="http://www.w3.org/2001/XMLSchema-instance"
         xsi:schemaLocation="http://maven.apache.org/POM/4.0.0 http://maven.apache.org/xsd/maven-4.0.0.xsd">
  <parent>
    <groupId>org.kie.workbench</groupId>
    <artifactId>kie-wb-common-dmn</artifactId>
    <version>7.50.0-SNAPSHOT</version>
  </parent>
  <modelVersion>4.0.0</modelVersion>

  <artifactId>kie-wb-common-dmn-webapp-kogito-runtime</artifactId>
  <name>Kie Workbench - Common - DMN - Kogito runtime webapp</name>
  <description>Kie Workbench - Common - DMN - Kogito runtime webapp</description>
  <packaging>war</packaging>

  <properties>
    <skipITs>false</skipITs>
    <org.kie.dmn.kogito.browser.headless>true</org.kie.dmn.kogito.browser.headless>
    <!-- We do not want to run selenium tests in default profile -->
    <kogito.it.tests.excludes>**/*IT.java</kogito.it.tests.excludes>
  </properties>

  <dependencies>

    <!--Logs-->
    <dependency>
      <groupId>org.slf4j</groupId>
      <artifactId>slf4j-api</artifactId>
      <scope>provided</scope>
    </dependency>

    <dependency>
      <groupId>org.slf4j</groupId>
      <artifactId>slf4j-ext</artifactId>
      <scope>provided</scope>
    </dependency>

    <!-- This is a war file, so logback is not in scope test, but in scope compile -->
    <dependency>
      <groupId>ch.qos.logback</groupId>
      <artifactId>logback-classic</artifactId>
      <scope>provided</scope>
    </dependency>

    <dependency>
      <groupId>org.slf4j</groupId>
      <artifactId>log4j-over-slf4j</artifactId>
      <scope>provided</scope>
    </dependency>

    <!-- MANSTIS - EVERYTHING BELOW THIS HAS BEEN _SANITISED_! -->

    <!-- Errai -->
    <dependency>
      <groupId>com.google.inject</groupId>
      <artifactId>guice</artifactId>
      <classifier>no_aop</classifier>
      <scope>provided</scope>
    </dependency>
    <dependency>
      <groupId>org.jboss.errai</groupId>
      <artifactId>errai-ioc</artifactId>
      <scope>provided</scope>
    </dependency>
    <dependency>
      <groupId>org.jboss.errai</groupId>
      <artifactId>errai-ui</artifactId>
      <scope>provided</scope>
    </dependency>
    <dependency>
      <groupId>org.jboss.errai</groupId>
      <artifactId>errai-cdi-client</artifactId>
      <scope>provided</scope>
    </dependency>
    <dependency>
      <groupId>org.jboss.errai</groupId>
      <artifactId>errai-cdi-shared</artifactId>
      <scope>provided</scope>
    </dependency>
    <dependency>
      <groupId>org.jboss.errai</groupId>
      <artifactId>errai-cdi-jboss</artifactId>
      <exclusions>
        <exclusion>
          <groupId>xml-apis</groupId>
          <artifactId>xml-apis</artifactId>
        </exclusion>
      </exclusions>
      <scope>provided</scope>
    </dependency>
    <dependency>
      <groupId>org.jboss.errai</groupId>
      <artifactId>errai-jboss-as-support</artifactId>
      <scope>provided</scope>
    </dependency>

    <!-- Stunner -->
    <dependency>
      <groupId>org.kie.workbench.stunner</groupId>
      <artifactId>kie-wb-common-stunner-core-api</artifactId>
      <scope>provided</scope>
    </dependency>
    <dependency>
      <groupId>org.kie.workbench.stunner</groupId>
      <artifactId>kie-wb-common-stunner-client-api</artifactId>
      <scope>provided</scope>
    </dependency>
    <dependency>
      <groupId>org.kie.workbench.stunner</groupId>
      <artifactId>kie-wb-common-stunner-processors</artifactId>
      <scope>provided</scope>
    </dependency>
    <dependency>
      <groupId>org.kie.workbench.stunner</groupId>
      <artifactId>kie-wb-common-stunner-client-common</artifactId>
      <exclusions>
        <exclusion>
          <groupId>org.powermock</groupId>
          <artifactId>powermock-api-mockito2</artifactId>
        </exclusion>
        <exclusion>
          <groupId>org.powermock</groupId>
          <artifactId>powermock-module-junit4</artifactId>
        </exclusion>
      </exclusions>
      <scope>provided</scope>
    </dependency>
    <dependency>
      <groupId>org.kie.workbench.stunner</groupId>
      <artifactId>kie-wb-common-stunner-svg-gen</artifactId>
      <scope>provided</scope>
    </dependency>
    <dependency>
      <groupId>org.kie.workbench.stunner</groupId>
      <artifactId>kie-wb-common-stunner-widgets</artifactId>
      <scope>provided</scope>
    </dependency>
    <dependency>
      <groupId>org.kie.workbench.stunner</groupId>
      <artifactId>kie-wb-common-stunner-forms-client</artifactId>
      <scope>provided</scope>
    </dependency>

    <!-- Uberfire Preferences -->
    <!-- Required by stunner-core-api -->
    <dependency>
      <groupId>org.uberfire</groupId>
      <artifactId>uberfire-preferences-api</artifactId>
      <scope>provided</scope>
    </dependency>
    <!-- Required to provide default implementation of client-side CDI injection points -->
    <dependency>
      <groupId>org.uberfire</groupId>
      <artifactId>uberfire-preferences-client</artifactId>
      <scope>provided</scope>
    </dependency>
    <dependency>
      <groupId>org.uberfire</groupId>
      <artifactId>uberfire-nio2-model</artifactId>
      <classifier>sources</classifier>
      <scope>provided</scope>
    </dependency>

    <!-- DMN Editor -->
    <dependency>
      <groupId>org.kie.workbench</groupId>
      <artifactId>kie-wb-common-dmn-api</artifactId>
      <scope>provided</scope>
    </dependency>
    <dependency>
      <groupId>org.kie.workbench</groupId>
      <artifactId>kie-wb-common-dmn-client</artifactId>
      <scope>provided</scope>
      <exclusions>
        <exclusion>
          <groupId>org.uberfire</groupId>
          <artifactId>uberfire-servlet-security</artifactId>
        </exclusion>
      </exclusions>
    </dependency>
    <dependency>
      <groupId>org.kie.workbench</groupId>
      <artifactId>kie-wb-common-dmn-webapp-common</artifactId>
      <scope>provided</scope>
    </dependency>
    <dependency>
      <groupId>org.kie.workbench</groupId>
      <artifactId>kie-wb-common-dmn-webapp-kogito-common</artifactId>
      <scope>provided</scope>
    </dependency>
    <dependency>
      <groupId>org.kie.workbench</groupId>
      <artifactId>kie-wb-common-kogito-webapp-base</artifactId>
      <scope>provided</scope>
    </dependency>
    <dependency>
      <groupId>org.kie.workbench</groupId>
      <artifactId>kie-wb-common-kogito-webapp-base</artifactId>
      <classifier>sources</classifier>
      <scope>provided</scope>
    </dependency>
    <dependency>
      <groupId>org.kie.workbench</groupId>
      <artifactId>kie-wb-common-dmn-webapp-kogito-marshaller</artifactId>
      <scope>provided</scope>
    </dependency>
    <dependency>
      <groupId>org.uberfire</groupId>
      <artifactId>uberfire-wires-core-grids</artifactId>
      <scope>provided</scope>
    </dependency>

    <!-- Form modeler -->
    <!-- Needed by stunner -->
    <dependency>
      <groupId>org.kie.workbench.forms</groupId>
      <artifactId>kie-wb-common-forms-fields</artifactId>
      <scope>provided</scope>
    </dependency>
    <dependency>
      <groupId>org.kie.workbench.forms</groupId>
      <artifactId>kie-wb-common-forms-processing-engine</artifactId>
      <scope>provided</scope>
    </dependency>
    <dependency>
      <groupId>org.kie.workbench.forms</groupId>
      <artifactId>kie-wb-common-forms-adf-engine-api</artifactId>
      <scope>provided</scope>
    </dependency>
    <dependency>
      <groupId>org.kie.workbench.forms</groupId>
      <artifactId>kie-wb-common-forms-adf-engine-backend</artifactId>
      <scope>provided</scope>
    </dependency>
    <dependency>
      <groupId>org.kie.workbench.forms</groupId>
      <artifactId>kie-wb-common-forms-adf-engine-client</artifactId>
      <scope>provided</scope>
    </dependency>
    <dependency>
      <groupId>org.kie.workbench.forms</groupId>
      <artifactId>kie-wb-common-dynamic-forms-client</artifactId>
      <scope>provided</scope>
    </dependency>

    <!-- Needed by forms for JSR303 validation -->
    <dependency>
      <groupId>org.hibernate</groupId>
      <artifactId>hibernate-validator</artifactId>
      <classifier>sources</classifier>
      <scope>provided</scope>
    </dependency>

    <!-- Core UberFire dependencies -->
    <dependency>
      <groupId>org.uberfire</groupId>
      <artifactId>uberfire-api</artifactId>
      <scope>provided</scope>
    </dependency>
    <dependency>
      <groupId>org.uberfire</groupId>
      <artifactId>uberfire-workbench-client</artifactId>
      <scope>provided</scope>
    </dependency>
    <dependency>
      <groupId>org.uberfire</groupId>
      <artifactId>uberfire-simple-docks-client</artifactId>
      <scope>provided</scope>
    </dependency>
    <dependency>
      <groupId>org.uberfire</groupId>
      <artifactId>uberfire-workbench-processors</artifactId>
      <scope>provided</scope>
    </dependency>
    <dependency>
      <groupId>org.uberfire</groupId>
      <artifactId>uberfire-workbench-client-views-patternfly</artifactId>
      <scope>provided</scope>
    </dependency>

    <!-- UberFire kogito dependencies -->
    <dependency>
      <groupId>com.google.elemental2</groupId>
      <artifactId>elemental2-promise</artifactId>
      <scope>provided</scope>
    </dependency>

    <!-- Needed for the ACE XML Editor -->
    <dependency>
      <groupId>org.uberfire</groupId>
      <artifactId>uberfire-widgets-core-client</artifactId>
      <scope>provided</scope>
    </dependency>

    <!-- Generic ui components -->
    <dependency>
      <groupId>org.kie.workbench.widgets</groupId>
      <artifactId>kie-wb-common-ui</artifactId>
      <scope>provided</scope>
      <exclusions>
        <exclusion>
          <groupId>org.uberfire</groupId>
          <artifactId>uberfire-servlet-security</artifactId>
        </exclusion>
      </exclusions>
    </dependency>

    <!-- Required by uberfire-project -->
    <dependency>
      <groupId>org.uberfire</groupId>
      <artifactId>uberfire-structure-api</artifactId>
      <scope>provided</scope>
    </dependency>

    <!-- GWT and extensions -->
    <dependency>
      <groupId>com.google.gwt</groupId>
      <artifactId>gwt-user</artifactId>
      <scope>provided</scope>
      <exclusions>
        <exclusion>
          <groupId>javax.servlet</groupId>
          <artifactId>javax.servlet-api</artifactId>
        </exclusion>
      </exclusions>
    </dependency>

    <!-- kogito -->
    <dependency>
      <groupId>org.kie.workbench</groupId>
      <artifactId>kie-wb-common-kogito-client</artifactId>
      <scope>provided</scope>
    </dependency>
    <dependency>
      <groupId>org.kie.workbench.stunner</groupId>
      <artifactId>kie-wb-common-stunner-kogito-client</artifactId>
      <scope>provided</scope>
    </dependency>
    <dependency>
      <groupId>org.kie.workbench.stunner</groupId>
      <artifactId>kie-wb-common-stunner-kogito-runtime-common</artifactId>
      <scope>provided</scope>
    </dependency>
    <dependency>
      <groupId>org.uberfire</groupId>
      <artifactId>appformer-client-api</artifactId>
      <scope>provided</scope>
    </dependency>
    <dependency>
      <groupId>org.uberfire</groupId>
      <artifactId>appformer-kogito-bridge</artifactId>
      <scope>provided</scope>
    </dependency>

    <dependency>
      <groupId>org.jboss.spec.javax.xml.bind</groupId>
      <artifactId>jboss-jaxb-api_2.3_spec</artifactId>
    </dependency>

    <dependency>
      <groupId>org.kie.soup</groupId>
      <artifactId>kie-soup-project-datamodel-api</artifactId>
      <scope>provided</scope>
    </dependency>

    <!-- Test dependencies -->
    <dependency>
      <groupId>org.assertj</groupId>
      <artifactId>assertj-core</artifactId>
      <scope>test</scope>
    </dependency>
    <dependency>
      <groupId>com.google.gwt.gwtmockito</groupId>
      <artifactId>gwtmockito</artifactId>
      <scope>test</scope>
    </dependency>

    <dependency>
      <groupId>org.seleniumhq.selenium</groupId>
      <artifactId>selenium-java</artifactId>
      <scope>test</scope>
      <exclusions>
        <exclusion>
          <groupId>commons-logging</groupId>
          <artifactId>commons-logging</artifactId>
        </exclusion>
      </exclusions>
    </dependency>
    <dependency>
      <groupId>org.xmlunit</groupId>
      <artifactId>xmlunit-core</artifactId>
      <exclusions>
        <exclusion>
          <groupId>javax.xml.bind</groupId>
          <artifactId>jaxb-api</artifactId>
        </exclusion>
      </exclusions>
      <scope>test</scope>
    </dependency>
    <dependency>
      <groupId>org.xmlunit</groupId>
      <artifactId>xmlunit-assertj</artifactId>
      <scope>test</scope>
    </dependency>

    <dependency>
      <groupId>io.github.bonigarcia</groupId>
      <artifactId>webdrivermanager</artifactId>
      <scope>test</scope>
    </dependency>

  </dependencies>

  <build>
    <finalName>${project.artifactId}</finalName>
    <outputDirectory>src/main/webapp/WEB-INF/classes</outputDirectory>

    <plugins>
      <plugin>
        <artifactId>maven-clean-plugin</artifactId>
        <configuration>
          <filesets>
            <fileset>
              <directory>${basedir}</directory>
              <includes>
                <include>www-test/**</include>
                <include>src/main/webapp/org.kie.workbench.common.dmn.showcase.DMNKogitoRuntimeWebapp/</include>
                <include>src/main/webapp/WEB-INF/classes/</include>
                <include>src/main/webapp/WEB-INF/deploy/</include>
                <include>src/main/webapp/WEB-INF/lib/</include>
                <include>**/gwt-unitCache/**</include>
                <include>.gwt/**</include>
                <include>.errai/</include>
                <include>.index/**</include>
                <include>**/*.JUnit/**</include>
              </includes>
            </fileset>
            <fileset>
              <directory>${basedir}/src/main/webapp/model/</directory>
              <includes>
                <include>**.js</include>
              </includes>
            </fileset>
          </filesets>
        </configuration>
      </plugin>

      <!-- Exclude generated code from checkstyle validation -->
      <plugin>
        <groupId>org.apache.maven.plugins</groupId>
        <artifactId>maven-checkstyle-plugin</artifactId>
        <configuration>
          <excludes>
            org/kie/workbench/common/dmn/webapp/kogito/marshaller/js/**/*,
            org/kie/workbench/common/dmn/webapp/kogito/marshaller/jre/package-info.java,
            org/kie/workbench/common/dmn/webapp/kogito/marshaller/mapper/JSIName.java,
            org/kie/workbench/common/dmn/webapp/kogito/marshaller/mapper/JsUtils.java
          </excludes>
        </configuration>
      </plugin>

      <plugin>
        <groupId>org.apache.maven.plugins</groupId>
        <artifactId>maven-failsafe-plugin</artifactId>
        <configuration>
          <excludes>
            <exclude>${kogito.it.tests.excludes}</exclude>
          </excludes>
          <systemPropertyVariables>
            <org.kie.dmn.kogito.browser.headless>${org.kie.dmn.kogito.browser.headless}</org.kie.dmn.kogito.browser.headless>
            <org.kie.dmn.kogito.screenshots.dir>${project.build.directory}/screenshots</org.kie.dmn.kogito.screenshots.dir>
          </systemPropertyVariables>
        </configuration>
      </plugin>

      <plugin>
          <groupId>org.codehaus.mojo</groupId>
          <artifactId>gwt-maven-plugin</artifactId>
          <configuration>
              <strict>true</strict>
              <localWorkers>4</localWorkers>
              <deploy>${project.build.directory}/gwt-symbols-deploy</deploy>
              <module>org.kie.workbench.common.dmn.showcase.DMNKogitoRuntimeWebapp</module>
              <extraJvmArgs>-Xmx12g -Xms1024m -Xss1M -XX:CompileThreshold=7000 -Derrai.dynamic_validation.enabled=true</extraJvmArgs>
              <optimizationLevel>9</optimizationLevel>
              <style>OBFUSCATED</style>

              <noServer>false</noServer>
              <disableCastChecking>true</disableCastChecking>
              <runTarget>test.html</runTarget>
              <hostedWebapp>src/main/webapp</hostedWebapp>
              <gwtSdkFirstInClasspath>false</gwtSdkFirstInClasspath>
              <logLevel>INFO</logLevel>
              <generateJsInteropExports>true</generateJsInteropExports>

              <compileSourcesArtifacts>

<<<<<<< HEAD
                <compileSourcesArtifact>org.kie.soup:kie-soup-commons</compileSourcesArtifact>

                <!-- UberFire -->
                <compileSourcesArtifact>org.uberfire:uberfire-commons</compileSourcesArtifact>
                <compileSourcesArtifact>org.uberfire:uberfire-io</compileSourcesArtifact>
                <compileSourcesArtifact>org.uberfire:uberfire-api</compileSourcesArtifact>
                <compileSourcesArtifact>org.uberfire:uberfire-client-api</compileSourcesArtifact>
                <compileSourcesArtifact>org.uberfire:uberfire-workbench-client</compileSourcesArtifact>
                <compileSourcesArtifact>org.uberfire:uberfire-workbench-client-views-patternfly</compileSourcesArtifact>
                <compileSourcesArtifact>org.uberfire:uberfire-simple-docks-client</compileSourcesArtifact>
                <compileSourcesArtifact>org.uberfire:uberfire-backend-api</compileSourcesArtifact>
                <compileSourcesArtifact>org.uberfire:uberfire-project-api</compileSourcesArtifact>
                <compileSourcesArtifact>org.uberfire:uberfire-project-client</compileSourcesArtifact>
                <compileSourcesArtifact>org.uberfire:uberfire-services-api</compileSourcesArtifact>
                <compileSourcesArtifact>org.uberfire:uberfire-structure-api</compileSourcesArtifact>
                <compileSourcesArtifact>org.uberfire:uberfire-workingset-api</compileSourcesArtifact>
                <compileSourcesArtifact>org.uberfire:uberfire-nio2-model</compileSourcesArtifact>


                <!-- Errai, Drools etc -->
                <compileSourcesArtifact>org.jboss.errai:errai-data-binding</compileSourcesArtifact>
                <compileSourcesArtifact>org.kie.workbench.widgets:kie-wb-common-ui</compileSourcesArtifact>
                <compileSourcesArtifact>org.kie.workbench.profile:kie-wb-common-profile-api</compileSourcesArtifact>
                <compileSourcesArtifact>org.kie.workbench:kie-wb-common-kogito-client</compileSourcesArtifact>

                <!-- UF-ext -->
                <compileSourcesArtifact>org.uberfire:uberfire-commons-editor-api</compileSourcesArtifact>
                <compileSourcesArtifact>org.uberfire:uberfire-commons-editor-client</compileSourcesArtifact>
                <compileSourcesArtifact>org.uberfire:uberfire-widgets-commons</compileSourcesArtifact>
                <compileSourcesArtifact>org.uberfire:uberfire-widgets-table</compileSourcesArtifact>
                <compileSourcesArtifact>org.uberfire:uberfire-widgets-properties-editor-api</compileSourcesArtifact>
                <compileSourcesArtifact>org.uberfire:uberfire-widgets-properties-editor-client</compileSourcesArtifact>
                <compileSourcesArtifact>org.uberfire:uberfire-widgets-service-api</compileSourcesArtifact>
                <compileSourcesArtifact>org.uberfire:uberfire-widgets-core-client</compileSourcesArtifact>
                <compileSourcesArtifact>org.uberfire:uberfire-widgets-core-editors</compileSourcesArtifact>

                <!-- Uberfire Preferences -->
                <compileSourcesArtifact>org.uberfire:uberfire-preferences-api</compileSourcesArtifact>
                <compileSourcesArtifact>org.uberfire:uberfire-preferences-client</compileSourcesArtifact>
                <compileSourcesArtifact>org.uberfire:uberfire-preferences-ui-client</compileSourcesArtifact>

                <!-- Forms -->
                <compileSourcesArtifact>org.kie.workbench.forms:kie-wb-common-forms-api</compileSourcesArtifact>
                <compileSourcesArtifact>org.kie.workbench.forms:kie-wb-common-forms-adf-base</compileSourcesArtifact>
                <compileSourcesArtifact>org.kie.workbench.forms:kie-wb-common-forms-adf-engine-api</compileSourcesArtifact>
                <compileSourcesArtifact>org.kie.workbench.forms:kie-wb-common-forms-adf-engine-client</compileSourcesArtifact>
                <compileSourcesArtifact>org.kie.workbench.forms:kie-wb-common-forms-fields</compileSourcesArtifact>
                <compileSourcesArtifact>org.kie.workbench.forms:kie-wb-common-forms-processing-engine</compileSourcesArtifact>
                <compileSourcesArtifact>org.kie.workbench.forms:kie-wb-common-forms-common-rendering-shared</compileSourcesArtifact>
                <compileSourcesArtifact>org.kie.workbench.forms:kie-wb-common-forms-common-rendering-client</compileSourcesArtifact>
                <compileSourcesArtifact>org.kie.workbench.forms:kie-wb-common-forms-crud-component</compileSourcesArtifact>
                <compileSourcesArtifact>org.kie.workbench.forms:kie-wb-common-dynamic-forms-api</compileSourcesArtifact>
                <compileSourcesArtifact>org.kie.workbench.forms:kie-wb-common-dynamic-forms-client</compileSourcesArtifact>

                <!-- Stunner -->
                <compileSourcesArtifact>org.kie.workbench.stunner:kie-wb-common-stunner-core-api</compileSourcesArtifact>
                <compileSourcesArtifact>org.kie.workbench.stunner:kie-wb-common-stunner-backend-api</compileSourcesArtifact>
                <compileSourcesArtifact>org.kie.workbench.stunner:kie-wb-common-stunner-client-api</compileSourcesArtifact>
                <compileSourcesArtifact>org.kie.workbench.stunner:kie-wb-common-stunner-core-common</compileSourcesArtifact>
                <compileSourcesArtifact>org.kie.workbench.stunner:kie-wb-common-stunner-client-common</compileSourcesArtifact>
                <compileSourcesArtifact>org.kie.workbench.stunner:kie-wb-common-stunner-lienzo</compileSourcesArtifact>
                <compileSourcesArtifact>org.kie.workbench.stunner:kie-wb-common-stunner-shapes-api</compileSourcesArtifact>
                <compileSourcesArtifact>org.kie.workbench.stunner:kie-wb-common-stunner-shapes-client</compileSourcesArtifact>
                <compileSourcesArtifact>org.kie.workbench.stunner:kie-wb-common-stunner-lienzo-extensions</compileSourcesArtifact>
                <compileSourcesArtifact>org.kie.workbench.stunner:kie-wb-common-stunner-svg-client</compileSourcesArtifact>
                <compileSourcesArtifact>org.kie.workbench.stunner:kie-wb-common-stunner-widgets</compileSourcesArtifact>
                <compileSourcesArtifact>org.kie.workbench.stunner:kie-wb-common-stunner-forms-api</compileSourcesArtifact>
                <compileSourcesArtifact>org.kie.workbench.stunner:kie-wb-common-stunner-forms-client</compileSourcesArtifact>
                <compileSourcesArtifact>org.kie.workbench.stunner:kie-wb-common-stunner-kogito-api</compileSourcesArtifact>
                <compileSourcesArtifact>org.kie.workbench.stunner:kie-wb-common-stunner-kogito-client</compileSourcesArtifact>
                <compileSourcesArtifact>org.kie.workbench.stunner:kie-wb-common-stunner-kogito-runtime-common</compileSourcesArtifact>

                <!-- DMN Editor -->
                <compileSourcesArtifact>org.kie.workbench:kie-wb-common-dmn-api</compileSourcesArtifact>
                <compileSourcesArtifact>org.kie.workbench:kie-wb-common-dmn-client</compileSourcesArtifact>
                <compileSourcesArtifact>org.kie.workbench:kie-wb-common-dmn-webapp-common</compileSourcesArtifact>
                <compileSourcesArtifact>org.kie.workbench:kie-wb-common-dmn-webapp-kogito-common</compileSourcesArtifact>
                <compileSourcesArtifact>org.kie.workbench:kie-wb-common-dmn-webapp-kogito-marshaller</compileSourcesArtifact>
                <compileSourcesArtifact>org.uberfire:uberfire-wires-core-grids</compileSourcesArtifact>

                <!-- Appformer -->
                <compileSourcesArtifact>org.uberfire:appformer-client-api</compileSourcesArtifact>
                <compileSourcesArtifact>org.uberfire:appformer-kogito-bridge</compileSourcesArtifact>
=======
                  <compileSourcesArtifact>org.kie.soup:kie-soup-commons</compileSourcesArtifact>

                  <!-- UberFire -->
                  <compileSourcesArtifact>org.uberfire:uberfire-commons</compileSourcesArtifact>
                  <compileSourcesArtifact>org.uberfire:uberfire-io</compileSourcesArtifact>
                  <compileSourcesArtifact>org.uberfire:uberfire-api</compileSourcesArtifact>
                  <compileSourcesArtifact>org.uberfire:uberfire-js</compileSourcesArtifact>
                  <compileSourcesArtifact>org.uberfire:uberfire-security-api</compileSourcesArtifact>
                  <compileSourcesArtifact>org.uberfire:uberfire-security-client</compileSourcesArtifact>
                  <compileSourcesArtifact>org.uberfire:uberfire-client-api</compileSourcesArtifact>
                  <compileSourcesArtifact>org.uberfire:uberfire-workbench-client</compileSourcesArtifact>
                  <compileSourcesArtifact>org.uberfire:uberfire-workbench-client-views-patternfly</compileSourcesArtifact>
                  <compileSourcesArtifact>org.uberfire:uberfire-simple-docks-client</compileSourcesArtifact>
                  <compileSourcesArtifact>org.uberfire:uberfire-backend-api</compileSourcesArtifact>
                  <compileSourcesArtifact>org.uberfire:uberfire-project-api</compileSourcesArtifact>
                  <compileSourcesArtifact>org.uberfire:uberfire-project-client</compileSourcesArtifact>
                  <compileSourcesArtifact>org.uberfire:uberfire-services-api</compileSourcesArtifact>
                  <compileSourcesArtifact>org.uberfire:uberfire-structure-api</compileSourcesArtifact>
                  <compileSourcesArtifact>org.uberfire:uberfire-workingset-api</compileSourcesArtifact>
                  <compileSourcesArtifact>org.uberfire:uberfire-message-console-api</compileSourcesArtifact>
                  <compileSourcesArtifact>org.uberfire:uberfire-message-console-client</compileSourcesArtifact>
                  <compileSourcesArtifact>org.uberfire:uberfire-nio2-model</compileSourcesArtifact>


                  <!-- Errai, Drools etc -->
                  <compileSourcesArtifact>org.jboss.errai:errai-data-binding</compileSourcesArtifact>
                  <compileSourcesArtifact>org.kie.workbench.widgets:kie-wb-common-ui</compileSourcesArtifact>
                  <compileSourcesArtifact>org.kie.workbench.profile:kie-wb-common-profile-api</compileSourcesArtifact>
                  <compileSourcesArtifact>org.kie.workbench.services:kie-wb-common-datamodel-api</compileSourcesArtifact>
                  <compileSourcesArtifact>org.kie.workbench.services:kie-wb-common-services-api</compileSourcesArtifact>
                  <compileSourcesArtifact>org.kie.workbench:kie-wb-common-kogito-client</compileSourcesArtifact>

                  <!-- UF-ext -->
                  <compileSourcesArtifact>org.uberfire:uberfire-runtime-plugins-api</compileSourcesArtifact>
                  <compileSourcesArtifact>org.uberfire:uberfire-commons-editor-api</compileSourcesArtifact>
                  <compileSourcesArtifact>org.uberfire:uberfire-commons-editor-client</compileSourcesArtifact>
                  <compileSourcesArtifact>org.uberfire:uberfire-widgets-commons</compileSourcesArtifact>
                  <compileSourcesArtifact>org.uberfire:uberfire-widgets-table</compileSourcesArtifact>
                  <compileSourcesArtifact>org.uberfire:uberfire-widgets-properties-editor-api</compileSourcesArtifact>
                  <compileSourcesArtifact>org.uberfire:uberfire-widgets-properties-editor-client</compileSourcesArtifact>
                  <compileSourcesArtifact>org.uberfire:uberfire-widgets-service-api</compileSourcesArtifact>
                  <compileSourcesArtifact>org.uberfire:uberfire-widgets-core-client</compileSourcesArtifact>
                  <compileSourcesArtifact>org.uberfire:uberfire-widgets-core-editors</compileSourcesArtifact>

                  <!-- Uberfire Preferences -->
                  <compileSourcesArtifact>org.uberfire:uberfire-preferences-api</compileSourcesArtifact>
                  <compileSourcesArtifact>org.uberfire:uberfire-preferences-client</compileSourcesArtifact>
                  <compileSourcesArtifact>org.uberfire:uberfire-preferences-ui-client</compileSourcesArtifact>

                  <!-- Uberfire Experimentals -->
                  <compileSourcesArtifact>org.uberfire:uberfire-experimental-api</compileSourcesArtifact>
                  <compileSourcesArtifact>org.uberfire:uberfire-experimental-client</compileSourcesArtifact>

                  <!-- Forms -->
                  <compileSourcesArtifact>org.kie.workbench.forms:kie-wb-common-forms-api</compileSourcesArtifact>
                  <compileSourcesArtifact>org.kie.workbench.forms:kie-wb-common-forms-adf-base</compileSourcesArtifact>
                  <compileSourcesArtifact>org.kie.workbench.forms:kie-wb-common-forms-adf-engine-api</compileSourcesArtifact>
                  <compileSourcesArtifact>org.kie.workbench.forms:kie-wb-common-forms-adf-engine-client</compileSourcesArtifact>
                  <compileSourcesArtifact>org.kie.workbench.forms:kie-wb-common-forms-fields</compileSourcesArtifact>
                  <compileSourcesArtifact>org.kie.workbench.forms:kie-wb-common-forms-processing-engine</compileSourcesArtifact>
                  <compileSourcesArtifact>org.kie.workbench.forms:kie-wb-common-forms-common-rendering-shared</compileSourcesArtifact>
                  <compileSourcesArtifact>org.kie.workbench.forms:kie-wb-common-forms-common-rendering-client</compileSourcesArtifact>
                  <compileSourcesArtifact>org.kie.workbench.forms:kie-wb-common-forms-crud-component</compileSourcesArtifact>
                  <compileSourcesArtifact>org.kie.workbench.forms:kie-wb-common-dynamic-forms-api</compileSourcesArtifact>
                  <compileSourcesArtifact>org.kie.workbench.forms:kie-wb-common-dynamic-forms-client</compileSourcesArtifact>

                  <!-- Stunner -->
                  <compileSourcesArtifact>org.kie.workbench.stunner:kie-wb-common-stunner-core-api</compileSourcesArtifact>
                  <compileSourcesArtifact>org.kie.workbench.stunner:kie-wb-common-stunner-backend-api</compileSourcesArtifact>
                  <compileSourcesArtifact>org.kie.workbench.stunner:kie-wb-common-stunner-client-api</compileSourcesArtifact>
                  <compileSourcesArtifact>org.kie.workbench.stunner:kie-wb-common-stunner-core-common</compileSourcesArtifact>
                  <compileSourcesArtifact>org.kie.workbench.stunner:kie-wb-common-stunner-client-common</compileSourcesArtifact>
                  <compileSourcesArtifact>org.kie.workbench.stunner:kie-wb-common-stunner-lienzo</compileSourcesArtifact>
                  <compileSourcesArtifact>org.kie.workbench.stunner:kie-wb-common-stunner-shapes-api</compileSourcesArtifact>
                  <compileSourcesArtifact>org.kie.workbench.stunner:kie-wb-common-stunner-shapes-client</compileSourcesArtifact>
                  <compileSourcesArtifact>org.kie.workbench.stunner:kie-wb-common-stunner-lienzo-extensions</compileSourcesArtifact>
                  <compileSourcesArtifact>org.kie.workbench.stunner:kie-wb-common-stunner-svg-client</compileSourcesArtifact>
                  <compileSourcesArtifact>org.kie.workbench.stunner:kie-wb-common-stunner-widgets</compileSourcesArtifact>
                  <compileSourcesArtifact>org.kie.workbench.stunner:kie-wb-common-stunner-forms-api</compileSourcesArtifact>
                  <compileSourcesArtifact>org.kie.workbench.stunner:kie-wb-common-stunner-forms-client</compileSourcesArtifact>
                  <compileSourcesArtifact>org.kie.workbench.stunner:kie-wb-common-stunner-kogito-api</compileSourcesArtifact>
                  <compileSourcesArtifact>org.kie.workbench.stunner:kie-wb-common-stunner-kogito-client</compileSourcesArtifact>
                  <compileSourcesArtifact>org.kie.workbench.stunner:kie-wb-common-stunner-kogito-runtime-common</compileSourcesArtifact>

                  <!-- DMN Editor -->
                  <compileSourcesArtifact>org.kie.workbench:kie-wb-common-dmn-api</compileSourcesArtifact>
                  <compileSourcesArtifact>org.kie.workbench:kie-wb-common-dmn-client</compileSourcesArtifact>
                  <compileSourcesArtifact>org.kie.workbench:kie-wb-common-dmn-webapp-common</compileSourcesArtifact>
                  <compileSourcesArtifact>org.kie.workbench:kie-wb-common-dmn-webapp-kogito-common</compileSourcesArtifact>
                  <compileSourcesArtifact>org.kie.workbench:kie-wb-common-dmn-webapp-kogito-marshaller</compileSourcesArtifact>
                  <compileSourcesArtifact>org.uberfire:uberfire-wires-core-grids</compileSourcesArtifact>

                  <!-- Appformer -->
                  <compileSourcesArtifact>org.uberfire:appformer-js-bridge</compileSourcesArtifact>
                  <compileSourcesArtifact>org.uberfire:appformer-client-api</compileSourcesArtifact>
                  <compileSourcesArtifact>org.uberfire:appformer-kogito-bridge</compileSourcesArtifact>
>>>>>>> d7f0d76d
              </compileSourcesArtifacts>
          </configuration>
          <executions>
              <execution>
                  <id>gwt-clean</id>
                  <phase>clean</phase>
                  <goals>
                      <goal>clean</goal>
                  </goals>
              </execution>
              <execution>
                  <id>gwt-compile</id>
                  <goals>
                      <goal>resources</goal>
                      <goal>compile</goal>
                  </goals>
              </execution>
          </executions>
      </plugin>

      <plugin>
          <artifactId>maven-war-plugin</artifactId>
          <configuration>
              <packagingExcludes>**/javax/**/*.*,**/client/**/*.class,**/*.symbolMap,WEB-INF/classes/**</packagingExcludes>
              <archive>
                  <addMavenDescriptor>false</addMavenDescriptor>
              </archive>
          </configuration>
      </plugin>

      <plugin>
          <groupId>org.apache.maven.plugins</groupId>
          <artifactId>maven-dependency-plugin</artifactId>
          <executions>
              <execution>
                  <id>Unpack DMNMarshaller JS from dependency</id>
                  <phase>process-sources</phase>
                  <goals>
                      <goal>unpack</goal>
                  </goals>
                  <configuration>
                      <artifactItems>
                          <artifactItem>
                              <groupId>org.kie.workbench</groupId>
                              <artifactId>kie-wb-common-dmn-webapp-kogito-marshaller</artifactId>
                              <version>${version.org.kie}</version>
                              <type>jar</type>
                              <overWrite>true</overWrite>
                              <outputDirectory>${project.build.directory}/DMNMarshaller</outputDirectory>
                              <includes>**/*.js</includes>
                          </artifactItem>
                      </artifactItems>
                  </configuration>
              </execution>
          </executions>
      </plugin>

      <plugin>
          <groupId>org.apache.maven.plugins</groupId>
          <artifactId>maven-antrun-plugin</artifactId>
          <executions>
              <execution>
                  <id>Copy DMNMarshaller JS to WAR</id>
                  <phase>process-resources</phase>
                  <goals>
                      <goal>run</goal>
                  </goals>
                  <configuration>
                      <target>
                          <copy todir="${basedir}/src/main/webapp/model" flatten="true">
                              <fileset dir="${project.build.directory}/DMNMarshaller">
                                  <include name="**/*.js"/>
                              </fileset>
                          </copy>
                      </target>
                  </configuration>
              </execution>
          </executions>
      </plugin>
    </plugins>

  </build>

  <profiles>
    <profile>
      <id>kogito-it-tests</id>
      <activation>
        <property>
          <name>integration-tests</name>
          <value>true</value>
        </property>
      </activation>
      <properties>
        <!-- We want to run selenium tests in kogito-tests profile -->
        <kogito.it.tests.excludes></kogito.it.tests.excludes>
      </properties>
    </profile>
  </profiles>

</project><|MERGE_RESOLUTION|>--- conflicted
+++ resolved
@@ -511,14 +511,13 @@
 
               <compileSourcesArtifacts>
 
-<<<<<<< HEAD
-                <compileSourcesArtifact>org.kie.soup:kie-soup-commons</compileSourcesArtifact>
-
-                <!-- UberFire -->
-                <compileSourcesArtifact>org.uberfire:uberfire-commons</compileSourcesArtifact>
-                <compileSourcesArtifact>org.uberfire:uberfire-io</compileSourcesArtifact>
-                <compileSourcesArtifact>org.uberfire:uberfire-api</compileSourcesArtifact>
-                <compileSourcesArtifact>org.uberfire:uberfire-client-api</compileSourcesArtifact>
+                  <compileSourcesArtifact>org.kie.soup:kie-soup-commons</compileSourcesArtifact>
+
+                  <!-- UberFire -->
+                  <compileSourcesArtifact>org.uberfire:uberfire-commons</compileSourcesArtifact>
+                  <compileSourcesArtifact>org.uberfire:uberfire-io</compileSourcesArtifact>
+                  <compileSourcesArtifact>org.uberfire:uberfire-api</compileSourcesArtifact>
+                  <compileSourcesArtifact>org.uberfire:uberfire-client-api</compileSourcesArtifact>
                 <compileSourcesArtifact>org.uberfire:uberfire-workbench-client</compileSourcesArtifact>
                 <compileSourcesArtifact>org.uberfire:uberfire-workbench-client-views-patternfly</compileSourcesArtifact>
                 <compileSourcesArtifact>org.uberfire:uberfire-simple-docks-client</compileSourcesArtifact>
@@ -528,32 +527,32 @@
                 <compileSourcesArtifact>org.uberfire:uberfire-services-api</compileSourcesArtifact>
                 <compileSourcesArtifact>org.uberfire:uberfire-structure-api</compileSourcesArtifact>
                 <compileSourcesArtifact>org.uberfire:uberfire-workingset-api</compileSourcesArtifact>
-                <compileSourcesArtifact>org.uberfire:uberfire-nio2-model</compileSourcesArtifact>
-
-
-                <!-- Errai, Drools etc -->
-                <compileSourcesArtifact>org.jboss.errai:errai-data-binding</compileSourcesArtifact>
-                <compileSourcesArtifact>org.kie.workbench.widgets:kie-wb-common-ui</compileSourcesArtifact>
-                <compileSourcesArtifact>org.kie.workbench.profile:kie-wb-common-profile-api</compileSourcesArtifact>
-                <compileSourcesArtifact>org.kie.workbench:kie-wb-common-kogito-client</compileSourcesArtifact>
-
-                <!-- UF-ext -->
-                <compileSourcesArtifact>org.uberfire:uberfire-commons-editor-api</compileSourcesArtifact>
-                <compileSourcesArtifact>org.uberfire:uberfire-commons-editor-client</compileSourcesArtifact>
-                <compileSourcesArtifact>org.uberfire:uberfire-widgets-commons</compileSourcesArtifact>
-                <compileSourcesArtifact>org.uberfire:uberfire-widgets-table</compileSourcesArtifact>
-                <compileSourcesArtifact>org.uberfire:uberfire-widgets-properties-editor-api</compileSourcesArtifact>
-                <compileSourcesArtifact>org.uberfire:uberfire-widgets-properties-editor-client</compileSourcesArtifact>
-                <compileSourcesArtifact>org.uberfire:uberfire-widgets-service-api</compileSourcesArtifact>
-                <compileSourcesArtifact>org.uberfire:uberfire-widgets-core-client</compileSourcesArtifact>
-                <compileSourcesArtifact>org.uberfire:uberfire-widgets-core-editors</compileSourcesArtifact>
-
-                <!-- Uberfire Preferences -->
-                <compileSourcesArtifact>org.uberfire:uberfire-preferences-api</compileSourcesArtifact>
-                <compileSourcesArtifact>org.uberfire:uberfire-preferences-client</compileSourcesArtifact>
-                <compileSourcesArtifact>org.uberfire:uberfire-preferences-ui-client</compileSourcesArtifact>
-
-                <!-- Forms -->
+                  <compileSourcesArtifact>org.uberfire:uberfire-nio2-model</compileSourcesArtifact>
+
+
+                  <!-- Errai, Drools etc -->
+                  <compileSourcesArtifact>org.jboss.errai:errai-data-binding</compileSourcesArtifact>
+                  <compileSourcesArtifact>org.kie.workbench.widgets:kie-wb-common-ui</compileSourcesArtifact>
+                  <compileSourcesArtifact>org.kie.workbench.profile:kie-wb-common-profile-api</compileSourcesArtifact>
+                  <compileSourcesArtifact>org.kie.workbench:kie-wb-common-kogito-client</compileSourcesArtifact>
+
+                  <!-- UF-ext -->
+                  <compileSourcesArtifact>org.uberfire:uberfire-commons-editor-api</compileSourcesArtifact>
+                  <compileSourcesArtifact>org.uberfire:uberfire-commons-editor-client</compileSourcesArtifact>
+                  <compileSourcesArtifact>org.uberfire:uberfire-widgets-commons</compileSourcesArtifact>
+                  <compileSourcesArtifact>org.uberfire:uberfire-widgets-table</compileSourcesArtifact>
+                  <compileSourcesArtifact>org.uberfire:uberfire-widgets-properties-editor-api</compileSourcesArtifact>
+                  <compileSourcesArtifact>org.uberfire:uberfire-widgets-properties-editor-client</compileSourcesArtifact>
+                  <compileSourcesArtifact>org.uberfire:uberfire-widgets-service-api</compileSourcesArtifact>
+                  <compileSourcesArtifact>org.uberfire:uberfire-widgets-core-client</compileSourcesArtifact>
+                  <compileSourcesArtifact>org.uberfire:uberfire-widgets-core-editors</compileSourcesArtifact>
+
+                  <!-- Uberfire Preferences -->
+                  <compileSourcesArtifact>org.uberfire:uberfire-preferences-api</compileSourcesArtifact>
+                  <compileSourcesArtifact>org.uberfire:uberfire-preferences-client</compileSourcesArtifact>
+                  <compileSourcesArtifact>org.uberfire:uberfire-preferences-ui-client</compileSourcesArtifact>
+
+                  <!-- Forms -->
                 <compileSourcesArtifact>org.kie.workbench.forms:kie-wb-common-forms-api</compileSourcesArtifact>
                 <compileSourcesArtifact>org.kie.workbench.forms:kie-wb-common-forms-adf-base</compileSourcesArtifact>
                 <compileSourcesArtifact>org.kie.workbench.forms:kie-wb-common-forms-adf-engine-api</compileSourcesArtifact>
@@ -565,102 +564,6 @@
                 <compileSourcesArtifact>org.kie.workbench.forms:kie-wb-common-forms-crud-component</compileSourcesArtifact>
                 <compileSourcesArtifact>org.kie.workbench.forms:kie-wb-common-dynamic-forms-api</compileSourcesArtifact>
                 <compileSourcesArtifact>org.kie.workbench.forms:kie-wb-common-dynamic-forms-client</compileSourcesArtifact>
-
-                <!-- Stunner -->
-                <compileSourcesArtifact>org.kie.workbench.stunner:kie-wb-common-stunner-core-api</compileSourcesArtifact>
-                <compileSourcesArtifact>org.kie.workbench.stunner:kie-wb-common-stunner-backend-api</compileSourcesArtifact>
-                <compileSourcesArtifact>org.kie.workbench.stunner:kie-wb-common-stunner-client-api</compileSourcesArtifact>
-                <compileSourcesArtifact>org.kie.workbench.stunner:kie-wb-common-stunner-core-common</compileSourcesArtifact>
-                <compileSourcesArtifact>org.kie.workbench.stunner:kie-wb-common-stunner-client-common</compileSourcesArtifact>
-                <compileSourcesArtifact>org.kie.workbench.stunner:kie-wb-common-stunner-lienzo</compileSourcesArtifact>
-                <compileSourcesArtifact>org.kie.workbench.stunner:kie-wb-common-stunner-shapes-api</compileSourcesArtifact>
-                <compileSourcesArtifact>org.kie.workbench.stunner:kie-wb-common-stunner-shapes-client</compileSourcesArtifact>
-                <compileSourcesArtifact>org.kie.workbench.stunner:kie-wb-common-stunner-lienzo-extensions</compileSourcesArtifact>
-                <compileSourcesArtifact>org.kie.workbench.stunner:kie-wb-common-stunner-svg-client</compileSourcesArtifact>
-                <compileSourcesArtifact>org.kie.workbench.stunner:kie-wb-common-stunner-widgets</compileSourcesArtifact>
-                <compileSourcesArtifact>org.kie.workbench.stunner:kie-wb-common-stunner-forms-api</compileSourcesArtifact>
-                <compileSourcesArtifact>org.kie.workbench.stunner:kie-wb-common-stunner-forms-client</compileSourcesArtifact>
-                <compileSourcesArtifact>org.kie.workbench.stunner:kie-wb-common-stunner-kogito-api</compileSourcesArtifact>
-                <compileSourcesArtifact>org.kie.workbench.stunner:kie-wb-common-stunner-kogito-client</compileSourcesArtifact>
-                <compileSourcesArtifact>org.kie.workbench.stunner:kie-wb-common-stunner-kogito-runtime-common</compileSourcesArtifact>
-
-                <!-- DMN Editor -->
-                <compileSourcesArtifact>org.kie.workbench:kie-wb-common-dmn-api</compileSourcesArtifact>
-                <compileSourcesArtifact>org.kie.workbench:kie-wb-common-dmn-client</compileSourcesArtifact>
-                <compileSourcesArtifact>org.kie.workbench:kie-wb-common-dmn-webapp-common</compileSourcesArtifact>
-                <compileSourcesArtifact>org.kie.workbench:kie-wb-common-dmn-webapp-kogito-common</compileSourcesArtifact>
-                <compileSourcesArtifact>org.kie.workbench:kie-wb-common-dmn-webapp-kogito-marshaller</compileSourcesArtifact>
-                <compileSourcesArtifact>org.uberfire:uberfire-wires-core-grids</compileSourcesArtifact>
-
-                <!-- Appformer -->
-                <compileSourcesArtifact>org.uberfire:appformer-client-api</compileSourcesArtifact>
-                <compileSourcesArtifact>org.uberfire:appformer-kogito-bridge</compileSourcesArtifact>
-=======
-                  <compileSourcesArtifact>org.kie.soup:kie-soup-commons</compileSourcesArtifact>
-
-                  <!-- UberFire -->
-                  <compileSourcesArtifact>org.uberfire:uberfire-commons</compileSourcesArtifact>
-                  <compileSourcesArtifact>org.uberfire:uberfire-io</compileSourcesArtifact>
-                  <compileSourcesArtifact>org.uberfire:uberfire-api</compileSourcesArtifact>
-                  <compileSourcesArtifact>org.uberfire:uberfire-js</compileSourcesArtifact>
-                  <compileSourcesArtifact>org.uberfire:uberfire-security-api</compileSourcesArtifact>
-                  <compileSourcesArtifact>org.uberfire:uberfire-security-client</compileSourcesArtifact>
-                  <compileSourcesArtifact>org.uberfire:uberfire-client-api</compileSourcesArtifact>
-                  <compileSourcesArtifact>org.uberfire:uberfire-workbench-client</compileSourcesArtifact>
-                  <compileSourcesArtifact>org.uberfire:uberfire-workbench-client-views-patternfly</compileSourcesArtifact>
-                  <compileSourcesArtifact>org.uberfire:uberfire-simple-docks-client</compileSourcesArtifact>
-                  <compileSourcesArtifact>org.uberfire:uberfire-backend-api</compileSourcesArtifact>
-                  <compileSourcesArtifact>org.uberfire:uberfire-project-api</compileSourcesArtifact>
-                  <compileSourcesArtifact>org.uberfire:uberfire-project-client</compileSourcesArtifact>
-                  <compileSourcesArtifact>org.uberfire:uberfire-services-api</compileSourcesArtifact>
-                  <compileSourcesArtifact>org.uberfire:uberfire-structure-api</compileSourcesArtifact>
-                  <compileSourcesArtifact>org.uberfire:uberfire-workingset-api</compileSourcesArtifact>
-                  <compileSourcesArtifact>org.uberfire:uberfire-message-console-api</compileSourcesArtifact>
-                  <compileSourcesArtifact>org.uberfire:uberfire-message-console-client</compileSourcesArtifact>
-                  <compileSourcesArtifact>org.uberfire:uberfire-nio2-model</compileSourcesArtifact>
-
-
-                  <!-- Errai, Drools etc -->
-                  <compileSourcesArtifact>org.jboss.errai:errai-data-binding</compileSourcesArtifact>
-                  <compileSourcesArtifact>org.kie.workbench.widgets:kie-wb-common-ui</compileSourcesArtifact>
-                  <compileSourcesArtifact>org.kie.workbench.profile:kie-wb-common-profile-api</compileSourcesArtifact>
-                  <compileSourcesArtifact>org.kie.workbench.services:kie-wb-common-datamodel-api</compileSourcesArtifact>
-                  <compileSourcesArtifact>org.kie.workbench.services:kie-wb-common-services-api</compileSourcesArtifact>
-                  <compileSourcesArtifact>org.kie.workbench:kie-wb-common-kogito-client</compileSourcesArtifact>
-
-                  <!-- UF-ext -->
-                  <compileSourcesArtifact>org.uberfire:uberfire-runtime-plugins-api</compileSourcesArtifact>
-                  <compileSourcesArtifact>org.uberfire:uberfire-commons-editor-api</compileSourcesArtifact>
-                  <compileSourcesArtifact>org.uberfire:uberfire-commons-editor-client</compileSourcesArtifact>
-                  <compileSourcesArtifact>org.uberfire:uberfire-widgets-commons</compileSourcesArtifact>
-                  <compileSourcesArtifact>org.uberfire:uberfire-widgets-table</compileSourcesArtifact>
-                  <compileSourcesArtifact>org.uberfire:uberfire-widgets-properties-editor-api</compileSourcesArtifact>
-                  <compileSourcesArtifact>org.uberfire:uberfire-widgets-properties-editor-client</compileSourcesArtifact>
-                  <compileSourcesArtifact>org.uberfire:uberfire-widgets-service-api</compileSourcesArtifact>
-                  <compileSourcesArtifact>org.uberfire:uberfire-widgets-core-client</compileSourcesArtifact>
-                  <compileSourcesArtifact>org.uberfire:uberfire-widgets-core-editors</compileSourcesArtifact>
-
-                  <!-- Uberfire Preferences -->
-                  <compileSourcesArtifact>org.uberfire:uberfire-preferences-api</compileSourcesArtifact>
-                  <compileSourcesArtifact>org.uberfire:uberfire-preferences-client</compileSourcesArtifact>
-                  <compileSourcesArtifact>org.uberfire:uberfire-preferences-ui-client</compileSourcesArtifact>
-
-                  <!-- Uberfire Experimentals -->
-                  <compileSourcesArtifact>org.uberfire:uberfire-experimental-api</compileSourcesArtifact>
-                  <compileSourcesArtifact>org.uberfire:uberfire-experimental-client</compileSourcesArtifact>
-
-                  <!-- Forms -->
-                  <compileSourcesArtifact>org.kie.workbench.forms:kie-wb-common-forms-api</compileSourcesArtifact>
-                  <compileSourcesArtifact>org.kie.workbench.forms:kie-wb-common-forms-adf-base</compileSourcesArtifact>
-                  <compileSourcesArtifact>org.kie.workbench.forms:kie-wb-common-forms-adf-engine-api</compileSourcesArtifact>
-                  <compileSourcesArtifact>org.kie.workbench.forms:kie-wb-common-forms-adf-engine-client</compileSourcesArtifact>
-                  <compileSourcesArtifact>org.kie.workbench.forms:kie-wb-common-forms-fields</compileSourcesArtifact>
-                  <compileSourcesArtifact>org.kie.workbench.forms:kie-wb-common-forms-processing-engine</compileSourcesArtifact>
-                  <compileSourcesArtifact>org.kie.workbench.forms:kie-wb-common-forms-common-rendering-shared</compileSourcesArtifact>
-                  <compileSourcesArtifact>org.kie.workbench.forms:kie-wb-common-forms-common-rendering-client</compileSourcesArtifact>
-                  <compileSourcesArtifact>org.kie.workbench.forms:kie-wb-common-forms-crud-component</compileSourcesArtifact>
-                  <compileSourcesArtifact>org.kie.workbench.forms:kie-wb-common-dynamic-forms-api</compileSourcesArtifact>
-                  <compileSourcesArtifact>org.kie.workbench.forms:kie-wb-common-dynamic-forms-client</compileSourcesArtifact>
 
                   <!-- Stunner -->
                   <compileSourcesArtifact>org.kie.workbench.stunner:kie-wb-common-stunner-core-api</compileSourcesArtifact>
@@ -689,10 +592,8 @@
                   <compileSourcesArtifact>org.uberfire:uberfire-wires-core-grids</compileSourcesArtifact>
 
                   <!-- Appformer -->
-                  <compileSourcesArtifact>org.uberfire:appformer-js-bridge</compileSourcesArtifact>
                   <compileSourcesArtifact>org.uberfire:appformer-client-api</compileSourcesArtifact>
                   <compileSourcesArtifact>org.uberfire:appformer-kogito-bridge</compileSourcesArtifact>
->>>>>>> d7f0d76d
               </compileSourcesArtifacts>
           </configuration>
           <executions>
