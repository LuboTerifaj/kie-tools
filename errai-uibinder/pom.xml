--- conflicted
+++ resolved
@@ -23,15 +23,11 @@
     <modelVersion>4.0.0</modelVersion>
     <packaging>jar</packaging>
     
-   <parent>
+    <parent>
         <groupId>org.jboss.errai</groupId>
-<<<<<<< HEAD
+        <artifactId>errai-parent</artifactId>
         <version>2.1-SNAPSHOT</version>
-=======
-        <artifactId>errai-parent</artifactId>
-        <version>2.0-SNAPSHOT</version>
         <relativePath>../pom.xml</relativePath>
->>>>>>> upstream/master
     </parent>
     
     <dependencies>
