package org.uberfire.java.nio.fs.jgit.daemon.git;

import java.io.IOException;
import java.io.InputStream;
import java.io.InterruptedIOException;
import java.io.OutputStream;
import java.net.InetSocketAddress;
import java.net.ServerSocket;
import java.net.Socket;
import java.net.SocketAddress;
<<<<<<< HEAD
import java.util.Collections;
import java.util.IdentityHashMap;
import java.util.Map;
=======
import java.util.concurrent.atomic.AtomicBoolean;
import java.util.zip.Deflater;
>>>>>>> 3c565202

import org.eclipse.jgit.errors.RepositoryNotFoundException;
import org.eclipse.jgit.internal.JGitText;
import org.eclipse.jgit.lib.Repository;
import org.eclipse.jgit.storage.pack.PackConfig;
import org.eclipse.jgit.transport.ServiceMayNotContinueException;
import org.eclipse.jgit.transport.UploadPack;
import org.eclipse.jgit.transport.resolver.RepositoryResolver;
import org.eclipse.jgit.transport.resolver.ServiceNotAuthorizedException;
import org.eclipse.jgit.transport.resolver.ServiceNotEnabledException;
import org.eclipse.jgit.transport.resolver.UploadPackFactory;
<<<<<<< HEAD
import org.slf4j.Logger;
import org.slf4j.LoggerFactory;
=======
import org.uberfire.commons.async.DescriptiveRunnable;
import org.uberfire.commons.async.SimpleAsyncExecutorService;
>>>>>>> 3c565202

/**
 * Basic daemon for the anonymous <code>git://</code> transport protocol.
 */
public class Daemon {

    private static final Logger LOG = LoggerFactory.getLogger( Daemon.class );

    /**
     * 9418: IANA assigned port number for Git.
     */
    public static final int DEFAULT_PORT = 9418;

    private static final int BACKLOG = 5;

    private volatile InetSocketAddress requestedListenAddress;

    private final DaemonService[] services;

    private final AtomicBoolean run = new AtomicBoolean( false );

<<<<<<< HEAD
    private volatile ServerThread acceptThread;
=======
//    private Thread acceptThread;
>>>>>>> 3c565202

    private int timeout;

    private volatile RepositoryResolver<DaemonClient> repositoryResolver;

    private volatile UploadPackFactory<DaemonClient> uploadPackFactory;

    /**
     * Configure a daemon to listen on any available network port.
     */
    public Daemon() {
        this( null );
    }

    /**
     * Configure a new daemon for the specified network address.
     * @param addr address to listen for connections on. If null, any available
     * port will be chosen on all network interfaces.
     */
    public Daemon( final InetSocketAddress addr ) {
<<<<<<< HEAD
        requestedListenAddress = addr;
        processors = new ThreadGroup( "Git-Daemon" );
=======
        myAddress = addr;
>>>>>>> 3c565202

        repositoryResolver = (RepositoryResolver<DaemonClient>) RepositoryResolver.NONE;

        uploadPackFactory = new UploadPackFactory<DaemonClient>() {
            @Override
            public UploadPack create( DaemonClient req,
                                      Repository db )
<<<<<<< HEAD
                                              throws ServiceNotEnabledException,
                                              ServiceNotAuthorizedException {
                UploadPack up = new UploadPack( db );
=======
                    throws ServiceNotEnabledException,
                    ServiceNotAuthorizedException {
                final UploadPack up = new UploadPack( db );
>>>>>>> 3c565202
                up.setTimeout( getTimeout() );

                final PackConfig config = new PackConfig( db );
                config.setCompressionLevel( Deflater.BEST_COMPRESSION );
                up.setPackConfig( config );

                return up;
            }
        };

        services = new DaemonService[]{ new DaemonService( "upload-pack", "uploadpack" ) {
            {
                setEnabled( true );
            }

            @Override
            protected void execute( final DaemonClient dc,
                                    final Repository db ) throws IOException,
                                    ServiceNotEnabledException,
                                    ServiceNotAuthorizedException {
                UploadPack up = uploadPackFactory.create( dc, db );
                InputStream in = dc.getInputStream();
                OutputStream out = dc.getOutputStream();
                up.upload( in, out, null );
            }
        } };
    }

    /**
     * Returns the address the ServerSocket should listen on when this daemon is started. If null, ServerSocket defaults
     * are used.
     */
    public InetSocketAddress getRequestedListenAddress() {
        return requestedListenAddress;
    }

    /**
     * Returns the address the ServerSocket is currently listening on.
     * 
     * @return The actual address we are bound to, according to the live ServerSocket. Returns null if we are not
     *         currently listening.
     */
    public InetSocketAddress getActualListenAddress() {
        if ( acceptThread == null ) {
            return null;
        }
        return (InetSocketAddress) acceptThread.listenSock.getLocalSocketAddress();
    }

    /**
     * Lookup a supported service so it can be reconfigured.
     * @param name name of the service; e.g. "receive-pack"/"git-receive-pack" or
     * "upload-pack"/"git-upload-pack".
     * @return the service; null if this daemon implementation doesn't support
     * the requested service type.
     */
    public synchronized DaemonService getService( String name ) {
        if ( !name.startsWith( "git-" ) ) {
            name = "git-" + name;
        }
        for ( final DaemonService s : services ) {
            if ( s.getCommandName().equals( name ) ) {
                return s;
            }
        }
        return null;
    }

    /**
     * @return timeout (in seconds) before aborting an IO operation.
     */
    public int getTimeout() {
        return timeout;
    }

    /**
     * Set the timeout before willing to abort an IO call.
     * @param seconds number of seconds to wait (with no data transfer occurring)
     * before aborting an IO read or write operation with the
     * connected client.
     */
    public void setTimeout( final int seconds ) {
        timeout = seconds;
    }

    /**
     * Set the resolver used to locate a repository by name.
     * @param resolver the resolver instance.
     */
    public void setRepositoryResolver( RepositoryResolver<DaemonClient> resolver ) {
        repositoryResolver = resolver;
    }

    /**
     * Set the factory to construct and configure per-request UploadPack.
     * @param factory the factory. If null upload-pack is disabled.
     */
    @SuppressWarnings("unchecked")
    public void setUploadPackFactory( UploadPackFactory<DaemonClient> factory ) {
        if ( factory != null ) {
            uploadPackFactory = factory;
        } else {
            uploadPackFactory = (UploadPackFactory<DaemonClient>) UploadPackFactory.DISABLED;
        }
    }

    /**
     * Start this daemon on a background thread.
     * @throws IOException the server socket could not be opened.
     * @throws IllegalStateException the daemon is already running.
     */
    public synchronized void start() throws IOException {
        if ( run.get() ) {
            throw new IllegalStateException( JGitText.get().daemonAlreadyRunning );
        }

<<<<<<< HEAD
        acceptThread = new ServerThread();
        acceptThread.start();
=======
        this.listenSock = new ServerSocket(
                myAddress != null ? myAddress.getPort() : 0, BACKLOG,
                myAddress != null ? myAddress.getAddress() : null );
        myAddress = (InetSocketAddress) listenSock.getLocalSocketAddress();

        run.set( true );
        SimpleAsyncExecutorService.getUnmanagedInstance().execute( new DescriptiveRunnable() {
            @Override
            public String getDescription() {
                return "Git-Daemon-Accept";
            }

            @Override
            public void run() {
                while ( isRunning() ) {
                    try {
                        startClient( listenSock.accept() );
                    } catch ( InterruptedIOException e ) {
                        // Test again to see if we should keep accepting.
                    } catch ( IOException e ) {
                        break;
                    }
                }

                try {
                    if ( !listenSock.isClosed() ) {
                        listenSock.close();
                    }
                } catch ( final IOException ignored ) {
                }
            }
        } );
>>>>>>> 3c565202
    }

    /**
     * @return true if this daemon is receiving connections.
     */
    public boolean isRunning() {
<<<<<<< HEAD
        return acceptThread != null;
=======
        return run.get();
>>>>>>> 3c565202
    }

    /**
     * Attempts to stop this daemon as soon as possible. To verify thread termination, call {@link #isRunning()} and ensure it returns false.
     */
    public synchronized void stop() {
<<<<<<< HEAD
        if ( acceptThread != null ) {
            acceptThread.shutdown();
=======
        if ( run.getAndSet( false ) ) {
            try {
                listenSock.close();
            } catch ( IOException e ) {
            }
>>>>>>> 3c565202
        }
    }

    private void startClient( final Socket s ) {
        final DaemonClient dc = new DaemonClient( this );

        final SocketAddress peer = s.getRemoteSocketAddress();
        if ( peer instanceof InetSocketAddress ) {
            dc.setRemoteAddress( ( (InetSocketAddress) peer ).getAddress() );
        }

<<<<<<< HEAD
        new Thread( processors, "Git-Daemon-Client " + peer.toString() ) {
=======
        SimpleAsyncExecutorService.getUnmanagedInstance().execute( new DescriptiveRunnable() {
            @Override
            public String getDescription() {
                return "Git-Daemon-Client " + peer.toString();
            }

>>>>>>> 3c565202
            @Override
            public void run() {
                try {
                    dc.execute( s );
                } catch ( ServiceNotEnabledException e ) {
                    // Ignored. Client cannot use this repository.
                } catch ( ServiceNotAuthorizedException e ) {
                    // Ignored. Client cannot use this repository.
                } catch ( IOException e ) {
                    // Ignore unexpected IO exceptions from clients
                } finally {
                    try {
                        s.getInputStream().close();
                    } catch ( IOException e ) {
                        // Ignore close exceptions
                    }
                    try {
                        s.getOutputStream().close();
                    } catch ( IOException e ) {
                        // Ignore close exceptions
                    }
                }
            }
        } );
    }

    synchronized DaemonService matchService( final String cmd ) {
        for ( final DaemonService d : services ) {
            if ( d.handles( cmd ) ) {
                return d;
            }
        }
        return null;
    }

    Repository openRepository( DaemonClient client,
                               String name )
                                       throws ServiceMayNotContinueException {
        // Assume any attempt to use \ was by a Windows client
        // and correct to the more typical / used in Git URIs.
        //
        name = name.replace( '\\', '/' );

        // git://thishost/path should always be name="/path" here
        //
        if ( !name.startsWith( "/" ) ) {
            return null;
        }

        try {
            return repositoryResolver.open( client, name.substring( 1 ) );
        } catch ( RepositoryNotFoundException e ) {
            // null signals it "wasn't found", which is all that is suitable
            // for the remote client to know.
            return null;
        } catch ( ServiceNotAuthorizedException e ) {
            // null signals it "wasn't found", which is all that is suitable
            // for the remote client to know.
            return null;
        } catch ( ServiceNotEnabledException e ) {
            // null signals it "wasn't found", which is all that is suitable
            // for the remote client to know.
            return null;
        }
    }

    @Override
    public String toString() {
        return "JGit Daemon@" + requestedListenAddress + ": running=" + isRunning();
    }

    /**
     * Helps with tracking down rogue daemon threads when the server fails to start.
     */
    private static final Map<ServerThread, Exception> runningDaemons = Collections.synchronizedMap( new IdentityHashMap<ServerThread, Exception>() );

    private class ServerThread extends Thread {

        final ServerSocket listenSock;
        private volatile boolean keepRunning = true;

        ServerThread() throws IOException {
            super( processors, "Git-Daemon-Accept");
            runningDaemons.put( this, new Exception("Started Here for Daemon@" + System.identityHashCode( Daemon.this ) ) );
            try {
                listenSock = new ServerSocket(
                        requestedListenAddress != null ? requestedListenAddress.getPort() : 0,
                                BACKLOG,
                                requestedListenAddress != null ? requestedListenAddress.getAddress() : null );
            } catch ( IOException ex ) {
                LOG.error( "Failed to open socket for listening at " + requestedListenAddress );
                LOG.error( "There are " + runningDaemons.size() + " already running:" );
                for ( Exception trace : runningDaemons.values() ) {
                    LOG.error("---- Start point of unterminated daemon:", trace);
                }
                throw ex;
            }
        }

        @Override
        public void run() {
            LOG.debug( "Starting Git server thread for " + requestedListenAddress );
            while ( keepRunning ) {
                try {
                    startClient( listenSock.accept() );
                } catch ( InterruptedIOException e ) {
                    // Test again to see if we should keep accepting.
                } catch ( IOException e ) {
                    break;
                }
            }

            try {
                if ( !listenSock.isClosed() ) {
                    listenSock.close();
                }
            } catch ( IOException err ) {
                LOG.error("Failed to close Git Daemon Socket", err);
            } finally {
                synchronized ( Daemon.this ) {
                    acceptThread = null;
                    runningDaemons.remove(this);
                    LOG.debug( "Git server thread for " + requestedListenAddress + " terminated." );
                }
            }
        }

        public void shutdown() {
            try {
                if ( !listenSock.isClosed() ) {
                    listenSock.close();
                }
            } catch ( IOException e ) {
                LOG.error( "Failed to close git server socket", e );
            }
            interrupt();
        }
    }
}<|MERGE_RESOLUTION|>--- conflicted
+++ resolved
@@ -8,14 +8,8 @@
 import java.net.ServerSocket;
 import java.net.Socket;
 import java.net.SocketAddress;
-<<<<<<< HEAD
-import java.util.Collections;
-import java.util.IdentityHashMap;
-import java.util.Map;
-=======
 import java.util.concurrent.atomic.AtomicBoolean;
 import java.util.zip.Deflater;
->>>>>>> 3c565202
 
 import org.eclipse.jgit.errors.RepositoryNotFoundException;
 import org.eclipse.jgit.internal.JGitText;
@@ -27,21 +21,14 @@
 import org.eclipse.jgit.transport.resolver.ServiceNotAuthorizedException;
 import org.eclipse.jgit.transport.resolver.ServiceNotEnabledException;
 import org.eclipse.jgit.transport.resolver.UploadPackFactory;
-<<<<<<< HEAD
-import org.slf4j.Logger;
-import org.slf4j.LoggerFactory;
-=======
 import org.uberfire.commons.async.DescriptiveRunnable;
 import org.uberfire.commons.async.SimpleAsyncExecutorService;
->>>>>>> 3c565202
 
 /**
  * Basic daemon for the anonymous <code>git://</code> transport protocol.
  */
 public class Daemon {
 
-    private static final Logger LOG = LoggerFactory.getLogger( Daemon.class );
-
     /**
      * 9418: IANA assigned port number for Git.
      */
@@ -49,23 +36,21 @@
 
     private static final int BACKLOG = 5;
 
-    private volatile InetSocketAddress requestedListenAddress;
+    private InetSocketAddress myAddress;
 
     private final DaemonService[] services;
 
     private final AtomicBoolean run = new AtomicBoolean( false );
 
-<<<<<<< HEAD
-    private volatile ServerThread acceptThread;
-=======
-//    private Thread acceptThread;
->>>>>>> 3c565202
+    //    private Thread acceptThread;
 
     private int timeout;
 
     private volatile RepositoryResolver<DaemonClient> repositoryResolver;
 
     private volatile UploadPackFactory<DaemonClient> uploadPackFactory;
+
+    private ServerSocket listenSock = null;
 
     /**
      * Configure a daemon to listen on any available network port.
@@ -80,12 +65,7 @@
      * port will be chosen on all network interfaces.
      */
     public Daemon( final InetSocketAddress addr ) {
-<<<<<<< HEAD
-        requestedListenAddress = addr;
-        processors = new ThreadGroup( "Git-Daemon" );
-=======
         myAddress = addr;
->>>>>>> 3c565202
 
         repositoryResolver = (RepositoryResolver<DaemonClient>) RepositoryResolver.NONE;
 
@@ -93,15 +73,9 @@
             @Override
             public UploadPack create( DaemonClient req,
                                       Repository db )
-<<<<<<< HEAD
                                               throws ServiceNotEnabledException,
                                               ServiceNotAuthorizedException {
-                UploadPack up = new UploadPack( db );
-=======
-                    throws ServiceNotEnabledException,
-                    ServiceNotAuthorizedException {
                 final UploadPack up = new UploadPack( db );
->>>>>>> 3c565202
                 up.setTimeout( getTimeout() );
 
                 final PackConfig config = new PackConfig( db );
@@ -131,24 +105,10 @@
     }
 
     /**
-     * Returns the address the ServerSocket should listen on when this daemon is started. If null, ServerSocket defaults
-     * are used.
-     */
-    public InetSocketAddress getRequestedListenAddress() {
-        return requestedListenAddress;
-    }
-
-    /**
-     * Returns the address the ServerSocket is currently listening on.
-     * 
-     * @return The actual address we are bound to, according to the live ServerSocket. Returns null if we are not
-     *         currently listening.
-     */
-    public InetSocketAddress getActualListenAddress() {
-        if ( acceptThread == null ) {
-            return null;
-        }
-        return (InetSocketAddress) acceptThread.listenSock.getLocalSocketAddress();
+     * @return the address connections are received on.
+     */
+    public synchronized InetSocketAddress getAddress() {
+        return myAddress;
     }
 
     /**
@@ -218,13 +178,9 @@
             throw new IllegalStateException( JGitText.get().daemonAlreadyRunning );
         }
 
-<<<<<<< HEAD
-        acceptThread = new ServerThread();
-        acceptThread.start();
-=======
         this.listenSock = new ServerSocket(
-                myAddress != null ? myAddress.getPort() : 0, BACKLOG,
-                myAddress != null ? myAddress.getAddress() : null );
+                                           myAddress != null ? myAddress.getPort() : 0, BACKLOG,
+                                                   myAddress != null ? myAddress.getAddress() : null );
         myAddress = (InetSocketAddress) listenSock.getLocalSocketAddress();
 
         run.set( true );
@@ -254,34 +210,24 @@
                 }
             }
         } );
->>>>>>> 3c565202
     }
 
     /**
      * @return true if this daemon is receiving connections.
      */
     public boolean isRunning() {
-<<<<<<< HEAD
-        return acceptThread != null;
-=======
         return run.get();
->>>>>>> 3c565202
-    }
-
-    /**
-     * Attempts to stop this daemon as soon as possible. To verify thread termination, call {@link #isRunning()} and ensure it returns false.
+    }
+
+    /**
+     * Stop this daemon.
      */
     public synchronized void stop() {
-<<<<<<< HEAD
-        if ( acceptThread != null ) {
-            acceptThread.shutdown();
-=======
         if ( run.getAndSet( false ) ) {
             try {
                 listenSock.close();
             } catch ( IOException e ) {
             }
->>>>>>> 3c565202
         }
     }
 
@@ -293,16 +239,12 @@
             dc.setRemoteAddress( ( (InetSocketAddress) peer ).getAddress() );
         }
 
-<<<<<<< HEAD
-        new Thread( processors, "Git-Daemon-Client " + peer.toString() ) {
-=======
         SimpleAsyncExecutorService.getUnmanagedInstance().execute( new DescriptiveRunnable() {
             @Override
             public String getDescription() {
                 return "Git-Daemon-Client " + peer.toString();
             }
 
->>>>>>> 3c565202
             @Override
             public void run() {
                 try {
@@ -368,77 +310,4 @@
             return null;
         }
     }
-
-    @Override
-    public String toString() {
-        return "JGit Daemon@" + requestedListenAddress + ": running=" + isRunning();
-    }
-
-    /**
-     * Helps with tracking down rogue daemon threads when the server fails to start.
-     */
-    private static final Map<ServerThread, Exception> runningDaemons = Collections.synchronizedMap( new IdentityHashMap<ServerThread, Exception>() );
-
-    private class ServerThread extends Thread {
-
-        final ServerSocket listenSock;
-        private volatile boolean keepRunning = true;
-
-        ServerThread() throws IOException {
-            super( processors, "Git-Daemon-Accept");
-            runningDaemons.put( this, new Exception("Started Here for Daemon@" + System.identityHashCode( Daemon.this ) ) );
-            try {
-                listenSock = new ServerSocket(
-                        requestedListenAddress != null ? requestedListenAddress.getPort() : 0,
-                                BACKLOG,
-                                requestedListenAddress != null ? requestedListenAddress.getAddress() : null );
-            } catch ( IOException ex ) {
-                LOG.error( "Failed to open socket for listening at " + requestedListenAddress );
-                LOG.error( "There are " + runningDaemons.size() + " already running:" );
-                for ( Exception trace : runningDaemons.values() ) {
-                    LOG.error("---- Start point of unterminated daemon:", trace);
-                }
-                throw ex;
-            }
-        }
-
-        @Override
-        public void run() {
-            LOG.debug( "Starting Git server thread for " + requestedListenAddress );
-            while ( keepRunning ) {
-                try {
-                    startClient( listenSock.accept() );
-                } catch ( InterruptedIOException e ) {
-                    // Test again to see if we should keep accepting.
-                } catch ( IOException e ) {
-                    break;
-                }
-            }
-
-            try {
-                if ( !listenSock.isClosed() ) {
-                    listenSock.close();
-                }
-            } catch ( IOException err ) {
-                LOG.error("Failed to close Git Daemon Socket", err);
-            } finally {
-                synchronized ( Daemon.this ) {
-                    acceptThread = null;
-                    runningDaemons.remove(this);
-                    LOG.debug( "Git server thread for " + requestedListenAddress + " terminated." );
-                }
-            }
-        }
-
-        public void shutdown() {
-            try {
-                if ( !listenSock.isClosed() ) {
-                    listenSock.close();
-                }
-            } catch ( IOException e ) {
-                LOG.error( "Failed to close git server socket", e );
-            }
-            interrupt();
-        }
-    }
 }