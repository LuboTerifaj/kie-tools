--- conflicted
+++ resolved
@@ -43,15 +43,9 @@
             @Override
             public Command createCommand( String command ) {
                 if ( command.startsWith( "git-upload-pack" ) ) {
-<<<<<<< HEAD
-                    return new GitUploadCommand( command, repositoryResolver, fileSystemAuthorizer );
-                } else if ( command.startsWith( "git-receive-pack" ) ) {
-                    return new GitReceiveCommand( command, repositoryResolver, fileSystemAuthorizer, receivePackFactory );
-=======
                     return new GitUploadCommand( command, repositoryResolver, getAuthorizationManager() );
                 } else if ( command.startsWith( "git-receive-pack" ) ) {
                     return new GitReceiveCommand( command, repositoryResolver, getAuthorizationManager(), receivePackFactory );
->>>>>>> efc19827
                 } else {
                     return new UnknownCommand( command );
                 }
@@ -62,26 +56,12 @@
             public boolean authenticate( final String username,
                                          final String password,
                                          final ServerSession session ) {
-<<<<<<< HEAD
-                FileSystemUser user = fileSystemAuthenticator.authenticate( username, password );
+                FileSystemUser user = getUserPassAuthenticator().authenticate( username, password );
                 if ( user == null ) {
                     return false;
                 }
                 session.setAttribute( BaseGitCommand.SUBJECT_KEY, user );
                 return true;
-=======
-                return getUserPassAuthenticator().authenticate( username, password, new Session() {
-                    @Override
-                    public void setSubject( final Subject value ) {
-                        session.setAttribute( BaseGitCommand.SUBJECT_KEY, value );
-                    }
-
-                    @Override
-                    public Subject getSubject() {
-                        return session.getAttribute( BaseGitCommand.SUBJECT_KEY );
-                    }
-                } );
->>>>>>> efc19827
             }
         } );
     }
