--- conflicted
+++ resolved
@@ -74,15 +74,10 @@
 
     <properties>
         <project.build.sourceEncoding>UTF-8</project.build.sourceEncoding>
-<<<<<<< HEAD
         <gwt.version>2.5.0</gwt.version>
         <gwt.maven.version>2.5.0</gwt.maven.version>
-=======
         <maven.compiler.source>1.6</maven.compiler.source>
         <maven.compiler.target>1.6</maven.compiler.target>
-        <gwt.version>2.4.0</gwt.version>
-        <gwt.maven.version>2.4.0</gwt.maven.version>
->>>>>>> 4ae0cf57
         <guice.version>3.0</guice.version>
         <guava.version>12.0</guava.version>
         <mvel.version>2.1.Beta8</mvel.version>
