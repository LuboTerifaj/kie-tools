<?xml version="1.0" encoding="UTF-8"?>

<project xmlns="http://maven.apache.org/POM/4.0.0" xmlns:xsi="http://www.w3.org/2001/XMLSchema-instance" xsi:schemaLocation="http://maven.apache.org/POM/4.0.0 http://maven.apache.org/maven-v4_0_0.xsd">
  <modelVersion>4.0.0</modelVersion>
  <name>Errai</name>
  <groupId>org.jboss.errai</groupId>
  <artifactId>errai-parent</artifactId>
  <version>3.1.0-SNAPSHOT</version>
  <packaging>pom</packaging>

  <url>http://jboss.org/errai/errai</url>

  <licenses>
    <license>
      <name>The Apache Software License, Version 2.0</name>
      <url>http://www.apache.org/licenses/LICENSE-2.0.txt</url>
      <distribution>repo</distribution>
    </license>
  </licenses>

  <description>
    Errai is a GWT-based framework for building rich web applications using next-generation web technologies.
  </description>

  <parent>
    <groupId>org.jboss.integration-platform</groupId>
    <artifactId>jboss-integration-platform-parent</artifactId>
    <version>6.0.0.CR9</version>
  </parent>

  <developers>
    <developer>
      <name>Mike Brock</name>
    </developer>
    <developer>
      <name>Christian Sadilek</name>
    </developer>
    <developer>
      <name>Jonathan Fuerth</name>
    </developer>
    <developer>
      <name>Lincoln Baxter, III</name>
    </developer>
    <developer>
      <name>Heiko Braun</name>
    </developer>
    <developer>
      <name>Erik Jan de Wit</name>
    </developer>
  </developers>

  <scm>
    <connection>scm:git:git@github.com:errai/errai.git</connection>
    <developerConnection>scm:git:git@github.com:errai/errai.git</developerConnection>
    <url>scm:git:git@github.com:errai/errai.git</url>
  </scm>

  <organization>
    <name>JBoss, a division of Red Hat</name>
    <url>http://www.jboss.org</url>
  </organization>

  <!-- IssueManagement -->
  <issueManagement>
    <system>jira</system>
    <url>http://jira.jboss.org/jira/browse/ERRAI</url>
  </issueManagement>

  <properties>
    <project.build.sourceEncoding>UTF-8</project.build.sourceEncoding>
    <gwt.version>2.5.1</gwt.version>
    <gwt.maven.version>2.5.1</gwt.maven.version>
    <maven.compiler.source>1.6</maven.compiler.source>
    <maven.compiler.target>1.6</maven.compiler.target>
    <guice.version>3.0</guice.version>
    <guava.version>14.0.1</guava.version>
    <appengine.version>1.7.6</appengine.version>
    <validation.api.version>1.0.0.GA</validation.api.version>    
    <mvel.version>2.1.7.Final</mvel.version>
    <weld.version>2.0.5.Final</weld.version>
    <argLine></argLine>
  </properties>

  <modules>
    <module>errai-version-master</module>
    <module>errai-common</module>
    <module>errai-javax-enterprise</module>
    <module>errai-ioc</module>
    <module>errai-bus</module>
    <module>errai-tools</module>
    <module>errai-codegen</module>
    <module>errai-marshalling</module>
    <module>errai-js</module>
    <module>errai-cdi</module>
    <module>errai-jaxrs</module>
    <module>errai-ui</module>
    <module>errai-navigation</module>
    <module>errai-uibinder</module>
    <module>errai-data-binding</module>
    <module>errai-validation</module>
    <module>errai-jpa</module>
    <module>errai-html5</module>
    <module>errai-reflections</module>
    <module>errai-javaee-all</module>
    <module>errai-config</module>
    <module>errai-codegen-gwt</module>
    <module>errai-ioc-async-tests</module>
    <module>errai-cdi-async-tests</module>
    <module>errai-cordova</module>
    <module>errai-cordova-maven-plugin</module>
    <module>errai-ioc-bus-support</module>
    <module>errai-bus-jboss7-websocket</module>
	<module>errai-bus-jsr356-websocket</module>
    <module>errai-jboss-as-support</module>
    <module>errai-otec</module>
    <module>errai-security</module>
    <module>errai-cdi-async-databinding-tests</module>
    <module>errai-bom</module>
    <module>errai-demos</module>
    <module>errai-client-local-class-hider</module>
    <module>errai-annotation-processors</module>
<<<<<<< HEAD
    <module>errai-forge-addon</module>
=======
	  <!--module>errai-forge-addon</module-->
>>>>>>> 35af9deb
  </modules>

  <dependencies>
    <dependency>
      <groupId>junit</groupId>
      <artifactId>junit</artifactId>
      <scope>test</scope>
    </dependency>
  </dependencies>

  <dependencyManagement>
    <dependencies>
      <!-- Errai Dependencies -->
      <!-- Project Dependencies provided by Errai -->
      <dependency>
        <groupId>org.jboss.integration-platform</groupId>
        <artifactId>jboss-integration-platform-bom</artifactId>
        <version>6.0.0.CR9</version>
        <type>pom</type>
        <scope>import</scope>
      </dependency>
      <dependency>
        <groupId>org.jboss.errai</groupId>
        <artifactId>errai-bus</artifactId>
        <version>${project.version}</version>
      </dependency>
      <dependency>
        <groupId>org.jboss.errai</groupId>
        <artifactId>errai-cdi-client</artifactId>
        <version>${project.version}</version>
      </dependency>
      <dependency>
        <groupId>org.jboss.errai</groupId>
        <artifactId>errai-codegen</artifactId>
        <version>${project.version}</version>
      </dependency>
      <dependency>
        <groupId>org.jboss.errai</groupId>
        <artifactId>errai-codegen-gwt</artifactId>
        <version>${project.version}</version>
      </dependency>
      <dependency>
        <groupId>org.jboss.errai</groupId>
        <artifactId>errai-codegen</artifactId>
        <type>test-jar</type>      
        <version>${project.version}</version>      
      </dependency>
      <dependency>
        <groupId>org.jboss.errai</groupId>
        <artifactId>errai-common</artifactId>
        <version>${project.version}</version>
      </dependency>
      <dependency>
        <groupId>org.jboss.errai</groupId>
        <artifactId>errai-config</artifactId>
        <version>${project.version}</version>
      </dependency>
      <dependency>
        <groupId>org.jboss.errai</groupId>
        <artifactId>errai-cordova</artifactId>
        <version>${project.version}</version>
      </dependency>
      <dependency>
        <groupId>org.jboss.errai</groupId>
        <artifactId>errai-data-binding</artifactId>
        <version>${project.version}</version>
      </dependency>
      <dependency>
        <groupId>org.jboss.errai</groupId>
        <artifactId>errai-html5</artifactId>
        <version>${project.version}</version>
      </dependency>
      <dependency>
        <groupId>org.jboss.errai</groupId>
        <artifactId>errai-ioc</artifactId>
        <version>${project.version}</version>
      </dependency>
      <dependency>
        <groupId>org.jboss.errai</groupId>
        <artifactId>errai-ioc-bus-support</artifactId>
        <version>${project.version}</version>
      </dependency>
      <dependency>
        <groupId>org.jboss.errai</groupId>
        <artifactId>errai-javaee-all</artifactId>
        <version>${project.version}</version>
      </dependency>
      <dependency>
        <groupId>org.jboss.errai</groupId>
        <artifactId>errai-javaee-provided</artifactId>
        <version>${project.version}</version>
        <type>pom</type>
      </dependency>
      <dependency>
        <groupId>org.jboss.errai</groupId>
        <artifactId>errai-javax-enterprise</artifactId>
        <version>${project.version}</version>
      </dependency>
      <dependency>
        <groupId>org.jboss.errai</groupId>
        <artifactId>errai-jaxrs-client</artifactId>
        <version>${project.version}</version>
      </dependency>
      <dependency>
        <groupId>org.jboss.errai</groupId>
        <artifactId>errai-jaxrs-provider</artifactId>
        <version>${project.version}</version>
      </dependency>
      <dependency>
        <groupId>org.jboss.errai</groupId>
        <artifactId>errai-jboss-as-support</artifactId>
        <version>${project.version}</version>
      </dependency>
      <dependency>
        <groupId>org.jboss.errai</groupId>
        <artifactId>errai-jpa-client</artifactId>
        <version>${project.version}</version>
      </dependency>
      <dependency>
        <groupId>org.jboss.errai</groupId>
        <artifactId>errai-jpa-datasync</artifactId>
        <version>${project.version}</version>
      </dependency>
      <dependency>
        <groupId>org.jboss.errai</groupId>
        <artifactId>errai-js</artifactId>
        <version>${project.version}</version>
      </dependency>
      <dependency>
        <groupId>org.jboss.errai</groupId>
        <artifactId>errai-marshalling</artifactId>
        <version>${project.version}</version>
      </dependency>
      <dependency>
        <groupId>org.jboss.errai</groupId>
        <artifactId>errai-navigation</artifactId>
        <version>${project.version}</version>
      </dependency>
      <dependency>
        <groupId>org.jboss.errai</groupId>
        <artifactId>errai-otec</artifactId>
        <version>${project.version}</version>
      </dependency>
      <dependency>
        <groupId>org.jboss.errai</groupId>
        <artifactId>errai-tools</artifactId>
        <version>${project.version}</version>
      </dependency>
      <dependency>
        <groupId>org.jboss.errai</groupId>
        <artifactId>errai-ui</artifactId>
        <version>${project.version}</version>
      </dependency>
      <dependency>
        <groupId>org.jboss.errai</groupId>
        <artifactId>errai-uibinder</artifactId>
        <version>${project.version}</version>
      </dependency>
      <dependency>
        <groupId>org.jboss.errai</groupId>
        <artifactId>errai-validation</artifactId>
        <version>${project.version}</version>
      </dependency>
      <dependency>
        <groupId>org.jboss.errai</groupId>
        <artifactId>errai-weld-integration</artifactId>
        <version>${project.version}</version>
      </dependency>
      <dependency>
        <groupId>org.jboss.errai</groupId>
        <artifactId>errai-security-server</artifactId>
        <version>${project.version}</version>
      </dependency>
      <dependency>
        <groupId>org.jboss.errai</groupId>
        <artifactId>errai-security-client</artifactId>
        <version>${project.version}</version>
      </dependency>
      <dependency>
        <groupId>org.jboss.errai</groupId>
        <artifactId>errai-security-picketlink</artifactId>
        <version>${project.version}</version>
      </dependency>
      <dependency>
        <groupId>org.jboss.errai</groupId>
        <artifactId>errai-client-local-class-hider</artifactId>      
        <version>${project.version}</version>
      </dependency>

	  <dependency>
	 	<groupId>org.jboss.errai</groupId>
		<artifactId>errai-bus-jsr356-websocket-cdi-weld</artifactId>
		<version>${project.version}</version>
	  </dependency>
	  <dependency>
		<groupId>org.jboss.errai</groupId>
		<artifactId>errai-bus-jsr356-websocket-non-jee</artifactId>
		<version>${project.version}</version>
	  </dependency>

      <dependency>
        <groupId>org.jboss.errai.reflections</groupId>
        <artifactId>reflections</artifactId>
        <version>${project.version}</version>
      </dependency>

      <!-- Third Party -->
      <dependency>
        <groupId>ch.qos.cal10n</groupId>
        <artifactId>cal10n-api</artifactId>
        <version>0.7.4</version>
      </dependency>

      <dependency>
        <groupId>com.github.branflake2267</groupId>
        <artifactId>gwt-maps-api</artifactId>
        <version>3.9.0-build-16</version>
      </dependency>

      <dependency>
        <groupId>com.googlecode.gwtphonegap</groupId>
        <artifactId>gwtphonegap</artifactId>
        <version>3.4.0.0-m1</version>
      </dependency>

      <dependency>
        <groupId>com.google.code.gson</groupId>
        <artifactId>gson</artifactId>
        <version>${version.com.google.code.gson}</version>
      </dependency>

      <dependency>
        <groupId>com.google.inject</groupId>
        <artifactId>guice</artifactId>
        <version>3.0</version>
        <exclusions>
          <exclusion>
            <groupId>javax.inject</groupId>
            <artifactId>javax.inject</artifactId>
          </exclusion>
          <exclusion>
            <groupId>com.google.guava</groupId>
            <artifactId>guava</artifactId>
          </exclusion>
        </exclusions>
      </dependency>

      <dependency>
        <groupId>com.google.guava</groupId>
        <artifactId>guava</artifactId>
        <version>${guava.version}</version>
      </dependency>

      <dependency>
        <groupId>com.google.guava</groupId>
        <artifactId>guava-gwt</artifactId>
        <version>${guava.version}</version>
      </dependency>

      <!-- Guava and Reflections both depend on JSR 305 from the findbugs project, but they specify different versions. This pins to the newer of the two. -->
      <dependency>
        <groupId>com.google.code.findbugs</groupId>
        <artifactId>jsr305</artifactId>
        <version>1.3.9</version>
      </dependency>

      <dependency>
        <groupId>com.google.gwt</groupId>
        <artifactId>gwt-incubator</artifactId>
        <version>2.0.1</version>
      </dependency>

      <dependency>
        <groupId>com.google.gwt</groupId>
        <artifactId>gwt-user</artifactId>
        <version>${gwt.version}</version>
      </dependency>

      <dependency>
        <groupId>com.google.gwt</groupId>
        <artifactId>gwt-dev</artifactId>
        <version>${gwt.version}</version>
      </dependency>

      <dependency>
        <groupId>com.google.gwt.google-apis</groupId>
        <artifactId>gwt-ajaxloader</artifactId>
        <version>1.1.0</version>
      </dependency>

      <dependency>
        <groupId>com.h2database</groupId>
        <artifactId>h2</artifactId>
        <version>1.3.168</version>
      </dependency>

      <dependency>
        <groupId>commons-lang</groupId>
        <artifactId>commons-lang</artifactId>
        <version>${version.commons-lang}</version>
      </dependency>

      <dependency>
        <groupId>commons-codec</groupId>
        <artifactId>commons-codec</artifactId>
        <version>${version.commons-codec}</version>
      </dependency>

      <dependency>
        <groupId>commons-configuration</groupId>
        <artifactId>commons-configuration</artifactId>
        <version>${version.commons-configuration}</version>
      </dependency>

      <dependency>
        <groupId>commons-logging</groupId>
        <artifactId>commons-logging</artifactId>
        <version>${version.commons-logging}</version>
      </dependency>

      <dependency>
        <groupId>commons-io</groupId>
        <artifactId>commons-io</artifactId>
        <version>${version.commons-io}</version>
      </dependency>

      <dependency>
        <groupId>dom4j</groupId>
        <artifactId>dom4j</artifactId>
        <version>${version.dom4j}</version>
      </dependency>

      <dependency>
        <groupId>hsqldb</groupId>
        <artifactId>hsqldb</artifactId>
        <version>1.8.0.7</version>
      </dependency>

      <dependency>
        <groupId>javax</groupId>
        <artifactId>javaee-api</artifactId>
        <version>6.0</version>
      </dependency>

      <dependency>
        <groupId>javax.enterprise</groupId>
        <artifactId>cdi-api</artifactId>
        <version>1.2</version>
      </dependency>

      <dependency>
        <groupId>javax.el</groupId>
        <artifactId>el-api</artifactId>
        <version>2.2</version>
      </dependency>

      <dependency>
        <groupId>javax.inject</groupId>
        <artifactId>javax.inject</artifactId>
        <version>1</version>
      </dependency>

      <dependency>
        <groupId>javax.annotation</groupId>
        <artifactId>jsr250-api</artifactId>
        <version>1.0</version>
      </dependency>

      <dependency>
        <groupId>javax.persistence</groupId>
        <artifactId>persistence-api</artifactId>
        <version>1.0</version>
      </dependency>

      <dependency>
        <groupId>javax.validation</groupId>
        <artifactId>validation-api</artifactId>
        <version>${validation.api.version}</version>
      </dependency>

      <dependency>
        <groupId>javax.validation</groupId>
        <artifactId>validation-api</artifactId>
        <version>${validation.api.version}</version>
        <classifier>sources</classifier>
      </dependency>

      <dependency>
        <groupId>junit</groupId>
        <artifactId>junit</artifactId>
        <version>${version.junit}</version>
      </dependency>

      <dependency>
        <groupId>log4j</groupId>
        <artifactId>log4j</artifactId>
        <version>${version.log4j}</version>
      </dependency>

      <dependency>
        <groupId>net.sf.squirrel-sql.thirdparty-non-maven</groupId>
        <artifactId>ostermiller-syntax</artifactId>
        <version>1.1.1</version>
      </dependency>

      <dependency>
        <groupId>org.apache.maven</groupId>
        <artifactId>maven-model</artifactId>
        <version>3.0.5</version>
      </dependency>

      <dependency>
        <groupId>org.apache.maven</groupId>
        <artifactId>maven-project</artifactId>
        <version>2.0.7</version>
      </dependency>

      <dependency>
        <groupId>org.apache.maven</groupId>
        <artifactId>maven-repository-metadata</artifactId>
        <version>3.0</version>
      </dependency>

      <dependency>
        <groupId>org.apache.maven</groupId>
        <artifactId>maven-artifact</artifactId>
        <version>3.0.5</version>
      </dependency>

      <dependency>
        <groupId>org.apache.maven</groupId>
        <artifactId>maven-settings</artifactId>
        <version>3.0</version>
      </dependency>

      <dependency>
        <groupId>org.apache.maven</groupId>
        <artifactId>maven-plugin-api</artifactId>
        <version>3.0.5</version>
      </dependency>

      <dependency>
        <groupId>org.codehaus.gmaven</groupId>
        <artifactId>gmaven-mojo</artifactId>
        <version>1.5</version>
      </dependency>

      <dependency>
        <groupId>org.codehaus.gmaven</groupId>
        <artifactId>gmaven-mojo-support</artifactId>
        <version>1.5</version>
      </dependency>

      <dependency>
        <groupId>org.codehaus.jackson</groupId>
        <artifactId>jackson-mapper-asl</artifactId>
        <version>1.9.12</version>
      </dependency>

      <dependency>
        <groupId>org.codehaus.mojo</groupId>
        <artifactId>exec-maven-plugin</artifactId>
        <version>1.2.1</version>
      </dependency>

      <dependency>
        <groupId>org.codehaus.plexus</groupId>
        <artifactId>plexus-interpolation</artifactId>
        <version>1.14</version>
      </dependency>

      <dependency>
        <groupId>org.codehaus.plexus</groupId>
        <artifactId>plexus-component-annotations</artifactId>
        <version>1.5.5</version>
      </dependency>

      <dependency>
        <groupId>org.codehaus.plexus</groupId>
        <artifactId>plexus-container-default</artifactId>
        <version>1.0.0</version>
      </dependency>

      <dependency>
        <groupId>org.codehaus.plexus</groupId>
        <artifactId>plexus-utils</artifactId>
        <version>1.5.5</version>
      </dependency>

      <dependency>
        <groupId>org.codehaus.plexus</groupId>
        <artifactId>plexus-classworlds</artifactId>
        <version>2.4</version>
      </dependency>

      <dependency>
        <groupId>org.gwtopenmaps.openlayers</groupId>
        <artifactId>gwt-openlayers-client</artifactId>
        <version>0.8</version>
      </dependency>

      <dependency>
        <groupId>org.javassist</groupId>
        <artifactId>javassist</artifactId>
        <version>${version.org.javassist}</version>
      </dependency>

      <dependency>
        <groupId>org.jboss.spec.javax.ejb</groupId>
        <artifactId>jboss-ejb-api_3.1_spec</artifactId>
        <version>1.0.2.Final</version>
      </dependency>

      <dependency>
        <groupId>org.jboss.spec.javax.servlet</groupId>
        <artifactId>jboss-servlet-api_3.0_spec</artifactId>
        <version>1.0.0.Final</version>
      </dependency>      

      <dependency>
        <groupId>org.jboss</groupId>
        <artifactId>jboss-common-core</artifactId>
        <version>${version.org.jboss.jboss-common-core}</version>
      </dependency>

      <dependency>
        <groupId>io.netty</groupId>
        <artifactId>netty-codec-http</artifactId>
        <version>4.0.12.Final</version>
      </dependency>

      <dependency>
        <groupId>org.jboss.web</groupId>
        <artifactId>jbossweb</artifactId>         
        <version>7.0.16.Final</version>
      </dependency>

      <dependency>
        <groupId>xml-apis</groupId>
        <artifactId>xml-apis</artifactId>
        <version>1.4.01</version>
      </dependency>

      <dependency>
        <groupId>org.jboss.logging</groupId>
        <artifactId>jboss-logging</artifactId>
        <version>${version.org.jboss.logging}</version>
      </dependency>

      <dependency>
        <groupId>org.jboss.resteasy</groupId>
        <artifactId>jaxrs-api</artifactId>
        <version>${version.org.jboss.resteasy}</version>
      </dependency>

      <dependency>
        <groupId>org.jboss.resteasy</groupId>
        <artifactId>resteasy-jaxrs</artifactId>
        <version>${version.org.jboss.resteasy}</version>
      </dependency>

      <dependency>
        <groupId>org.jboss.shrinkwrap</groupId>
        <artifactId>shrinkwrap-api</artifactId>
        <version>1.0.0-beta-5</version>
      </dependency>

      <dependency>
        <groupId>org.jboss.shrinkwrap</groupId>
        <artifactId>shrinkwrap-impl-base</artifactId>
        <version>1.0.0-beta-5</version>
      </dependency>

      <dependency>
        <groupId>org.jboss.weld</groupId>
        <artifactId>weld-core</artifactId>
        <version>${weld.version}</version>
      </dependency>

      <dependency>
        <groupId>org.jboss.weld.se</groupId>
        <artifactId>weld-se-core</artifactId>
        <version>${weld.version}</version>
      </dependency>

      <dependency>
        <groupId>org.jboss.weld.servlet</groupId>
        <artifactId>weld-servlet</artifactId>
        <version>${weld.version}</version>
      </dependency>

      <dependency>
        <groupId>org.jboss.weld.servlet</groupId>
        <artifactId>weld-servlet</artifactId>
        <classifier>sources</classifier>
        <version>${weld.version}</version>
      </dependency>

      <dependency>
        <groupId>org.jboss.weld.servlet</groupId>
        <artifactId>weld-servlet-core</artifactId>
        <version>${weld.version}</version>
      </dependency>

      <dependency>
        <groupId>org.jboss.weld</groupId>
        <artifactId>weld-spi</artifactId>
        <version>2.0.SP1</version>
      </dependency>

      <dependency>
        <groupId>org.jboss</groupId>
        <artifactId>jboss-vfs</artifactId>
        <version>3.0.1.GA</version>
      </dependency>

      <dependency>
        <groupId>org.jgroups</groupId>
        <artifactId>jgroups</artifactId>
        <version>${version.org.jgroups}</version>
      </dependency>

      <dependency>
        <groupId>org.mvel</groupId>
        <artifactId>mvel2</artifactId>
        <version>${mvel.version}</version>
      </dependency>

      <dependency>
        <groupId>org.powermock</groupId>
        <artifactId>powermock-module-junit4</artifactId>
        <version>1.5</version>
        <scope>test</scope>
      </dependency>

      <dependency>
        <groupId>org.powermock</groupId>
        <artifactId>powermock-api-mockito</artifactId>
        <version>1.5</version>
        <scope>test</scope>
      </dependency>

      <dependency>
        <groupId>org.mockito</groupId>
        <artifactId>mockito-core</artifactId>
        <version>1.9.5</version>
        <scope>test</scope>
      </dependency>

      <dependency>
        <groupId>com.google.gwt.gwtmockito</groupId>
        <artifactId>gwtmockito</artifactId>
        <version>1.1.3</version>        
      </dependency>

      <dependency>
        <groupId>org.slf4j</groupId>
        <artifactId>slf4j-api</artifactId>
        <version>${version.org.slf4j}</version>
      </dependency>

      <dependency>
        <groupId>org.slf4j</groupId>
        <artifactId>slf4j-ext</artifactId>
        <version>${version.org.slf4j}</version>
      </dependency>

      <dependency>
        <groupId>org.slf4j</groupId>
        <artifactId>slf4j-log4j12</artifactId>
        <version>${version.org.slf4j}</version>
      </dependency>

      <dependency>
        <groupId>org.slf4j</groupId>
        <artifactId>slf4j-simple</artifactId>
        <version>${version.org.slf4j}</version>
      </dependency>

      <dependency>
        <groupId>de.benediktmeurer.gwt-slf4j</groupId>
        <artifactId>gwt-slf4j</artifactId>
        <version>0.0.2</version>
      </dependency>

      <dependency>
        <groupId>org.sonatype.sisu</groupId>
        <artifactId>sisu-inject-plexus</artifactId>
        <version>2.3.0</version>
      </dependency>

      <dependency>
        <groupId>org.timepedia.exporter</groupId>
        <artifactId>gwtexporter</artifactId>
        <version>2.3.0</version>
      </dependency>

      <dependency>
        <groupId>org.hibernate</groupId>
        <artifactId>hibernate-annotations</artifactId>
        <version>3.4.0.GA</version>
      </dependency>

      <dependency>
        <groupId>org.hibernate</groupId>
        <artifactId>hibernate-entitymanager</artifactId>
        <version>4.2.0.Final</version>
      </dependency>

      <dependency>
        <groupId>org.hibernate.common</groupId>
        <artifactId>hibernate-commons-annotations</artifactId>
        <version>4.0.1.Final</version>
      </dependency>
      <dependency>
        <groupId>org.hibernate</groupId>
        <artifactId>hibernate-core</artifactId>
        <version>4.2.0.Final</version>
      </dependency>

      <dependency>
        <groupId>org.hibernate.javax.persistence</groupId>
        <artifactId>hibernate-jpa-2.0-api</artifactId>
        <version>1.0.1.Final</version>
      </dependency>

      <dependency>
        <groupId>org.hibernate</groupId>
        <artifactId>hibernate-jpamodelgen</artifactId>
        <version>1.1.1.Final</version>
      </dependency>

      <dependency>
        <groupId>org.hibernate</groupId>
        <artifactId>hibernate-validator</artifactId>
        <version>4.2.0.Final</version>
      </dependency>

      <dependency>
        <groupId>org.hibernate</groupId>
        <artifactId>hibernate-validator</artifactId>
        <version>4.2.0.Final</version>
        <classifier>sources</classifier>
      </dependency>

      <dependency>
        <groupId>org.mortbay.jetty</groupId>
        <artifactId>jetty</artifactId>
        <version>6.1.25</version>
      </dependency>

      <dependency>
        <groupId>org.objenesis</groupId>
        <artifactId>objenesis</artifactId>
        <version>1.0</version>
      </dependency>

      <dependency>
        <groupId>org.mortbay.jetty</groupId>
        <artifactId>jetty-plus</artifactId>
        <version>6.1.25</version>
      </dependency>

      <dependency>
        <groupId>org.mortbay.jetty</groupId>
        <artifactId>jetty-naming</artifactId>
        <version>6.1.25</version>
      </dependency>

      <dependency>
        <groupId>org.quartz-scheduler</groupId>
        <artifactId>quartz</artifactId>
        <version>2.1.6</version>
      </dependency>

      <dependency>
        <groupId>org.twdata.maven</groupId>
        <artifactId>mojo-executor</artifactId>
        <version>2.0</version>
      </dependency>

      <dependency>
        <groupId>xmlunit</groupId>
        <artifactId>xmlunit</artifactId>
        <version>${version.xmlunit}</version>
      </dependency>

      <dependency>
        <groupId>org.ow2.asm</groupId>
        <artifactId>asm</artifactId>
        <version>4.0</version>
      </dependency>

      <dependency>
        <groupId>org.jboss.as</groupId>
        <artifactId>jboss-as-dist</artifactId>
        <version>7.1.1.Final</version>  
        <type>zip</type>            
      </dependency>

      <dependency>
        <groupId>org.wildfly</groupId>
        <artifactId>wildfly-cli</artifactId>
        <version>8.0.0.Final</version>        
      </dependency>

      <dependency>
        <groupId>org.lesscss</groupId>
        <artifactId>lesscss</artifactId>
        <version>1.3.3</version>
      </dependency>

      <dependency>
        <groupId>org.jsoup</groupId>
        <artifactId>jsoup</artifactId>
        <version>1.7.1</version>
      </dependency>

      <dependency>
        <groupId>org.apache.stanbol</groupId>
        <artifactId>org.apache.stanbol.enhancer.engines.htmlextractor</artifactId>
        <version>0.10.0</version>      
      </dependency>

      <dependency>
        <groupId>org.jboss.spec.javax.interceptor</groupId>
        <artifactId>jboss-interceptors-api_1.2_spec</artifactId>
        <version>1.0.0.Alpha3</version>
      </dependency>
    </dependencies>

  </dependencyManagement>

  <build>
    <!-- include module descriptors from src/main/java in order not to break the Intellij GWT plugin -->
    <resources>
      <resource>
        <directory>src/main/java</directory>
      </resource>
      <resource>
        <directory>src/main/resources</directory>
      </resource>
    </resources>

    <plugins>
      <plugin>
        <groupId>org.jboss.errai</groupId>
        <artifactId>jacoco-gwt-maven-plugin</artifactId>
        <executions>
          <execution>
            <id>jacoco-initialize</id>
            <phase>initialize</phase>
            <goals>
              <goal>prepare-agent</goal>
            </goals>
            <configuration>
              <propertyName>jacocoArgs</propertyName>
            </configuration>
          </execution>
          <execution>
            <id>jacoco-site</id>
            <phase>site</phase>
            <goals>
              <goal>report</goal>
            </goals>
          </execution>
        </executions>
      </plugin>

      <plugin>
        <artifactId>maven-surefire-plugin</artifactId>
        <configuration>
          <skipTests>true</skipTests>
        </configuration>
      </plugin>

      <plugin>
        <artifactId>maven-jar-plugin</artifactId>
        <version>2.2</version>
        <configuration>
          <archive>
            <manifest>
              <addDefaultImplementationEntries>true</addDefaultImplementationEntries>
            </manifest>
          </archive>
        </configuration>
      </plugin>

      <plugin>
        <artifactId>maven-source-plugin</artifactId>
        <executions>
          <execution>
            <id>attach-sources</id>
            <goals>
              <goal>jar</goal>
            </goals>
          </execution>
        </executions>
      </plugin>

      <plugin>
        <groupId>org.apache.maven.plugins</groupId>
        <artifactId>maven-release-plugin</artifactId>
      </plugin>

      <plugin>
        <artifactId>maven-clean-plugin</artifactId>
        <configuration>
          <filesets>
            <fileset>
              <directory>${basedir}</directory>
              <includes>
                <include>www-test/**</include>
                <include>.gwt/**</include>
                <include>.errai/**</include>
                <include>war/WEB-INF/deploy/**</include>
                <include>war/WEB-INF/lib/**</include>
                <include>war/WEB-INF/classes/**</include>
                <include>src/main/webapp/WEB-INF/deploy/**</include>
                <include>src/main/webapp/WEB-INF/lib/**</include>
                <include>src/main/webapp/WEB-INF/classes/**</include>
                <include>**/gwt-unitCache/**</include>
                <include>**/*.JUnit/**</include>
              </includes>
            </fileset>
          </filesets>
        </configuration>
      </plugin>

      <!-- http://maven.apache.org/plugins/maven-enforcer-plugin/plugin-info.html -->
      <plugin>
        <groupId>org.apache.maven.plugins</groupId>
        <artifactId>maven-enforcer-plugin</artifactId>
        <executions>
          <execution>
            <id>enforce-sane-versions</id>
            <goals>
              <goal>enforce</goal>
            </goals>
            <configuration>
              <rules>
                <requirePluginVersions />
                <DependencyConvergence />
              </rules>
            </configuration>
          </execution>
        </executions>
      </plugin>

    </plugins>

    <!-- PluginManagement -->
    <pluginManagement>
      <plugins>
        <plugin>
          <groupId>org.codehaus.mojo</groupId>
          <artifactId>exec-maven-plugin</artifactId>
          <version>1.2.1</version>
        </plugin>
        <plugin>
          <groupId>org.codehaus.gmaven</groupId>
          <artifactId>gmaven-plugin</artifactId>
          <version>1.5</version>
        </plugin>
        <plugin>
          <groupId>org.codehaus.mojo</groupId>
          <artifactId>gwt-maven-plugin</artifactId>
          <version>${gwt.maven.version}</version>
          <executions>
            <execution>
              <goals>
                <goal>resources</goal>
                <goal>compile</goal>
              </goals>
            </execution>
            <execution>
              <id>clean</id>
              <phase>clean</phase>
              <goals>
                <goal>clean</goal>
              </goals>
            </execution>
          </executions>
        </plugin>
        <plugin>
          <groupId>org.apache.maven.plugins</groupId>
          <artifactId>maven-antrun-plugin</artifactId>
          <version>1.7</version>
        </plugin>
        <plugin>
          <groupId>org.apache.maven.plugins</groupId>
          <artifactId>maven-assembly-plugin</artifactId>
          <version>2.2-beta-3</version>
        </plugin>
        <plugin>
          <groupId>org.apache.maven.plugins</groupId>
          <artifactId>maven-clean-plugin</artifactId>
          <version>2.5</version>
        </plugin>
        <plugin>
          <groupId>org.apache.maven.plugins</groupId>
          <artifactId>maven-compiler-plugin</artifactId>
          <version>2.3.2</version>
        </plugin>
        <plugin>
          <groupId>org.apache.maven.plugins</groupId>
          <artifactId>maven-deploy-plugin</artifactId>
          <version>2.7</version>
        </plugin>
        <plugin>
          <groupId>org.apache.maven.plugins</groupId>
          <artifactId>maven-install-plugin</artifactId>
          <version>2.4</version>
        </plugin>
        <plugin>
          <groupId>org.apache.maven.plugins</groupId>
          <artifactId>maven-javadoc-plugin</artifactId>
          <version>2.8.1</version>
        </plugin>
        <plugin>
          <groupId>org.apache.maven.plugins</groupId>
          <artifactId>maven-plugin-plugin</artifactId>
          <version>2.7</version>
        </plugin>
        <plugin>
          <groupId>org.apache.maven.plugins</groupId>
          <artifactId>maven-resources-plugin</artifactId>
          <version>2.6</version>
        </plugin>
        <plugin>
          <groupId>org.apache.maven.plugins</groupId>
          <artifactId>maven-site-plugin</artifactId>
          <version>3.0</version>
        </plugin>
        <plugin>
          <groupId>org.apache.maven.plugins</groupId>
          <artifactId>maven-source-plugin</artifactId>
          <version>2.1.2</version>
        </plugin>
        <plugin>
          <groupId>org.apache.maven.plugins</groupId>
          <artifactId>maven-surefire-plugin</artifactId>
          <version>2.5</version>
        </plugin>
        <plugin>
          <groupId>org.apache.maven.plugins</groupId>
          <artifactId>maven-war-plugin</artifactId>
          <version>2.3</version>
        </plugin>
        <plugin>
          <groupId>org.jboss.as.plugins</groupId>
          <artifactId>jboss-as-maven-plugin</artifactId>
          <version>7.1.0.Final</version>
        </plugin>
        <plugin>
          <groupId>org.jboss.maven.plugins</groupId>
          <artifactId>maven-jdocbook-plugin</artifactId>
          <version>2.3.5</version>
          <extensions>true</extensions>
          <dependencies>
            <dependency>
              <groupId>org.jboss.pressgang</groupId>
              <artifactId>pressgang-jdocbook-style</artifactId>
              <type>jdocbook-style</type>
              <version>2.0.0</version>
            </dependency>
            <dependency>
              <groupId>org.jboss.pressgang</groupId>
              <!--Non-namespaced version for DocBook 4.5 compatibility. For XSD namespaced version, use pressgang-xslt-ns -->
              <artifactId>pressgang-xslt</artifactId>
              <version>2.0.0</version>
            </dependency>
          </dependencies>
        </plugin>
        <plugin>
          <groupId>org.eclipse.m2e</groupId>
          <artifactId>lifecycle-mapping</artifactId>
          <version>1.0.0</version>
          <configuration>
            <lifecycleMappingMetadata>
              <pluginExecutions>
                <pluginExecution>
                  <pluginExecutionFilter>
                    <groupId>org.apache.maven.plugins</groupId>
                    <artifactId>maven-antrun-plugin</artifactId>
                    <versionRange>[1.3,)</versionRange>
                    <goals>
                      <goal>run</goal>
                    </goals>
                  </pluginExecutionFilter>
                  <action>
                    <ignore></ignore>
                  </action>
                </pluginExecution>
                <pluginExecution>
                  <pluginExecutionFilter>
                    <groupId>org.apache.maven.plugins</groupId>
                    <artifactId>maven-dependency-plugin</artifactId>
                    <versionRange>[1.0,)</versionRange>
                    <goals>
                      <goal>copy-dependencies</goal>
                      <goal>unpack</goal>
                    </goals>
                  </pluginExecutionFilter>
                  <action>
                    <ignore></ignore>
                  </action>
                </pluginExecution>
                <pluginExecution>
                  <pluginExecutionFilter>
                    <groupId>org.codehaus.mojo</groupId>
                    <artifactId>exec-maven-plugin</artifactId>
                    <versionRange>[1.2.1,)</versionRange>
                    <goals>
                      <goal>java</goal>
                    </goals>
                  </pluginExecutionFilter>
                  <action>
                    <ignore />
                  </action>
                </pluginExecution>
                <pluginExecution>
                  <pluginExecutionFilter>
                    <groupId>org.codehaus.mojo</groupId>
                    <artifactId>gwt-maven-plugin</artifactId>
                    <versionRange>[2.3.0,)</versionRange>
                    <goals>
                      <goal>resources</goal>
                    </goals>
                  </pluginExecutionFilter>
                  <action>
                    <execute />
                  </action>
                </pluginExecution>
                <pluginExecution>
                  <pluginExecutionFilter>
                    <groupId>org.codehaus.mojo</groupId>
                    <artifactId>xml-maven-plugin</artifactId>
                    <versionRange>[1.0,)</versionRange>
                    <goals>
                      <goal>transform</goal>
                    </goals>
                  </pluginExecutionFilter>
                  <action>
                    <ignore></ignore>
                  </action>
                </pluginExecution>
                <pluginExecution>
                  <pluginExecutionFilter>
                    <groupId>org.jacoco</groupId>
                    <artifactId>jacoco-maven-plugin</artifactId>
                    <versionRange>[0.0.0,)</versionRange>
                    <goals>
                      <goal>prepare-agent</goal>
                    </goals>
                  </pluginExecutionFilter>
                  <action>
                    <ignore />
                  </action>
                </pluginExecution>
                <pluginExecution>
                  <pluginExecutionFilter>
                    <groupId>org.jboss.errai</groupId>
                    <artifactId>jacoco-gwt-maven-plugin</artifactId>
                    <versionRange>[0.0.0,)</versionRange>
                    <goals>
                      <goal>prepare-agent</goal>
                    </goals>
                  </pluginExecutionFilter>
                  <action>
                    <ignore />
                  </action>
                </pluginExecution>
                <pluginExecution>
                  <pluginExecutionFilter>
                    <groupId>org.jboss.maven.plugins</groupId>
                    <artifactId>maven-jdocbook-plugin</artifactId>
                    <versionRange>[2.3.5,)</versionRange>
                    <goals>
                      <goal>generate</goal>
                      <goal>resources</goal>
                    </goals>
                  </pluginExecutionFilter>
                  <action>
                    <ignore></ignore>
                  </action>
                </pluginExecution>
                <pluginExecution>
                  <pluginExecutionFilter>
                    <groupId>org.apache.maven.plugins</groupId>
                    <artifactId>maven-enforcer-plugin</artifactId>
                    <versionRange>[0.0.0,)</versionRange>
                    <goals>
                      <goal>enforce</goal>
                    </goals>
                  </pluginExecutionFilter>
                  <action>
                    <ignore />
                  </action>
                </pluginExecution>
                <pluginExecution>
                  <pluginExecutionFilter>
                    <groupId>org.codehaus.gmaven</groupId>
                    <artifactId>gmaven-plugin</artifactId>
                    <versionRange>[1.5,)</versionRange>
                    <goals>
                      <goal>testCompile</goal>
                      <goal>generateStubs</goal>
                      <goal>compile</goal>
                      <goal>generateTestStubs</goal>
                    </goals>
                  </pluginExecutionFilter>
                  <action>
                    <ignore></ignore>
                  </action>
                </pluginExecution>
              </pluginExecutions>
            </lifecycleMappingMetadata>
          </configuration>
        </plugin>
        <plugin>
          <groupId>org.jboss.errai</groupId>
          <artifactId>jacoco-gwt-maven-plugin</artifactId>
          <version>0.5.4.201202141554</version>
        </plugin>
      </plugins>
    </pluginManagement>

  </build>

  <!-- Reporting -->
  <reporting>
    <plugins>
      <plugin>
        <groupId>org.apache.maven.plugins</groupId>
        <artifactId>maven-javadoc-plugin</artifactId>
        <version>2.8.1</version>
        <configuration>
          <aggregate>true</aggregate>
          <show>public</show>

          <groups>
            <group>
              <title>Bus</title>
              <packages>org.jboss.errai.bus.*</packages>
            </group>
          </groups>
          <subpackages>
            org.jboss.errai.bus.client.api:org.jboss.errai.bus.client.framework
          </subpackages>
        </configuration>
      </plugin>
    </plugins>

  </reporting>

  <!-- Profiles -->
  <profiles>
    <profile>
      <id>macJvm6Settings</id>
      <activation>
        <os>
          <family>mac</family>
        </os>
      </activation>
      <!-- If we could limit this profile to JDK <=6 on Mac, we'd include -d32 in argLine. But we can't, because profile activation settings are ORed rather than ANDed together. See http://jira.codehaus.org/browse/MNG-4565 -->
      <properties>
        <argLine>-XX:CompileThreshold=1000 -Djava.awt.headless=true</argLine>
      </properties>
    </profile>

    <profile>
      <id>integration-test</id>
      <build>
        <plugins>
          <plugin>
            <artifactId>maven-surefire-plugin</artifactId>
            <configuration>
              <skipTests>false</skipTests>
            </configuration>
          </plugin>
        </plugins>
      </build>
    </profile>

    <profile>
      <id>quick-hosted-mode</id>
      <activation>
        <property>
          <name>hosted</name>
        </property>
      </activation>
      <properties>
        <google.webtoolkit.compileSkip>true</google.webtoolkit.compileSkip>
        <o>true</o>
        <!-- offline -->
      </properties>
    </profile>

    <profile>
      <id>community-release</id>
      <activation>
        <property>
          <name>!wfk</name>
        </property>
      </activation>
      <distributionManagement>
        <repository>
          <id>jboss-releases-repository</id>
          <name>JBoss Releases Repository</name>
          <url>https://repository.jboss.org/nexus/service/local/staging/deploy/maven2/</url>
        </repository>

        <snapshotRepository>
          <id>jboss-snapshots-repository</id>
          <name>JBoss Snapshots Repository</name>
          <url>https://repository.jboss.org/nexus/content/repositories/snapshots/</url>
        </snapshotRepository>
      </distributionManagement>
    </profile>

    <profile>
      <id>distro</id>
      <modules>
        <module>errai-docs</module>
        <module>dist</module>
      </modules>
      <repositories>
        <repository>
          <id>jboss-public-repository-group</id>
          <name>JBoss Public Maven Repository Group</name>
          <url>https://repository.jboss.org/nexus/content/groups/public/</url>
          <layout>default</layout>
          <releases>
            <updatePolicy>always</updatePolicy>
          </releases>
        </repository>
      </repositories>
    </profile>

    <profile>
      <id>updateDocs</id>
      <!-- the download will fail unless jboss-credentials.properties contains jboss.username and jboss.password entries -->
      <activation>
        <file>
          <exists>jboss-credentials.properties</exists>
        </file>
      </activation>
      <dependencyManagement>
        <dependencies>
          <dependency>
            <groupId>net.sf.saxon</groupId>
            <artifactId>Saxon-HE</artifactId>
            <version>9.4.0.6</version>
          </dependency>
        </dependencies>
      </dependencyManagement>
    </profile>

    <profile>
      <id>jboss7</id>
      <dependencyManagement>
        <dependencies>
          <dependency>
            <groupId>xml-apis</groupId>
            <artifactId>xml-apis</artifactId>
            <version>1.0.b2</version>
          </dependency>         
        </dependencies>
      </dependencyManagement>
    </profile>

    <profile>
      <id>javadoc</id>
      <build>
        <plugins>
          <plugin>
            <groupId>org.apache.maven.plugins</groupId>
            <artifactId>maven-javadoc-plugin</artifactId>
            <executions>
              <execution>
                <id>generate-all</id>
                <phase>package</phase>
                <configuration>
                  <excludePackageNames>*.demo:*.example:*.samples:*.test:com.google:java.lang:*.bootstrap:org.jboss.servlet</excludePackageNames>
                  <groups>
                    <group>
                      <title>Errai Messaging</title>
                      <packages>org.jboss.errai.bus.client:org.jboss.errai.bus.client.api:org.jboss.errai.bus.client.api.base:org.jboss.errai.bus.client.api.messaging:org.jboss.errai.bus.server.annotations:org.jboss.errai.server.api</packages>
                    </group>
                    <group>
                      <title>Errai CDI</title>
                      <packages>org.jboss.errai.common.client.api.annotation:org.jboss.errai.enterprise.client.cdi.api:org.jboss.errai.enterprise.client.cdi.events</packages>
                    </group>
                    <group>
                      <title>Errai UI, Navigation, and Databinding</title>
                      <packages>org.jboss.errai.databinding.client.api:org.jboss.errai.ui.client.widget:org.jboss.errai.ui.nav.client.local:org.jboss.errai.ui.rebind.less:org.jboss.errai.ui.shared.api*</packages>
                    </group>
                    <group>
                      <title>Errai IOC</title>
                      <packages>org.jboss.errai.ioc.client.api:javax.inject</packages>
                    </group>
                  </groups>
                </configuration>
                <goals>
                  <goal>aggregate-jar</goal>
                </goals>
              </execution>
            </executions>
          </plugin>
        </plugins>
      </build>
    </profile>
  </profiles>

</project><|MERGE_RESOLUTION|>--- conflicted
+++ resolved
@@ -70,8 +70,6 @@
     <project.build.sourceEncoding>UTF-8</project.build.sourceEncoding>
     <gwt.version>2.5.1</gwt.version>
     <gwt.maven.version>2.5.1</gwt.maven.version>
-    <maven.compiler.source>1.6</maven.compiler.source>
-    <maven.compiler.target>1.6</maven.compiler.target>
     <guice.version>3.0</guice.version>
     <guava.version>14.0.1</guava.version>
     <appengine.version>1.7.6</appengine.version>
@@ -109,8 +107,7 @@
     <module>errai-cordova</module>
     <module>errai-cordova-maven-plugin</module>
     <module>errai-ioc-bus-support</module>
-    <module>errai-bus-jboss7-websocket</module>
-	<module>errai-bus-jsr356-websocket</module>
+    <module>errai-bus-websocket</module>    
     <module>errai-jboss-as-support</module>
     <module>errai-otec</module>
     <module>errai-security</module>
@@ -119,11 +116,7 @@
     <module>errai-demos</module>
     <module>errai-client-local-class-hider</module>
     <module>errai-annotation-processors</module>
-<<<<<<< HEAD
     <module>errai-forge-addon</module>
-=======
-	  <!--module>errai-forge-addon</module-->
->>>>>>> 35af9deb
   </modules>
 
   <dependencies>
@@ -312,18 +305,16 @@
         <artifactId>errai-client-local-class-hider</artifactId>      
         <version>${project.version}</version>
       </dependency>
-
-	  <dependency>
-	 	<groupId>org.jboss.errai</groupId>
-		<artifactId>errai-bus-jsr356-websocket-cdi-weld</artifactId>
-		<version>${project.version}</version>
-	  </dependency>
-	  <dependency>
-		<groupId>org.jboss.errai</groupId>
-		<artifactId>errai-bus-jsr356-websocket-non-jee</artifactId>
-		<version>${project.version}</version>
-	  </dependency>
-
+      <dependency>
+        <groupId>org.jboss.errai</groupId>
+        <artifactId>errai-bus-jsr356-websocket-weld</artifactId>
+        <version>${project.version}</version>
+      </dependency>
+      <dependency>
+        <groupId>org.jboss.errai</groupId>
+        <artifactId>errai-bus-jsr356-websocket</artifactId>
+        <version>${project.version}</version>
+      </dependency>
       <dependency>
         <groupId>org.jboss.errai.reflections</groupId>
         <artifactId>reflections</artifactId>
