<?xml version="1.0" encoding="UTF-8"?>
<project xmlns="http://maven.apache.org/POM/4.0.0"
         xmlns:xsi="http://www.w3.org/2001/XMLSchema-instance"
         xsi:schemaLocation="http://maven.apache.org/POM/4.0.0 http://maven.apache.org/xsd/maven-4.0.0.xsd">
    <parent>
        <artifactId>errai-parent</artifactId>
        <groupId>org.jboss.errai</groupId>
<<<<<<< HEAD
        <version>3.0-SNAPSHOT</version>

=======
        <version>2.2.1-SNAPSHOT</version>
>>>>>>> 6b9bb2be
    </parent>
    <modelVersion>4.0.0</modelVersion>

    <artifactId>errai-config</artifactId>
    <name>Errai::Config</name>

    <dependencies>

        <dependency>
            <groupId>org.jboss.errai</groupId>
            <artifactId>errai-codegen</artifactId>
            <version>${project.version}</version>
            <scope>provided</scope>
        </dependency>

        <!--<dependency>-->
            <!--<groupId>org.jboss.errai</groupId>-->
            <!--<artifactId>errai-codegen-gwt</artifactId>-->
            <!--<version>${project.version}</version>-->
            <!--<scope>provided</scope>-->
        <!--</dependency>-->


        <dependency>
            <groupId>javax.enterprise</groupId>
            <artifactId>cdi-api</artifactId>
            <version>1.0-SP3</version>
            <scope>provided</scope>
        </dependency>

        <dependency>
            <groupId>com.google.gwt</groupId>
            <artifactId>gwt-dev</artifactId>
            <scope>provided</scope>
        </dependency>
    </dependencies>

</project><|MERGE_RESOLUTION|>--- conflicted
+++ resolved
@@ -5,12 +5,8 @@
     <parent>
         <artifactId>errai-parent</artifactId>
         <groupId>org.jboss.errai</groupId>
-<<<<<<< HEAD
         <version>3.0-SNAPSHOT</version>
 
-=======
-        <version>2.2.1-SNAPSHOT</version>
->>>>>>> 6b9bb2be
     </parent>
     <modelVersion>4.0.0</modelVersion>
 
@@ -25,13 +21,6 @@
             <version>${project.version}</version>
             <scope>provided</scope>
         </dependency>
-
-        <!--<dependency>-->
-            <!--<groupId>org.jboss.errai</groupId>-->
-            <!--<artifactId>errai-codegen-gwt</artifactId>-->
-            <!--<version>${project.version}</version>-->
-            <!--<scope>provided</scope>-->
-        <!--</dependency>-->
 
 
         <dependency>
