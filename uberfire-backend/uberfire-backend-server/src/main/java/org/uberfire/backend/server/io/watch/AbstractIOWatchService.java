package org.uberfire.backend.server.io.watch;

import java.util.ArrayList;
import java.util.HashSet;
import java.util.List;
import java.util.Set;
import java.util.concurrent.CopyOnWriteArraySet;
import java.util.concurrent.ExecutorService;
import java.util.concurrent.Executors;
import java.util.concurrent.Future;
import java.util.concurrent.TimeUnit;

import javax.annotation.PreDestroy;
import javax.enterprise.event.Event;
import javax.enterprise.event.Observes;
import javax.inject.Inject;
import javax.naming.InitialContext;

import org.slf4j.Logger;
import org.slf4j.LoggerFactory;
import org.uberfire.backend.server.util.Filter;
import org.uberfire.commons.async.DescriptiveRunnable;
import org.uberfire.commons.async.DescriptiveThreadFactory;
import org.uberfire.commons.services.cdi.ApplicationStarted;
import org.uberfire.io.IOWatchService;
import org.uberfire.java.nio.file.FileSystem;
import org.uberfire.java.nio.file.WatchEvent;
import org.uberfire.java.nio.file.WatchKey;
import org.uberfire.java.nio.file.WatchService;
import org.uberfire.workbench.events.ResourceAddedEvent;
import org.uberfire.workbench.events.ResourceBatchChangesEvent;
import org.uberfire.workbench.events.ResourceDeletedEvent;
import org.uberfire.workbench.events.ResourceRenamedEvent;
import org.uberfire.workbench.events.ResourceUpdatedEvent;

public abstract class AbstractIOWatchService implements IOWatchService,
                                                        Filter<WatchEvent<?>> {

<<<<<<< HEAD
    private static final Logger LOG = LoggerFactory.getLogger( AbstractIOWatchService.class );

=======
    private static final Integer AWAIT_TERMINATION_TIMEOUT = Integer.parseInt(System.getProperty("org.uberfire.watcher.quitetimeout", "3"));
>>>>>>> 128ecc5c
    private final ExecutorService executorService = Executors.newCachedThreadPool( new DescriptiveThreadFactory() );

    private final List<FileSystem> fileSystems = new ArrayList<FileSystem>();
    private final List<WatchService> watchServices = new ArrayList<WatchService>();
    protected boolean isDisposed = false;

    private boolean started;
    private final Set<AsyncWatchService> watchThreads = new HashSet<AsyncWatchService>();
    @Inject
    private Event<ResourceBatchChangesEvent> resourceBatchChanges;
    @Inject
    private Event<ResourceUpdatedEvent> resourceUpdatedEvent;
    @Inject
    private Event<ResourceRenamedEvent> resourceRenamedEvent;
    @Inject
    private Event<ResourceDeletedEvent> resourceDeletedEvent;
    @Inject
    private Event<ResourceAddedEvent> resourceAddedEvent;

    private IOWatchServiceExecutor executor = null;

    private final Set<Future<?>> jobs = new CopyOnWriteArraySet<Future<?>>();

    public AbstractIOWatchService() {
        final boolean autostart = Boolean.parseBoolean( System.getProperty( "org.uberfire.watcher.autostart", "true" ) );
        if ( autostart ) {
            start();
        }
    }

    public synchronized void start() {
        if ( !started ) {
            this.started = true;
            for ( final AsyncWatchService watchThread : watchThreads ) {
                final IOWatchServiceExecutor watchServiceExecutor = getWatchServiceExecutor();
                jobs.add( executorService.submit( new DescriptiveRunnable() {
                    @Override
                    public String getDescription() {
                        return watchThread.getDescription();
                    }

                    @Override
                    public void run() {
                        watchThread.execute( watchServiceExecutor );
                    }
                } ) );
            }
            watchThreads.clear();
        }
    }

    @PreDestroy
    protected void dispose() {
        isDisposed = true;
        for ( final WatchService watchService : watchServices ) {
            watchService.close();
        }
        for ( final Future<?> job : jobs ) {
            if ( !job.isCancelled() && !job.isDone() ) {
                job.cancel( true );
            }
        }
        executorService.shutdown(); // Disable new tasks from being submitted
        try {
            // Wait a while for existing tasks to terminate
            if ( !executorService.awaitTermination( AWAIT_TERMINATION_TIMEOUT, TimeUnit.SECONDS ) ) {
                executorService.shutdownNow(); // Cancel currently executing tasks
                // Wait a while for tasks to respond to being cancelled
<<<<<<< HEAD
                if ( !executorService.awaitTermination( 60, TimeUnit.SECONDS ) ) {
                    LOG.error( "Thread pool did not terminate" );
=======
                if ( !executorService.awaitTermination( AWAIT_TERMINATION_TIMEOUT, TimeUnit.SECONDS ) ) {
                    System.err.println( "Pool did not terminate" );
>>>>>>> 128ecc5c
                }
            }
        } catch ( InterruptedException ie ) {
            // (Re-)Cancel if current thread also interrupted
            executorService.shutdownNow();
            // Preserve interrupt status
            Thread.currentThread().interrupt();
        }
    }

    @Override
    public boolean hasWatchService( final FileSystem fs ) {
        return fileSystems.contains( fs );
    }

    @Override
    public void addWatchService( final FileSystem fs,
                                 final WatchService ws ) {
        fileSystems.add( fs );
        watchServices.add( ws );

        final AsyncWatchService asyncWatchService = new AsyncWatchService() {
            @Override
            public void execute( final IOWatchServiceExecutor wsExecutor ) {
                while ( !isDisposed ) {
                    final WatchKey wk;
                    try {
                        wk = ws.take();
                    } catch ( final Exception ex ) {
                        break;
                    }

                    wsExecutor.execute( wk, AbstractIOWatchService.this );

                    // Reset the key -- this step is critical if you want to
                    // receive further watch events.  If the key is no longer valid,
                    // the directory is inaccessible so exit the loop.
                    boolean valid = wk.reset();
                    if ( !valid ) {
                        break;
                    }
                }
            }

            @Override
            public String getDescription() {
                return AbstractIOWatchService.this.getClass().getName() + "(" + ws.toString() + ")";
            }
        };

        if ( started ) {
            final IOWatchServiceExecutor watchServiceExecutor = getWatchServiceExecutor();
            executorService.execute( new DescriptiveRunnable() {
                @Override
                public String getDescription() {
                    return asyncWatchService.getDescription();
                }

                @Override
                public void run() {
                    asyncWatchService.execute( watchServiceExecutor );
                }
            } );
        } else {
            watchThreads.add( asyncWatchService );
        }
    }

    public void configureOnEvent( @Observes ApplicationStarted applicationStartedEvent ) {
        start();
    }

    protected IOWatchServiceExecutor getWatchServiceExecutor() {
        if ( executor == null ) {
            IOWatchServiceExecutor _executor = null;
            try {
                _executor = InitialContext.doLookup( "java:module/IOWatchServiceExecutorImpl" );
            } catch ( final Exception ignored ) {
            }

            if ( _executor == null ) {
                _executor = new IOWatchServiceExecutorImpl();
                ( (IOWatchServiceExecutorImpl) _executor ).setEvents( resourceBatchChanges, resourceUpdatedEvent, resourceRenamedEvent, resourceDeletedEvent, resourceAddedEvent );
            }
            executor = _executor;
        }

        return executor;
    }
}<|MERGE_RESOLUTION|>--- conflicted
+++ resolved
@@ -36,12 +36,10 @@
 public abstract class AbstractIOWatchService implements IOWatchService,
                                                         Filter<WatchEvent<?>> {
 
-<<<<<<< HEAD
     private static final Logger LOG = LoggerFactory.getLogger( AbstractIOWatchService.class );
 
-=======
     private static final Integer AWAIT_TERMINATION_TIMEOUT = Integer.parseInt(System.getProperty("org.uberfire.watcher.quitetimeout", "3"));
->>>>>>> 128ecc5c
+
     private final ExecutorService executorService = Executors.newCachedThreadPool( new DescriptiveThreadFactory() );
 
     private final List<FileSystem> fileSystems = new ArrayList<FileSystem>();
@@ -110,13 +108,8 @@
             if ( !executorService.awaitTermination( AWAIT_TERMINATION_TIMEOUT, TimeUnit.SECONDS ) ) {
                 executorService.shutdownNow(); // Cancel currently executing tasks
                 // Wait a while for tasks to respond to being cancelled
-<<<<<<< HEAD
-                if ( !executorService.awaitTermination( 60, TimeUnit.SECONDS ) ) {
+                if ( !executorService.awaitTermination( AWAIT_TERMINATION_TIMEOUT, TimeUnit.SECONDS ) ) {
                     LOG.error( "Thread pool did not terminate" );
-=======
-                if ( !executorService.awaitTermination( AWAIT_TERMINATION_TIMEOUT, TimeUnit.SECONDS ) ) {
-                    System.err.println( "Pool did not terminate" );
->>>>>>> 128ecc5c
                 }
             }
         } catch ( InterruptedException ie ) {
