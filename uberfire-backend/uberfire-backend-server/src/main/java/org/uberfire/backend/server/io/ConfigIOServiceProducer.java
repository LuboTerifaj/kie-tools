--- conflicted
+++ resolved
@@ -1,6 +1,4 @@
 package org.uberfire.backend.server.io;
-
-import static org.uberfire.backend.server.repositories.SystemRepository.*;
 
 import javax.annotation.PostConstruct;
 import javax.annotation.PreDestroy;
@@ -10,15 +8,9 @@
 import javax.inject.Inject;
 import javax.inject.Named;
 
-<<<<<<< HEAD
 import org.jboss.errai.security.shared.service.AuthenticationService;
-import org.uberfire.backend.repositories.Repository;
-import org.uberfire.backend.server.repositories.RepositoryServiceImpl;
-import org.uberfire.backend.server.security.JAASAuthenticationService;
-import org.uberfire.backend.server.security.RepositoryAuthorizationManager;
-=======
+import org.uberfire.backend.server.security.IOSecurityAuth;
 import org.uberfire.commons.async.SimpleAsyncExecutorService;
->>>>>>> 3c565202
 import org.uberfire.commons.cluster.ClusterServiceFactory;
 import org.uberfire.commons.services.cdi.Startup;
 import org.uberfire.io.IOService;
@@ -33,12 +25,9 @@
     @Named("clusterServiceFactory")
     private ClusterServiceFactory clusterServiceFactory;
 
-<<<<<<< HEAD
     @Inject @IOSecurityAuth
     private Instance<AuthenticationService> applicationProvidedConfigIOAuthService;
 
-=======
->>>>>>> 3c565202
     private IOService configIOService;
 
     @PostConstruct
@@ -47,21 +36,8 @@
             configIOService = new IOServiceNio2WrapperImpl( "config" );
         } else {
             configIOService = new IOServiceClusterImpl(
-                    new IOServiceNio2WrapperImpl( "config" ), clusterServiceFactory, clusterServiceFactory.isAutoStart() );
+                                                       new IOServiceNio2WrapperImpl( "config" ), clusterServiceFactory, clusterServiceFactory.isAutoStart() );
         }
-<<<<<<< HEAD
-
-        AuthenticationService authenticationService;
-        if ( applicationProvidedConfigIOAuthService.isUnsatisfied() ) {
-            authenticationService = new JAASAuthenticationService( JAASAuthenticationService.DEFAULT_DOMAIN );
-        } else {
-            authenticationService = applicationProvidedConfigIOAuthService.get();
-        }
-
-        configIOService.setAuthenticationManager( authenticationService );
-        configIOService.setAuthorizationManager( new RepositoryAuthorizationManager( repositoryService ) );
-=======
->>>>>>> 3c565202
     }
 
     @PreDestroy
@@ -76,12 +52,4 @@
         return configIOService;
     }
 
-<<<<<<< HEAD
-    @Produces
-    @Named("system")
-    public Repository systemRepository() {
-        return SYSTEM_REPO;
-    }
-=======
->>>>>>> 3c565202
 }