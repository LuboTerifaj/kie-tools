/*
 * Copyright 2013 JBoss, by Red Hat, Inc
 *
 * Licensed under the Apache License, Version 2.0 (the "License");
 * you may not use this file except in compliance with the License.
 * You may obtain a copy of the License at
 *
 *    http://www.apache.org/licenses/LICENSE-2.0
 *
 * Unless required by applicable law or agreed to in writing, software
 * distributed under the License is distributed on an "AS IS" BASIS,
 * WITHOUT WARRANTIES OR CONDITIONS OF ANY KIND, either express or implied.
 * See the License for the specific language governing permissions and
 * limitations under the License.
 */

package org.jboss.errai.otec.client.operation;

import org.jboss.errai.otec.client.OTEngine;
import org.jboss.errai.otec.client.OTEntity;
import org.jboss.errai.otec.client.mutation.Mutation;

import java.util.List;

/**
 * @author Christian Sadilek <csadilek@redhat.com>
 * @author Mike Brock
 */
public interface OTOperation extends Comparable<OTOperation> {
  List<Mutation> getMutations();

  int getEntityId();

  int getRevision();

  String getRevisionHash();
  
  boolean shouldPropagate();

  boolean apply(OTEntity entity);

  boolean apply(OTEntity entity, boolean transiently);

  OTEngine getEngine();

  boolean isNoop();

  OTOperation getBasedOn(int revision);

  boolean isCanon();

  boolean isResolvedConflict();

  void removeFromCanonHistory();

  void markAsResolvedConflict();

  void unmarkAsResolvedConflict();
  
  OpPair getTransformedFrom();

  String getAgentId();

  OTOperation getOuterPath();

  void setOuterPath(OTOperation outerPath);
<<<<<<< HEAD
=======

  boolean isValid();

  void invalidate();
>>>>>>> be85ad90
}<|MERGE_RESOLUTION|>--- conflicted
+++ resolved
@@ -64,11 +64,8 @@
   OTOperation getOuterPath();
 
   void setOuterPath(OTOperation outerPath);
-<<<<<<< HEAD
-=======
 
   boolean isValid();
 
   void invalidate();
->>>>>>> be85ad90
 }