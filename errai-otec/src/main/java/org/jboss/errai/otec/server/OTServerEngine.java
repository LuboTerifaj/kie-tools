/*
 * Copyright 2013 JBoss, by Red Hat, Inc
 *
 * Licensed under the Apache License, Version 2.0 (the "License");
 * you may not use this file except in compliance with the License.
 * You may obtain a copy of the License at
 *
 *    http://www.apache.org/licenses/LICENSE-2.0
 *
 * Unless required by applicable law or agreed to in writing, software
 * distributed under the License is distributed on an "AS IS" BASIS,
 * WITHOUT WARRANTIES OR CONDITIONS OF ANY KIND, either express or implied.
 * See the License for the specific language governing permissions and
 * limitations under the License.
 */

package org.jboss.errai.otec.server;

import org.jboss.errai.otec.client.AbstractOTEngine;
import org.jboss.errai.otec.client.BadSync;
import org.jboss.errai.otec.client.OTEngine;
import org.jboss.errai.otec.client.OTEngineMode;
import org.jboss.errai.otec.client.OTEntity;
import org.jboss.errai.otec.client.OTException;
import org.jboss.errai.otec.client.OTPeer;
import org.jboss.errai.otec.client.OTQueuedOperation;
import org.jboss.errai.otec.client.PeerState;
import org.jboss.errai.otec.client.operation.OTOperation;

import java.util.Set;
import java.util.concurrent.ArrayBlockingQueue;
import java.util.concurrent.TimeUnit;

/**
 * @author Mike Brock
 * @author Christian Sadilek <csadilek@redhat.com>
 */
public class OTServerEngine extends AbstractOTEngine {
  private PollingThread pollingThread;
  private HousekeeperThread housekeeperThread;

  private final ArrayBlockingQueue<OTQueuedOperation> incomingQueue
      = new ArrayBlockingQueue<OTQueuedOperation>(100, true);

  protected OTServerEngine(final String name, final PeerState peerState) {
    super(name, peerState);
  }

  public static OTEngine createEngineWithMultiplePeers(final String name) {
    final OTServerEngine otServerEngine = new OTServerEngine(name, new MultiplePeerState());
    otServerEngine.start();
    return otServerEngine;
  }

  @SuppressWarnings("UnusedDeclaration")
  public static OTEngine createEngineWithMultiplePeers() {
    return createEngineWithMultiplePeers(null);
  }

  @Override
  public void start() {
    if (mode == OTEngineMode.Online) {
      return;
    }
    setMode(OTEngineMode.Online);
    this.incomingQueue.clear();
    this.pollingThread = new PollingThread(this);
    this.pollingThread.start();
    this.housekeeperThread = new HousekeeperThread(this);
    this.housekeeperThread.setPriority(Thread.MIN_PRIORITY);
    this.housekeeperThread.start();

  }

  @Override
  public void stop(final boolean wait) {
    if (!wait) {
      setMode(OTEngineMode.Offline);
    }
    incomingQueue.offer(new OTQueuedOperation(-1, null, null, -1));

    try {
      pollingThread.join();
      if (wait) {
        setMode(OTEngineMode.Offline);
      }
    }
    catch (InterruptedException e) {
      // ignore
    }
  }

  private static class HousekeeperThread extends Thread {
    private final OTServerEngine serverEngine;

    private HousekeeperThread(final OTServerEngine serverEngine) {
      this.serverEngine = serverEngine;
    }

    @Override
    public void run() {
      while (serverEngine.mode == OTEngineMode.Online) {
        try {
          Thread.sleep(10000);

          for (final OTEntity otEntity : serverEngine.getEntityStateSpace().getEntities()) {
            int lastKnown = -1;
            final Set<OTPeer> peersFor = serverEngine.getPeerState().getPeersFor(otEntity.getId());
            for (final OTPeer otPeer : peersFor) {
              final int sequence = otPeer.getLastKnownRemoteSequence(otEntity.getId());
              if (lastKnown == -1 || sequence < lastKnown) {
                lastKnown = sequence;
              }
            }

            if (lastKnown != -1) {
              final int i = otEntity.getTransactionLog().purgeTo(lastKnown - 100);
              if (i > 0) {
                System.out.println("purged " + i + " old entries from transaction log.");
                for (final OTPeer otPeer : peersFor) {
                  otPeer.sendPurgeHint(otEntity.getId(), lastKnown);
                }
              }
            }
          }
        }
        catch (InterruptedException e) {
          // fall though.
        }
      }
    }
  }

  private static class PollingThread extends Thread {
    private final OTServerEngine serverEngine;

    private PollingThread(final OTServerEngine serverEngine) {
      this.serverEngine = serverEngine;
    }

    @Override
    public void run() {
      for (; serverEngine.mode == OTEngineMode.Online; ) {
        try {
          while (serverEngine.mode == OTEngineMode.Online) {
            if (!serverEngine.pollQueue()) {
              return;
            }
          }
        }
        catch (InterruptedException e) {
          // probably
        }
      }
    }
  }

  private boolean pollQueue() throws InterruptedException {
    try {
      final OTQueuedOperation queuedOp = incomingQueue.poll(10, TimeUnit.MINUTES);

      if (queuedOp == null) {
        return true;
      }
      else if (queuedOp.getEntityId() == -1) {
        return false;
      }
//
//      System.out.println("POLL_FROM_QUEUE:" + queuedOp.getOperation()
//          + ";rev" + queuedOp.getOperation().getRevision() + ";entity:" + queuedOp.getEntityId());

      handleOperation(queuedOp);
    }
    catch (BadSync sync) {
      final OTEntity entity = getEntityStateSpace().getEntity(sync.getEntityId());

      getPeerState().getPeer(sync.getAgentId())
<<<<<<< HEAD
           .forceResync(sync.getEntityId(), entity.getRevision(),String.valueOf(entity.getState().get()));
=======
          .forceResync(sync.getEntityId(), entity.getRevision(), String.valueOf(entity.getState().get()));
>>>>>>> be85ad90
    }
    catch (Throwable t) {
      t.printStackTrace();
    }
    return true;
  }

  protected void handleOperation(final OTQueuedOperation queuedOp) {
    final OTOperation transformedOp = applyFromRemote(queuedOp.getOperation());

    if (transformedOp == null) {
      return;
    }

    final OTPeer peer = getPeerState().getPeer(queuedOp.getPeerId());

    // broadcast to all other peers subscribed to this entity
    final Set<OTPeer> peers = getPeerState().getPeersFor(queuedOp.getEntityId());
    for (final OTPeer otPeer : peers) {
      if (otPeer != peer && !transformedOp.isNoop()) {
        otPeer.send(transformedOp);
      }
    }
  }

  @Override
  public boolean receive(final String peerId, final OTOperation remoteOp) {
    if (remoteOp.getEntityId() == -1) {
      return true;
    }

<<<<<<< HEAD

  //  System.out.println("RECV:" + remoteOp + ";rev:" + remoteOp.getRevision() + ";peerId=" + peerId);

    // System.out.println("ADD_TO_QUEUE:" + remoteOp + ":rev:" + remoteOp.getRevision());

    incomingQueue.offer(new OTQueuedOperation(remoteOp.getRevision(), remoteOp, peerId, remoteOp.getEntityId()));
    getPeerState().getPeer(peerId).setLastKnownRemoteSequence(remoteOp.getEntityId(), remoteOp.getRevision());
=======
    final OTQueuedOperation e = new OTQueuedOperation(remoteOp.getRevision(), remoteOp, peerId, remoteOp.getEntityId());
    getPeerState().getPeer(peerId).setLastKnownRemoteSequence(remoteOp.getEntityId(), remoteOp.getRevision());
    try {
      handleOperation(e);
    }
    catch (OTException ote) {
      return false;
    }
    catch (BadSync bs) {
      return false;
    }

>>>>>>> be85ad90
    return true;
  }
}<|MERGE_RESOLUTION|>--- conflicted
+++ resolved
@@ -175,11 +175,7 @@
       final OTEntity entity = getEntityStateSpace().getEntity(sync.getEntityId());
 
       getPeerState().getPeer(sync.getAgentId())
-<<<<<<< HEAD
-           .forceResync(sync.getEntityId(), entity.getRevision(),String.valueOf(entity.getState().get()));
-=======
           .forceResync(sync.getEntityId(), entity.getRevision(), String.valueOf(entity.getState().get()));
->>>>>>> be85ad90
     }
     catch (Throwable t) {
       t.printStackTrace();
@@ -211,15 +207,6 @@
       return true;
     }
 
-<<<<<<< HEAD
-
-  //  System.out.println("RECV:" + remoteOp + ";rev:" + remoteOp.getRevision() + ";peerId=" + peerId);
-
-    // System.out.println("ADD_TO_QUEUE:" + remoteOp + ":rev:" + remoteOp.getRevision());
-
-    incomingQueue.offer(new OTQueuedOperation(remoteOp.getRevision(), remoteOp, peerId, remoteOp.getEntityId()));
-    getPeerState().getPeer(peerId).setLastKnownRemoteSequence(remoteOp.getEntityId(), remoteOp.getRevision());
-=======
     final OTQueuedOperation e = new OTQueuedOperation(remoteOp.getRevision(), remoteOp, peerId, remoteOp.getEntityId());
     getPeerState().getPeer(peerId).setLastKnownRemoteSequence(remoteOp.getEntityId(), remoteOp.getRevision());
     try {
@@ -232,7 +219,6 @@
       return false;
     }
 
->>>>>>> be85ad90
     return true;
   }
 }