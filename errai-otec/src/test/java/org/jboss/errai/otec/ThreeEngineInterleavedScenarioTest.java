--- conflicted
+++ resolved
@@ -405,10 +405,6 @@
         .add(MutationType.Insert, 7, "H")
         .build();
 
-<<<<<<< HEAD
-
-=======
->>>>>>> be85ad90
     final OTOperationsFactory opFactoryClientB = clientEngineB.getOperationsFactory();
     OTOperation x = opFactoryClientB.createOperation(clientBEntity)
         .add(MutationType.Insert, 0, "X")
@@ -420,10 +416,6 @@
         .add(MutationType.Insert, 2, "Z")
         .build();
 
-<<<<<<< HEAD
-
-=======
->>>>>>> be85ad90
     /** ClientA apply: "abc" **/
     a = clientEngineA.applyLocally(a);
     b = clientEngineA.applyLocally(b);
@@ -467,15 +459,8 @@
 
     stopServerEngineAndWait();
 
-<<<<<<< HEAD
-    final String expected = "ABCXYZDEFGH";
+    final String expected = "XYZABCDEFGH";
 
     assertAllLogsConsistent(expected, initialState);
-
-=======
-    final String expected = "XYZABCDEFGH";
-
-    assertAllLogsConsistent(expected, initialState);
->>>>>>> be85ad90
   }
 }